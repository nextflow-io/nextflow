--- conflicted
+++ resolved
@@ -115,15 +115,11 @@
     protected AwsBatchConfig() {}
 
     AwsBatchConfig(Map opts) {
-<<<<<<< HEAD
         ConfigHelper.checkInvalidConfigOptions('aws.batch', opts, VALID_OPTIONS)
 
-        cliPath = parseCliPath(opts.cliPath as String)
-=======
         fargateMode = opts.platformType == 'fargate'
         cliPath = !fargateMode ? parseCliPath(opts.cliPath as String) : null
         s5cmdPath = fargateMode ? parses5cmdPath(opts.cliPath as String) : null
->>>>>>> 4debd56e
         maxParallelTransfers = opts.maxParallelTransfers as Integer ?: MAX_TRANSFER
         maxTransferAttempts = opts.maxTransferAttempts as Integer ?: defaultMaxTransferAttempts()
         delayBetweenAttempts = opts.delayBetweenAttempts as Duration ?: DEFAULT_DELAY_BETWEEN_ATTEMPTS
