/*
 * Copyright 2013-2023, Seqera Labs
 *
 * Licensed under the Apache License, Version 2.0 (the "License");
 * you may not use this file except in compliance with the License.
 * You may obtain a copy of the License at
 *
 *     http://www.apache.org/licenses/LICENSE-2.0
 *
 * Unless required by applicable law or agreed to in writing, software
 * distributed under the License is distributed on an "AS IS" BASIS,
 * WITHOUT WARRANTIES OR CONDITIONS OF ANY KIND, either express or implied.
 * See the License for the specific language governing permissions and
 * limitations under the License.
 */
package nextflow.cloud.aws.util

import java.nio.file.Path

import com.upplication.s3fs.S3Path
import groovy.transform.CompileStatic
import groovy.util.logging.Slf4j
import nextflow.Global
import nextflow.cloud.aws.batch.AwsBatchFileCopyStrategy
import nextflow.file.FileHelper
import nextflow.file.FileSystemPathFactory
/**
 * Implements the a factory strategy to parse and build S3 path URIs
 * 
 * @author Paolo Di Tommaso <paolo.ditommaso@gmail.com>
 */
@Slf4j
@CompileStatic
class S3PathFactory extends FileSystemPathFactory {

    @Override
    protected Path parseUri(String str) {
        // normalise 's3' path
        if( str.startsWith('s3://') && str[5]!='/' ) {
            final path = "s3:///${str.substring(5)}"
<<<<<<< HEAD
            // note: this URI constructor parse the path parameter and extract the `scheme` and `authority` components
            final uri = new URI(null,null, path,null,null)
            return FileHelper.getOrCreateFileSystemFor(uri,config()).provider().getPath(uri)
=======
            return create(path)
>>>>>>> d5552ee6
        }
        return null
    }

    private Map config() {
        final result = Global.config?.get('aws') as Map
        return result != null ? result : Collections.emptyMap()
    }

    @Override
    protected String toUriString(Path path) {
        return path instanceof S3Path ? "s3:/$path".toString() : null
    }

    @Override
    protected String getBashLib(Path target) {
        return S3BashLib.script()
    }

    @Override
    protected String getUploadCmd(String source, Path target) {
        return target instanceof S3Path
                ? AwsBatchFileCopyStrategy.uploadCmd(source,target)
                : null
    }

    /**
     * Creates a {@link S3Path} from a S3 formatted URI.
     *
     * @param path
     *      A S3 URI path e.g. s3:///BUCKET_NAME/some/data.
     *      NOTE it expect the s3 prefix provided with triple `/` .
     *      This is required by the underlying implementation expecting the host name in the URI to be empty
     *      and the bucket name to be the first path element
     * @return
     *      The corresponding {@link S3Path}
     */
    static S3Path create(String path) {
        if( !path ) throw new IllegalArgumentException("Missing S3 path argument")
        if( !path.startsWith('s3:///') ) throw new IllegalArgumentException("S3 path must start with s3:/// prefix -- offending value '$path'")
        // note: this URI constructor parse the path parameter and extract the `scheme` and `authority` components
        final uri = new URI(null,null, path,null,null)
        return (S3Path)FileHelper.getOrCreateFileSystemFor(uri).provider().getPath(uri)
    }
}<|MERGE_RESOLUTION|>--- conflicted
+++ resolved
@@ -38,18 +38,12 @@
         // normalise 's3' path
         if( str.startsWith('s3://') && str[5]!='/' ) {
             final path = "s3:///${str.substring(5)}"
-<<<<<<< HEAD
-            // note: this URI constructor parse the path parameter and extract the `scheme` and `authority` components
-            final uri = new URI(null,null, path,null,null)
-            return FileHelper.getOrCreateFileSystemFor(uri,config()).provider().getPath(uri)
-=======
             return create(path)
->>>>>>> d5552ee6
         }
         return null
     }
 
-    private Map config() {
+    static private Map config() {
         final result = Global.config?.get('aws') as Map
         return result != null ? result : Collections.emptyMap()
     }
@@ -87,6 +81,6 @@
         if( !path.startsWith('s3:///') ) throw new IllegalArgumentException("S3 path must start with s3:/// prefix -- offending value '$path'")
         // note: this URI constructor parse the path parameter and extract the `scheme` and `authority` components
         final uri = new URI(null,null, path,null,null)
-        return (S3Path)FileHelper.getOrCreateFileSystemFor(uri).provider().getPath(uri)
+        return (S3Path)FileHelper.getOrCreateFileSystemFor(uri,config()).provider().getPath(uri)
     }
 }