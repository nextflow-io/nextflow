/*
 * Copyright 2013-2023, Seqera Labs
 *
 * Licensed under the Apache License, Version 2.0 (the "License");
 * you may not use this file except in compliance with the License.
 * You may obtain a copy of the License at
 *
 *     http://www.apache.org/licenses/LICENSE-2.0
 *
 * Unless required by applicable law or agreed to in writing, software
 * distributed under the License is distributed on an "AS IS" BASIS,
 * WITHOUT WARRANTIES OR CONDITIONS OF ANY KIND, either express or implied.
 * See the License for the specific language governing permissions and
 * limitations under the License.
 */

package nextflow.cloud.aws.batch

import static nextflow.cloud.aws.batch.AwsContainerOptionsMapper.*

import java.nio.file.Path
import java.nio.file.Paths
import java.time.Instant

import com.amazonaws.services.batch.AWSBatch
import com.amazonaws.services.batch.model.AWSBatchException
<<<<<<< HEAD
import com.amazonaws.services.batch.model.ArrayProperties
=======
import com.amazonaws.services.batch.model.AssignPublicIp
>>>>>>> a1e33193
import com.amazonaws.services.batch.model.AttemptContainerDetail
import com.amazonaws.services.batch.model.ClientException
import com.amazonaws.services.batch.model.ContainerOverrides
import com.amazonaws.services.batch.model.ContainerProperties
import com.amazonaws.services.batch.model.DescribeJobDefinitionsRequest
import com.amazonaws.services.batch.model.DescribeJobDefinitionsResult
import com.amazonaws.services.batch.model.DescribeJobsRequest
import com.amazonaws.services.batch.model.DescribeJobsResult
import com.amazonaws.services.batch.model.EphemeralStorage
import com.amazonaws.services.batch.model.EvaluateOnExit
import com.amazonaws.services.batch.model.Host
import com.amazonaws.services.batch.model.JobDefinition
import com.amazonaws.services.batch.model.JobDefinitionType
import com.amazonaws.services.batch.model.JobDetail
import com.amazonaws.services.batch.model.JobTimeout
import com.amazonaws.services.batch.model.KeyValuePair
import com.amazonaws.services.batch.model.LogConfiguration
import com.amazonaws.services.batch.model.MountPoint
import com.amazonaws.services.batch.model.NetworkConfiguration
import com.amazonaws.services.batch.model.RegisterJobDefinitionRequest
import com.amazonaws.services.batch.model.RegisterJobDefinitionResult
import com.amazonaws.services.batch.model.ResourceRequirement
import com.amazonaws.services.batch.model.ResourceType
import com.amazonaws.services.batch.model.RetryStrategy
import com.amazonaws.services.batch.model.RuntimePlatform
import com.amazonaws.services.batch.model.SubmitJobRequest
import com.amazonaws.services.batch.model.SubmitJobResult
import com.amazonaws.services.batch.model.Volume
import groovy.transform.Canonical
import groovy.transform.CompileStatic
import groovy.transform.Memoized
import groovy.util.logging.Slf4j
import nextflow.BuildInfo
import nextflow.Const
import nextflow.cloud.types.CloudMachineInfo
import nextflow.container.ContainerNameValidator
import nextflow.exception.ProcessSubmitException
import nextflow.exception.ProcessUnrecoverableException
import nextflow.executor.BashWrapperBuilder
import nextflow.fusion.FusionAwareTask
import nextflow.processor.BatchContext
import nextflow.processor.BatchHandler
import nextflow.processor.TaskArray
import nextflow.processor.TaskHandler
import nextflow.processor.TaskRun
import nextflow.processor.TaskStatus
import nextflow.trace.TraceRecord
import nextflow.util.CacheHelper
import nextflow.util.MemoryUnit
/**
 * Implements a task handler for AWS Batch jobs
 */
// note: do not declare this class as `CompileStatic` otherwise the proxy is not get invoked
@Slf4j
class AwsBatchTaskHandler extends TaskHandler implements BatchHandler<String,JobDetail>, FusionAwareTask {

    private final Path exitFile

    private final Path wrapperFile

    private final Path outputFile

    private final Path errorFile

    private final Path logFile

    private final Path scriptFile

    private final Path inputFile

    private final Path traceFile

    private AwsBatchExecutor executor

    private AWSBatch client

    private volatile String jobId

    private volatile String taskArn

    private String queueName

    private CloudMachineInfo machineInfo

    private Map<String,String> environment

    final static private Map<String,String> jobDefinitions = [:]

    /**
     * Batch context shared between multiple task handlers
     */
    private BatchContext<String,JobDetail> context

    /** only for testing purpose -- do not use */
    protected AwsBatchTaskHandler() {}

    /**
     * Create a new Batch task handler
     *
     * @param task The {@link nextflow.processor.TaskRun} descriptor of the task to run
     * @param executor The {@link AwsBatchExecutor} instance
     */
    AwsBatchTaskHandler(TaskRun task, AwsBatchExecutor executor) {
        super(task)
        this.executor = executor
        this.client = executor.client
        this.environment = System.getenv()
        this.logFile = task.workDir.resolve(TaskRun.CMD_LOG)
        this.scriptFile = task.workDir.resolve(TaskRun.CMD_SCRIPT)
        this.inputFile =  task.workDir.resolve(TaskRun.CMD_INFILE)
        this.outputFile = task.workDir.resolve(TaskRun.CMD_OUTFILE)
        this.errorFile = task.workDir.resolve(TaskRun.CMD_ERRFILE)
        this.exitFile = task.workDir.resolve(TaskRun.CMD_EXIT)
        this.wrapperFile = task.workDir.resolve(TaskRun.CMD_RUN)
        this.traceFile = task.workDir.resolve(TaskRun.CMD_TRACE)
    }

    protected String getJobId() { jobId }

    /**
     * @return An instance of {@link AwsOptions} holding Batch specific settings
     */
    protected AwsOptions getAwsOptions() { executor.getAwsOptions() }

    /**
     * Set the batch collector object. This has not to be confused AWSBatch.
     * It is needed to aggregate multiple API requests to a single remote
     * invocation. It can be implemented by any executor, not just AWSBatch.
     *
     * @param context The {@link BatchContext} object to be used
     */
    void batch( BatchContext<String,JobDetail> context ) {
        if( jobId ) {
            context.collect(jobId)
            this.context = context
        }
    }

    private String jobIdsToString(Collection items) {
        final MAX=10
        final sz = items.size()
        items.size()<=MAX ? items.join(', ').toString() : items.take(MAX).join(', ').toString() + ", ... other ${sz-MAX} omitted"
    }

    /**
     * Retrieve Batch job status information
     *
     * @param jobId The Batch job ID
     * @return The associated {@link JobDetail} object or {@code null} if no information is found
     */
    protected JobDetail describeJob(String jobId) {

        Collection batchIds
        if( context ) {
            // check if this response is cached in the batch collector
            if( context.contains(jobId) ) {
                log.trace "[AWS BATCH] hit cache for describe job=$jobId"
                return context.get(jobId)
            }
            log.trace "[AWS BATCH] missed cache for describe job=$jobId"
            // get next 100 job ids for which it's required to check the status
            batchIds = context.getBatchFor(jobId, 100)
        }
        else {
            batchIds = [jobId]
        }

        // retrieve the status for the specified job and along with the next batch
        log.trace "[AWS BATCH] requesting describe jobs=${jobIdsToString(batchIds)}"
        DescribeJobsResult resp = client.describeJobs(new DescribeJobsRequest().withJobs(batchIds))
        if( !resp.getJobs() ) {
            log.debug "[AWS BATCH] cannot retrieve running status for job=$jobId"
            return null
        }

        JobDetail result=null
        for( JobDetail entry : resp.jobs ) {
            // cache the response in the batch collector
            context?.put( entry.jobId, entry )
            // return the job detail for the specified job
            if( entry.jobId == jobId )
                result = entry
        }
        if( !result ) {
            log.debug "[AWS BATCH] cannot find running status for job=$jobId"
        }
        else {
            log.trace "[AWS BATCH] Job id=$jobId details=$result"
        }

        return result
    }

    /**
     * {@inheritDoc}
     */
    @Override
    boolean checkIfRunning() {
        if( !jobId || !isSubmitted() )
            return false
        final job = describeJob(jobId)
        final result = job?.status in ['RUNNING', 'SUCCEEDED', 'FAILED']
        if( result )
            this.status = TaskStatus.RUNNING
        // fetch the task arn
        if( !taskArn )
            taskArn = job?.getContainer()?.getTaskArn()
        return result
    }

    protected String errReason(JobDetail job){
        if(!job)
            return "(unknown)"
        final result = new ArrayList(2)
        if( job.statusReason )
            result.add(job.statusReason)
        final AttemptContainerDetail container = job.attempts ? job.attempts[-1].container : null
        if( container?.reason )
            result.add(container.reason)
        return result.join(' - ')
    }

    /**
     * {@inheritDoc}
     */
    @Override
    boolean checkIfCompleted() {
        assert jobId
        if( !isRunning() )
            return false
        final job = describeJob(jobId)
        final done = job?.status in ['SUCCEEDED', 'FAILED']
        if( done ) {
            // take the exit code of the container, if 0 (successful) or missing
            // take the exit code from the `.exitcode` file create by nextflow
            // the rationale of this is that, in case of error, the exit code return
            // by the batch API is more reliable.
            task.exitStatus = job.container.exitCode ?: readExitFile()
            // finalize the task
            task.stdout = outputFile
            if( job?.status == 'FAILED' || task.exitStatus==Integer.MAX_VALUE ) {
                task.error = new ProcessUnrecoverableException(errReason(job))
                task.stderr = executor.getJobOutputStream(jobId) ?: errorFile
            }
            else {
                task.stderr = errorFile
            }
            status = TaskStatus.COMPLETED
            return true
        }
        return false
    }

    private int readExitFile() {
        try {
            exitFile.text as Integer
        }
        catch( Exception e ) {
            log.debug "[AWS BATCH] Cannot read exit status for task: `${task.lazyName()}` | ${e.message}"
            return Integer.MAX_VALUE
        }
    }

    /**
     * {@inheritDoc}
     */
    @Override
    void kill() {
        assert jobId
        log.trace "[AWS BATCH] Process `${task.lazyName()}` - killing job=$jobId"

        executor.killTask(jobId)
    }

    @Override
    void prepareLauncher() {
        createTaskWrapper().build()
    }

    /**
     * {@inheritDoc}
     */
    @Override
    void submit() {
        /*
         * create submit request
         */
        final req = newSubmitRequest(task)
        log.trace "[AWS BATCH] new job request > $req"

        /*
         * submit the task execution
         */
        // note use the real client object because this method
        // is supposed to be invoked by the thread pool
        final resp = submit0(bypassProxy(client), req)
        this.onSubmit(resp.jobId, req.getJobQueue())
        log.debug "[AWS BATCH] Process `${task.lazyName()}` submitted > job=$jobId; work-dir=${task.getWorkDirStr()}"
    }

    void onSubmit(String jobId, String queueName) {
        if( task instanceof TaskArray ) {
            task.children.eachWithIndex { handler, i ->
                final arrayTaskId = "${jobId}:${i}"
                ((AwsBatchTaskHandler)handler).onSubmit(arrayTaskId, queueName)
            }
        }
        else {
            this.jobId = jobId
            this.queueName = queueName
            this.status = TaskStatus.SUBMITTED
        }
    }

    protected BashWrapperBuilder createTaskWrapper() {
        return fusionEnabled()
                ? fusionLauncher()
                : new AwsBatchScriptLauncher(task.toTaskBean(), getAwsOptions())
    }

    protected void buildTaskWrapper() {
        createTaskWrapper().build()
    }

    protected AWSBatch bypassProxy(AWSBatch batch) {
        batch instanceof AwsBatchProxy ? batch.getClient() : batch
    }

    /**
     * Retrieve the queue name to use to submit the task execution
     *
     * @param task The {@link TaskRun} object to be executed
     * @return The Batch queue name defined by this job execution
     */
    protected String getJobQueue(TaskRun task) {
        final queue = task.config.queue?.toString()
        if( !queue )
            throw new ProcessUnrecoverableException("Missing AWS Batch job queue -- provide it by using the process `queue` directive")

        return queue
    }

    /**
     * Get the Batch job definition name used to run the specified task
     *
     * @param task The {@link TaskRun} object to be executed
     * @return The Batch job definition name defined by this job execution
     */
    protected String getJobDefinition(TaskRun task) {
        final container = task.getContainer()
        if( !container )
            throw new ProcessUnrecoverableException("Invalid AWS Batch job definition -- provide a Docker image name or a Batch job definition name")

        if( container.startsWith('job-definition://')) {
            return container.substring(17)
        }

        return resolveJobDefinition(task)
    }

    /**
     * Maps a docker container image to a Batch job definition name
     *
     * @param container The Docker container image name which need to be used to run the job
     * @return The Batch Job Definition name associated with the specified container
     */
    @CompileStatic
    protected String resolveJobDefinition(TaskRun task) {
        final int DEFAULT_BACK_OFF_BASE = 3
        final int DEFAULT_BACK_OFF_DELAY = 250
        final int MAX_ATTEMPTS = 5
        int attempt=0
        while( true ) {
            try {
                return resolveJobDefinition0(task)
            }
            catch (ClientException e) {
                if( e.statusCode != 404 || attempt++ > MAX_ATTEMPTS)
                    throw e

                final delay = (Math.pow(DEFAULT_BACK_OFF_BASE, attempt) as long) * DEFAULT_BACK_OFF_DELAY
                log.debug "Got AWS Client exception on Batch resolve job definition - message=$e.message; waiting for ${delay}ms (attempt=$attempt)"
                Thread.sleep(delay)
            }
        }
    }

    @CompileStatic
    protected String resolveJobDefinition0(TaskRun task) {
        final req = makeJobDefRequest(task)
        final container = task.getContainer()
        final token = req.getParameters().get('nf-token')
        final jobKey = "$container:$token".toString()
        if( jobDefinitions.containsKey(jobKey) )
            return jobDefinitions[jobKey]

        synchronized(jobDefinitions) {
            if( jobDefinitions.containsKey(jobKey) )
                return jobDefinitions[jobKey]

            def msg
            def name = findJobDef(req.jobDefinitionName, token)
            if( name ) {
                msg = "[AWS BATCH] Found job definition name=$name; container=$container"
            }
            else {
                name = createJobDef(req)
                msg = "[AWS BATCH] Created job definition name=$name; container=$container"
            }
            // log the request
            if( log.isTraceEnabled() )
                log.debug "[AWS BATCH] $msg; request=${req.toString().indent()}"
            else
                log.debug "[AWS BATCH] $msg"

            jobDefinitions[jobKey] = name
            return name
        }
    }

    /**
     * Create a Batch job definition request object for the specified Docker image
     *
     * @param image The Docker container image for which is required to create a Batch job definition
     * @return An instance of {@link com.amazonaws.services.batch.model.RegisterJobDefinitionRequest} for the specified Docker image
     */
    protected RegisterJobDefinitionRequest makeJobDefRequest(TaskRun task) {
        final uniq = new ArrayList()
        final result = configJobDefRequest(task, uniq)

        // create a job marker uuid
        def hash = computeUniqueToken(uniq)
        result.setParameters(['nf-token':hash])

        return result
    }

    protected String computeUniqueToken(List uniq) {
        return CacheHelper.hasher(uniq).hash().toString()
    }

    /**
     * Create and configure the actual RegisterJobDefinitionRequest object
     *
     * @param image
     *      The Docker container image for which is required to create a Batch job definition
     * @param hashingTokens
     *      A list used to collect values that should be used to create a unique job definition Id for the given job request.
     *      It should be used to return such values in the calling context
     * @return
     *      An instance of {@link com.amazonaws.services.batch.model.RegisterJobDefinitionRequest} for the specified Docker image
     */
    protected RegisterJobDefinitionRequest configJobDefRequest(TaskRun task, List hashingTokens) {
        final image = task.getContainer()
        final name = normalizeJobDefinitionName(image)
        final opts = getAwsOptions()

        final result = new RegisterJobDefinitionRequest()
        result.setJobDefinitionName(name)
        result.setType(JobDefinitionType.Container)

        // create the container opts based on task config
        final containerOpts = task.getConfig().getContainerOptionsMap()
        final container = createContainerProperties(containerOpts)

        // container definition
        // https://docs.aws.amazon.com/AmazonECS/latest/developerguide/task-cpu-memory-error.html
        final reqCpus = new ResourceRequirement().withType(ResourceType.VCPU).withValue('1')
        final reqMem = new ResourceRequirement().withType(ResourceType.MEMORY).withValue( opts.fargateMode ? '2048' : '1024')
        container
                .withImage(image)
                .withCommand('true')
                // note the actual command, memory and cpus are overridden when the job is executed
                .withResourceRequirements( reqCpus, reqMem )

        final jobRole = opts.getJobRole()
        if( jobRole )
            container.setJobRoleArn(jobRole)

        if( opts.executionRole )
            container.setExecutionRoleArn(opts.executionRole)
        
        final logsGroup = opts.getLogsGroup()
        if( logsGroup )
            container.setLogConfiguration(getLogConfiguration(logsGroup, opts.getRegion()))

        if( fusionEnabled() )
            container.setPrivileged(true)

        final mountsMap = new LinkedHashMap( 10)
        final awscli = opts.cliPath
        if( awscli && !opts.fargateMode ) {
            def path = Paths.get(awscli).parent.parent.toString()
            mountsMap.put('aws-cli', "$path:$path:ro")
        }

        int c=0
        final volumes = opts.getVolumes()
        for( String vol : volumes ) {
            mountsMap.put("vol-"+(++c), vol)
        }

        if( mountsMap )
            addVolumeMountsToContainer(mountsMap, container)

        // Fargate specific settings
        if( opts.isFargateMode() ) {
            result.setPlatformCapabilities(List.of('FARGATE'))
            container.withNetworkConfiguration( new NetworkConfiguration().withAssignPublicIp(AssignPublicIp.ENABLED) )
            // use at least 50 GB as disk local storage
            final diskGb = task.config.getDisk()?.toGiga()?.toInteger() ?: 50
            container.withEphemeralStorage( new EphemeralStorage().withSizeInGiB(diskGb) )
            // check for arm64 cpu architecture
            if( task.config.getArchitecture()?.arch == 'arm64' )
                container.withRuntimePlatform(new RuntimePlatform().withCpuArchitecture('ARM64'))
        }

        // finally set the container options
        result.setContainerProperties(container)

        // add to this list all values that has to contribute to the
        // job definition unique name creation
        hashingTokens.add(name)
        hashingTokens.add(container.toString())
        if( containerOpts )
            hashingTokens.add(containerOpts)

        return result
    }

    @Memoized 
    LogConfiguration getLogConfiguration(String name, String region) {
        new LogConfiguration()
            .withLogDriver('awslogs')
            .withOptions([
                'awslogs-region': region,
                'awslogs-group': name
            ])
    }

    protected void addVolumeMountsToContainer(Map<String,String> mountsMap, ContainerProperties container) {
        final mounts = new ArrayList<MountPoint>(mountsMap.size())
        final volumes = new  ArrayList<Volume>(mountsMap.size())
        for( Map.Entry<String,String> entry : mountsMap.entrySet() ) {
            final mountName = entry.key
            final parts = entry.value.tokenize(':')
            final containerPath = parts[0]
            final hostPath = parts.size()>1 ? parts[1] : containerPath
            final readOnly = parts.size()>2 ? parts[2]=='ro' : false
            if( parts.size()>3 )
                throw new IllegalArgumentException("Not a valid volume mount syntax: $entry.value")

            def mount = new MountPoint()
                    .withSourceVolume(mountName)
                    .withContainerPath(hostPath)
                    .withReadOnly(readOnly)
            mounts << mount

            def vol = new Volume()
                    .withName(mountName)
                    .withHost(new Host()
                    .withSourcePath(containerPath))
            volumes << vol
        }

        if( mountsMap ) {
            container.setMountPoints(mounts)
            container.setVolumes(volumes)
        }
    }

    /**
     * Look for a Batch job definition in ACTIVE status for the given name and NF job definition ID
     *
     * @param name The Batch job definition name
     * @param jobId A unique job definition ID generated by NF
     * @return The fully qualified Batch job definition name eg {@code my-job-definition:3}
     */
    protected String findJobDef(String name, String jobId) {
        log.trace "[AWS BATCH] checking job definition with name=$name; jobid=$jobId"
        final req = new DescribeJobDefinitionsRequest().withJobDefinitionName(name)
        // bypass the proxy because this method is invoked during a
        // job submit request that's already in a separate thread pool request
        // therefore it's protected by a TooManyRequestsException
        final res = describeJobDefinitions0(bypassProxy(this.client), req)
        final jobs = res.getJobDefinitions()
        if( jobs.size()==0 )
            return null

        def job = jobs.find { JobDefinition it -> it.status == 'ACTIVE' && it.parameters?.'nf-token' == jobId  }
        return job ? "$name:$job.revision" : null
    }

    /**
     * Create (aka register) a new Batch job definition
     *
     * @param req A {@link RegisterJobDefinitionRequest} representing the Batch jib definition to create
     * @return The fully qualified Batch job definition name eg {@code my-job-definition:3}
     */
    protected String createJobDef(RegisterJobDefinitionRequest req) {
        // add nextflow tags
        req.addTagsEntry('nextflow.io/createdAt', Instant.now().toString())
        req.addTagsEntry('nextflow.io/version', BuildInfo.version)
        // create the job def
        final res = createJobDef0(bypassProxy(client), req) // bypass the client proxy! see #1024
        return "${res.jobDefinitionName}:$res.revision"
    }

    /**
     * Make a name string compliant with the Batch job definition format
     *
     * @param name A job name
     * @return A given name formatted to be used as Job definition name
     */
    protected String normalizeJobDefinitionName(String name) {
        if( !name ) return null
        if( !ContainerNameValidator.isValidImageName(name) ) throw new IllegalArgumentException("Invalid container image name: $name")

        def result = name.replaceAll(/[^a-zA-Z0-9\-_]+/,'-')
        // Batch job definition length cannot exceed 128 characters
        // take first 40 chars + add a unique MD5 hash (32 chars)
        if( result.length()>125 ) {
            final hash = name.md5()
            result = result.substring(0,40) + '-' + hash
        }

        return "nf-" + result
    }

    protected List<String> classicSubmitCli() {
        // the cmd list to launch it
        final opts = getAwsOptions()
        final cmd = opts.s5cmdPath ? s5Cmd(opts) : s3Cmd(opts)
        return ['bash','-o','pipefail','-c', cmd.toString()]
    }

    protected String s3Cmd(AwsOptions opts) {
        final cli = opts.getAwsCli()
        final debug = opts.debug ? ' --debug' : ''
        final sse = opts.storageEncryption ? " --sse $opts.storageEncryption" : ''
        final kms = opts.storageKmsKeyId ? " --sse-kms-key-id $opts.storageKmsKeyId" : ''
        final aws = "$cli s3 cp --only-show-errors${sse}${kms}${debug}"
        final cmd = "trap \"{ ret=\$?; $aws ${TaskRun.CMD_LOG} s3:/${getLogFile()}||true; exit \$ret; }\" EXIT; $aws s3:/${getWrapperFile()} - | bash 2>&1 | tee ${TaskRun.CMD_LOG}"
        return cmd
    }

    protected String s5Cmd(AwsOptions opts) {
        final cli = opts.getS5cmdPath()
        final sse = opts.storageEncryption ? " --sse $opts.storageEncryption" : ''
        final kms = opts.storageKmsKeyId ? " --sse-kms-key-id $opts.storageKmsKeyId" : ''
        final cmd = "trap \"{ ret=\$?; $cli cp${sse}${kms} ${TaskRun.CMD_LOG} s3:/${getLogFile()}||true; exit \$ret; }\" EXIT; $cli cat s3:/${getWrapperFile()} | bash 2>&1 | tee ${TaskRun.CMD_LOG}"
        return cmd
    }

    @Override
    List<String> getLaunchCommand() {
        // final launcher command
        return fusionEnabled()
                ? fusionSubmitCli()
                : classicSubmitCli()
    }

    @Override
    String getWorkDir() {
        fusionEnabled()
            ? FusionHelper.toContainerMount(task.workDir).toString()
            : task.workDir.toUriString()
    }

    protected int maxSpotAttempts() {
        return executor.awsOptions.maxSpotAttempts
    }

    /**
     * Create a new Batch job request for the given NF {@link TaskRun}
     *
     * @param task A {@link TaskRun} to be executed as Batch job
     * @return A {@link com.amazonaws.services.batch.model.SubmitJobRequest} instance representing the Batch job to submit
     */
    protected SubmitJobRequest newSubmitRequest(TaskRun task) {

        /*
         * create the request object
         */
        final opts = getAwsOptions()
        final labels = task.config.getResourceLabels()
        final result = new SubmitJobRequest()
        result.setJobName(normalizeJobName(task.name))
        result.setJobQueue(getJobQueue(task))
        result.setJobDefinition(getJobDefinition(task))
        if( labels ) {
            result.setTags(labels)
            result.setPropagateTags(true)
        }
        // set the share identifier
        if( opts.shareIdentifier ) {
            result.setShareIdentifier(opts.shareIdentifier)
            result.setSchedulingPriorityOverride(opts.schedulingPriority)
        }

        /*
         * retry on spot reclaim
         * https://aws.amazon.com/blogs/compute/introducing-retry-strategies-for-aws-batch/
         */
        final attempts = maxSpotAttempts()
        if( attempts>0 ) {
            // retry the job when an Ec2 instance is terminate
            final cond1 = new EvaluateOnExit().withAction('RETRY').withOnStatusReason('Host EC2*')
            // the exit condition prevent to retry for other reason and delegate
            // instead to nextflow error strategy the handling of the error
            final cond2 = new EvaluateOnExit().withAction('EXIT').withOnReason('*')
            final retry = new RetryStrategy()
                    .withAttempts( attempts )
                    .withEvaluateOnExit(cond1, cond2)
            result.setRetryStrategy(retry)
        }

        // set task timeout
        final time = task.config.getTime()
        if( time ) {
            def secs = time.toSeconds() as Integer
            if( secs < 60 ) {
                secs = 60   // Batch minimal allowed timeout is 60 seconds
            }
            result.setTimeout(new JobTimeout().withAttemptDurationSeconds(secs))
        }

        // set the actual command
        final resources = new ArrayList<ResourceRequirement>(5)
<<<<<<< HEAD
        def container = new ContainerOverrides()
        container.command = getLaunchCommand()
=======
        final container = new ContainerOverrides()
        container.command = getSubmitCommand()
>>>>>>> a1e33193
        // set the task memory
        final cpus = task.config.getCpus()
        final mem = task.config.getMemory()
        if( mem ) {
            final mega = opts.fargateMode ? normaliseFargateMem(cpus, mem) : mem.toMega()
            if( mega >= 4 )
                resources << new ResourceRequirement().withType(ResourceType.MEMORY).withValue(mega.toString())
            else
                log.warn "Ignoring task ${task.lazyName()} memory directive: ${task.config.getMemory()} -- AWS Batch job memory request cannot be lower than 4 MB"
        }
        // set the task cpus
        if( cpus > 1 )
            resources << new ResourceRequirement().withType(ResourceType.VCPU).withValue(task.config.getCpus().toString())

        final accelerator = task.config.getAccelerator()
        if( accelerator ) {
            if( accelerator.type )
                log.warn1 "Ignoring task ${task.lazyName()} accelerator type: ${accelerator.type} -- AWS Batch doesn't support accelerator type in job definition"
            resources << new ResourceRequirement().withType(ResourceType.GPU).withValue(accelerator.request.toString())
        }

        if( resources )
            container.withResourceRequirements(resources)

        // set the environment
        def vars = getEnvironmentVars()
        if( vars )
            container.setEnvironment(vars)

        result.setContainerOverrides(container)

        // set the array properties
        if( task instanceof TaskArray ) {
            final arraySize = task.getArraySize()

            if( arraySize > 10_000 )
                throw new IllegalArgumentException("Array jobs on AWS Batch may not have more than 10,000 tasks")

            result.setArrayProperties(new ArrayProperties().withSize(arraySize))
        }

        return result
    }

    /**
     * @return The list of environment variables to be defined in the Batch job execution context
     */
    protected List<KeyValuePair> getEnvironmentVars() {
        List<KeyValuePair> vars = []
        if( this.environment?.containsKey('NXF_DEBUG') )
            vars << new KeyValuePair().withName('NXF_DEBUG').withValue(this.environment['NXF_DEBUG'])
        if( this.getAwsOptions().retryMode && this.getAwsOptions().retryMode in AwsOptions.VALID_RETRY_MODES)
            vars << new KeyValuePair().withName('AWS_RETRY_MODE').withValue(this.getAwsOptions().retryMode)
        if( this.getAwsOptions().maxTransferAttempts ) {
            vars << new KeyValuePair().withName('AWS_MAX_ATTEMPTS').withValue(this.getAwsOptions().maxTransferAttempts as String)
            vars << new KeyValuePair().withName('AWS_METADATA_SERVICE_NUM_ATTEMPTS').withValue(this.getAwsOptions().maxTransferAttempts as String)
        }
        if( fusionEnabled() ) {
            for(Map.Entry<String,String> it : fusionLauncher().fusionEnv()) {
                vars << new KeyValuePair().withName(it.key).withValue(it.value)
            }
        }
        return vars
    }

    /**
     * @return The launcher script file {@link Path}
     */
    protected Path getWrapperFile() { wrapperFile }

    /**
     * @return The launcher log file {@link Path}
     */
    protected Path getLogFile() { logFile }

    /**
     * Remove invalid characters from a job name string
     *
     * @param name A job name containing possible invalid character
     * @return A job name without invalid characters
     */
    protected String normalizeJobName(String name) {
        def result = name.replaceAll(' ','_').replaceAll(/[^a-zA-Z0-9_]/,'')
        result.size()>128 ? result.substring(0,128) : result
    }


    protected CloudMachineInfo getMachineInfo() {
        if( machineInfo )
            return machineInfo
        if( queueName && taskArn && executor.awsOptions.fetchInstanceType ) {
            machineInfo = executor.getMachineInfoByQueueAndTaskArn(queueName, taskArn)
            log.trace "[AWS BATCH] jobId=$jobId; queue=$queueName; task=$taskArn => machineInfo=$machineInfo"
        }
        return machineInfo
    }

    TraceRecord getTraceRecord() {
        def result = super.getTraceRecord()
        result.put('native_id', jobId)
        result.machineInfo = getMachineInfo()
        return result
    }

    // -- helpers

    static private SubmitJobResult submit0(AWSBatch client, SubmitJobRequest req) {
        try {
            return client.submitJob(req)
        }
        catch (AWSBatchException e) {
            if( e.statusCode>=500 )
                // raise a process exception so that nextflow can try to recover it
                throw new ProcessSubmitException("Failed to submit job: ${req.jobName} - Reason: ${e.errorCode}", e)
            else
                // status code < 500 are not expected to be recoverable, just throw it again
                throw e
        }
    }

    static private DescribeJobDefinitionsResult describeJobDefinitions0(AWSBatch client, DescribeJobDefinitionsRequest req) {
        try {
            client.describeJobDefinitions(req)
        }
        catch (AWSBatchException e) {
            if( e.statusCode>=500 )
                // raise a process exception so that nextflow can try to recover it
                throw new ProcessSubmitException("Failed to describe job definitions: ${req.jobDefinitions} - Reason: ${e.errorCode}", e)
            else
                // status code < 500 are not expected to be recoverable, just throw it again
                throw e
        }
    }

    static private RegisterJobDefinitionResult createJobDef0(AWSBatch client, RegisterJobDefinitionRequest req) {
        try {
            return client.registerJobDefinition(req)
        }
        catch (AWSBatchException e) {
            if( e.statusCode>=500 )
                // raise a process exception so that nextflow can try to recover it
                throw new ProcessSubmitException("Failed to register job definition: ${req.jobDefinitionName} - Reason: ${e.errorCode}", e)
            else
                // status code < 500 are not expected to be recoverable, just throw it again
                throw e
        }
    }

    @Canonical
    static class MemSlot {
        int min
        int max
        int step

        static ofGiga(int min, int max, int step) {
            new MemSlot(min *1024, max *1024, step *1024)
        }
    }

    static final Map<Integer, MemSlot> FARGATE_MEM = [1 : MemSlot.ofGiga(2,8,1),
                                                      2 : MemSlot.ofGiga(4, 16, 1),
                                                      4 : MemSlot.ofGiga(8, 30, 1),
                                                      8 : MemSlot.ofGiga(16,60, 4),
                                                      16: MemSlot.ofGiga(32, 120, 8) ]

    protected long normaliseFargateMem(Integer cpus, MemoryUnit mem) {
        final mega = mem.toMega()
        final slot = FARGATE_MEM.get(cpus)
        if( slot==null )
            new ProcessUnrecoverableException("Requirement of $cpus CPUs is not allowed by Fargate -- Check process with name '${task.lazyName()}'")
        if( mega <=slot.min ) {
            log.warn "Process '${task.lazyName()}' memory requirement of ${mem} is below the minimum allowed by Fargate of ${MemoryUnit.of(mega+'MB')}"
            return slot.min
        }
        if( mega >slot.max ) {
            log.warn "Process '${task.lazyName()}' memory requirement of ${mem} is above the maximum allowed by Fargate of ${MemoryUnit.of(mega+'MB')}"
            return slot.max
        }
        return ceilDiv(mega, slot.step) * slot.step
    }

    static private long ceilDiv(long x, long y){
        return -Math.floorDiv(-x,y);
    }
}
<|MERGE_RESOLUTION|>--- conflicted
+++ resolved
@@ -24,11 +24,8 @@
 
 import com.amazonaws.services.batch.AWSBatch
 import com.amazonaws.services.batch.model.AWSBatchException
-<<<<<<< HEAD
 import com.amazonaws.services.batch.model.ArrayProperties
-=======
 import com.amazonaws.services.batch.model.AssignPublicIp
->>>>>>> a1e33193
 import com.amazonaws.services.batch.model.AttemptContainerDetail
 import com.amazonaws.services.batch.model.ClientException
 import com.amazonaws.services.batch.model.ContainerOverrides
@@ -758,13 +755,8 @@
 
         // set the actual command
         final resources = new ArrayList<ResourceRequirement>(5)
-<<<<<<< HEAD
-        def container = new ContainerOverrides()
+        final container = new ContainerOverrides()
         container.command = getLaunchCommand()
-=======
-        final container = new ContainerOverrides()
-        container.command = getSubmitCommand()
->>>>>>> a1e33193
         // set the task memory
         final cpus = task.config.getCpus()
         final mem = task.config.getMemory()
