--- conflicted
+++ resolved
@@ -41,11 +41,8 @@
             getBucketDir() >> BUCKET_DIR
         }
 
-<<<<<<< HEAD
-        def op = new PublishOp(sess, 'name', Mock(DataflowReadChannel), [to:'/target'])
-=======
+
         def op = new PublishOp(sess, 'foo', Mock(DataflowReadChannel), [to:'/target'])
->>>>>>> 72bc4c22
 
         when:
         def result = op.getTaskDir( BASE.resolve('xx/yyyy/this/and/that.txt') )
