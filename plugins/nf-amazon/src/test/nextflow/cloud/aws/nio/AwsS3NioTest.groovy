/*
 * Copyright 2020-2022, Seqera Labs
 *
 * Licensed under the Apache License, Version 2.0 (the "License");
 * you may not use this file except in compliance with the License.
 * You may obtain a copy of the License at
 *
 *     http://www.apache.org/licenses/LICENSE-2.0
 *
 * Unless required by applicable law or agreed to in writing, software
 * distributed under the License is distributed on an "AS IS" BASIS,
 * WITHOUT WARRANTIES OR CONDITIONS OF ANY KIND, either express or implied.
 * See the License for the specific language governing permissions and
 * limitations under the License.
 *
 */

package nextflow.cloud.aws.nio

import software.amazon.awssdk.regions.Region
import software.amazon.awssdk.services.s3.S3AsyncClient
import software.amazon.nio.spi.s3.S3FileSystem

import java.nio.charset.Charset
import java.nio.file.DirectoryNotEmptyException
import java.nio.file.FileAlreadyExistsException
import java.nio.file.FileVisitResult
import java.nio.file.Files
import java.nio.file.NoSuchFileException
import java.nio.file.Path
import java.nio.file.Paths
import java.nio.file.SimpleFileVisitor
import java.nio.file.StandardCopyOption
import java.nio.file.StandardOpenOption
import java.nio.file.attribute.BasicFileAttributes

<<<<<<< HEAD
import software.amazon.awssdk.services.s3.S3Client
import software.amazon.awssdk.services.s3.model.S3Exception
import software.amazon.awssdk.services.s3.model.Tag
=======
import com.amazonaws.services.s3.AmazonS3
import com.amazonaws.services.s3.model.Tag
>>>>>>> 4e7c062b
import groovy.util.logging.Slf4j
import nextflow.Global
import nextflow.Session
import nextflow.exception.AbortOperationException
import nextflow.file.CopyMoveHelper
import nextflow.file.FileHelper
import nextflow.trace.TraceHelper
import spock.lang.Ignore
import spock.lang.IgnoreIf
import spock.lang.Requires
import spock.lang.Shared
import spock.lang.Specification
import spock.lang.Timeout
import spock.lang.Unroll
/**
 *
 * @author Paolo Di Tommaso <paolo.ditommaso@gmail.com>
 */
@Slf4j
@Timeout(60)
@IgnoreIf({System.getenv('NXF_SMOKE')})
@Requires({System.getenv('AWS_S3FS_ACCESS_KEY') && System.getenv('AWS_S3FS_SECRET_KEY')})
class AwsS3NioTest extends Specification implements AwsS3BaseSpec {

    @Shared
<<<<<<< HEAD
    static S3AsyncClient s3Client0
=======
    private AmazonS3 s3Client0
>>>>>>> 4e7c062b

    S3AsyncClient getS3Client() { s3Client0 }

<<<<<<< HEAD
    static {
        s3Client0 =  S3AsyncClient.crtBuilder()
                    .crossRegionAccessEnabled(true).region(Region.EU_WEST_1).build()
    }

=======
>>>>>>> 4e7c062b
    static private Map config0() {
        def accessKey = System.getenv('AWS_S3FS_ACCESS_KEY')
        def secretKey = System.getenv('AWS_S3FS_SECRET_KEY')
        return [aws:[accessKey: accessKey, secretKey: secretKey]]
    }

    def setup() {
        def fs = (S3FileSystem)FileHelper.getOrCreateFileSystemFor(URI.create("s3:///"), config0().aws)
        s3Client0 = fs.client.getClient()
        and:
        def cfg = config0()
        Global.config = cfg
        Global.session = Mock(Session) { getConfig()>>cfg }
    }

    def 'should create a blob' () {
        given:
        def bucket = createBucket()
        def path = s3path("s3://$bucket/file-name.txt")

        when:
        Files.createFile(path)
        then:
        existsPath("$bucket/file-name.txt")

        cleanup:
        if( bucket ) deleteBucket(bucket)
    }

    def 'should write a file' () {
        given:
        def TEXT = "Hello world!"
        and:
        def bucket = createBucket()
        def path = s3path("s3://$bucket/file-name.txt")

        when:
        Files.write(path, TEXT.bytes)
        then:
        existsPath("$bucket/file-name.txt")
        readObject(path) == TEXT

        cleanup:
        if( bucket ) deleteBucket(bucket)
    }

    def 'should read a file' () {
        given:
        def TEXT = "Hello world!"
        and:
        def bucket = createBucket()
        def path = s3path("s3://$bucket/file-name.txt")
        when:
        createObject("$bucket/file-name.txt", TEXT)
        then:
        new String(Files.readAllBytes(path)) == TEXT
        Files.readAllLines(path, Charset.forName('UTF-8')).get(0) == TEXT

        cleanup:
        if( bucket ) deleteBucket(bucket)
    }

    def 'should read file attributes' () {
        given:
        final start = System.currentTimeMillis()
        final TEXT = "Hello world!"

        when:
        def bucketName = createBucket()
        def objectKey = 'data/alpha.txt'
        def filePath = "$bucketName/$objectKey"
        createObject(filePath, TEXT)
        and:

        //
        // -- readAttributes
        //
        def path = s3path("s3://$filePath")
        def attrs = Files.readAttributes(path, BasicFileAttributes)
        then:
        attrs.isRegularFile()
        !attrs.isDirectory()
        attrs.size() == 12
        !attrs.isSymbolicLink()
        !attrs.isOther()
        //attrs.fileKey() == objectKey
        attrs.lastAccessTime().toMillis()-start < 5_000
        attrs.lastModifiedTime().toMillis()-start < 5_000
        attrs.creationTime().toMillis()-start < 5_000

        //
        // -- getLastModifiedTime
        //
        when:
        def time = Files.getLastModifiedTime(path)
        then:
        time == attrs.lastModifiedTime()

        //
        // -- getFileAttributeView
        //
// FIXME not supported
//        when:
//        def view = Files.getFileAttributeView(path, BasicFileAttributeView)
//        then:
//        view.readAttributes() == attrs

        //
        // -- readAttributes for a directory
        //
        when:
        attrs = Files.readAttributes(path.getParent(), BasicFileAttributes)
        then:
        !attrs.isRegularFile()
        attrs.isDirectory()
        attrs.size() == 0
        !attrs.isSymbolicLink()
        !attrs.isOther()
        //attrs.fileKey() == "data/"
        attrs.lastAccessTime() .toMillis()-start < 5_000
        attrs.lastModifiedTime() .toMillis()-start < 5_000
        attrs.creationTime() .toMillis()-start < 5_000

        //
        // -- readAttributes for a bucket
        //
        when:
        attrs = Files.readAttributes(s3path("s3://$bucketName"), BasicFileAttributes)
        then:
        !attrs.isRegularFile()
        attrs.isDirectory()
        attrs.size() == 0
        !attrs.isSymbolicLink()
        !attrs.isOther()
        //attrs.fileKey() == "/"
        //attrs.creationTime() == null
        //attrs.lastAccessTime() == null
        //attrs.lastModifiedTime() == null

        cleanup:
        if( bucketName ) deleteBucket(bucketName)
    }

    def 'should copy a stream to bucket' () {
        given:
        def TEXT = "Hello world!"

        when:
        def bucketName = createBucket()
        def target = s3path("s3://$bucketName/data/file.txt")
        
        and:
        def stream = new ByteArrayInputStream(new String(TEXT).bytes)
        Files.copy(stream, target)
        then:
        existsPath(target)
        readObject(target) == TEXT

        when:
        stream = new ByteArrayInputStream(new String(TEXT).bytes)
        Files.copy(stream, target, StandardCopyOption.REPLACE_EXISTING)
        then:
        existsPath(target)
        readObject(target) == TEXT

        when:
        stream = new ByteArrayInputStream(new String(TEXT).bytes)
        Files.copy(stream, target)
        then:
        thrown(FileAlreadyExistsException)

        cleanup:
        if( bucketName ) deleteBucket(bucketName)
    }

    def 'copy local file to a bucket' () {
        given:
        def TEXT = "Hello world!"

        when:
        def bucketName = createBucket()
        def target = s3path("s3://$bucketName/data/file.txt")
        def source = Files.createTempFile('test','nf')
        source.text = TEXT

        and:
        Files.copy(source, target)
        then:
        readObject(target) == TEXT

        cleanup:
        if( source ) Files.delete(source)
        if( bucketName ) deleteBucket(bucketName)
    }

    def 'copy a remote file to a bucket' () {
        given:
        def TEXT = "Hello world!"

        when:
        def bucketName = createBucket()
        def target = s3path("s3://$bucketName/target/file.txt")

        and:
        final objectName = "$bucketName/source/file.txt"
        final source = s3path("s3://$objectName")
        createObject(objectName, TEXT)

        and:
        Files.copy(source, target)
        then:
        existsPath(source)
        existsPath(target)
        readObject(target) == TEXT

        cleanup:
        if( bucketName ) deleteBucket(bucketName)
    }

    @Ignore // FIXME
    def 'move a remote file to a bucket' () {
        given:
        def TEXT = "Hello world!"

        when:
        def bucketName = createBucket()
        def target = s3path("s3://$bucketName/target/file.txt")

        and:
        final objectName = "$bucketName/source/file.txt"
        final source = s3path("s3://$objectName")
        createObject(objectName, TEXT)

        and:
        Files.move(source, target)
        then:
        !existsPath(source)
        existsPath(target)
        readObject(target) == TEXT

        cleanup:
        if( bucketName ) deleteBucket(bucketName)
    }

    def 'move local file to a bucket' () {
        given:
        def TEXT = "Hello world!"

        when:
        def bucketName = createBucket()
        def target = s3path("s3://$bucketName/target/file.txt")

        and:
        final source = Files.createTempFile('foo',null); source.text = TEXT

        and:
        Files.move(source, target)
        then:
        !Files.exists(source)
        existsPath(target)
        readObject(target) == TEXT

        cleanup:
        if( bucketName ) deleteBucket(bucketName)
    }

    def 'move a remote file to local' () {
        given:
        def TEXT = "Hello world!"

        when:
        def bucketName = createBucket()
        def target = Files.createTempFile('foo',null)

        and:
        final objectName = "$bucketName/source/file.txt"
        final source = s3path("s3://$objectName")
        createObject(objectName, TEXT)

        and:
        Files.move(source, target, StandardCopyOption.REPLACE_EXISTING)
        then:
        !existsPath(source)
        Files.exists(target)
        target.text == TEXT

        cleanup:
        if( bucketName ) deleteBucket(bucketName)
        if( target ) Files.deleteIfExists(target)
    }

    @Ignore //FIXME
    def 'should create a directory' () {

        given:
        def bucketName = getRndBucketName()
        def dir = s3path("s3://$bucketName")

        when:
        Files.createDirectory(dir)
        then:
        existsPath(dir)

        cleanup:
        deleteBucket(bucketName)
    }

    def 'should create a directory tree' () {
        given:
        def bucketName = createBucket()
        def dir = s3path("s3://$bucketName/alpha/bravo/omega/")
        when:
        Files.createDirectories(dir)
        then:
        Files.exists(s3path("s3://$bucketName/alpha/"))
        Files.exists(s3path("s3://$bucketName/alpha/bravo/"))
        Files.exists(s3path("s3://$bucketName/alpha/bravo/omega/"))

        when:
        Files.createDirectories(dir)
        then:
        noExceptionThrown()

        cleanup:
        deleteBucket(bucketName)
    }

    def 'should create a file' () {
        given:
        def bucketName = createBucket()

        when:
        def path = s3path("s3://$bucketName/data/file.txt")
        Files.createFile(path)
        then:
        existsPath(path)

        cleanup:
        deleteBucket(bucketName)
    }

    def 'should create temp file and directory' () {
        given:
        def bucketName = createBucket()
        def base = s3path("s3://$bucketName")

        when:
        def t1 = Files.createTempDirectory(base, 'test')
        then:
        Files.exists(t1)

        when:
        def t2 = Files.createTempFile(base, 'prefix', 'suffix')
        then:
        Files.exists(t2)

        cleanup:
        deleteBucket(bucketName)
    }

    def 'should delete a file' () {
        given:
        def bucketName = createBucket()
        def target = s3path("s3://$bucketName/data/file.txt")
        and:
        createObject(target.toString(), 'HELLO WORLD')

        when:
        Files.delete(target)
        sleep 100
        then:
        !existsPath(target)

        cleanup:
        deleteBucket(bucketName)
    }

    @Ignore // FIXME
    def 'should delete a bucket' () {
        given:
        final bucketName = createBucket()

        when:
        Files.delete(s3path("s3://$bucketName"))
        then:
        !existsPath(bucketName)

    }

    @Ignore // FIXME
    def 'should throw when deleting a not empty container' () {
        given:
        def bucketName = createBucket()
        and:
        createObject("$bucketName/this/that", 'HELLO')

        when:
        def path1 = s3path("s3://$bucketName")
        Files.delete(path1)
        then:
        thrown(DirectoryNotEmptyException)

        when:
        def path2 = s3path("s3://$bucketName/this")
        Files.delete(path2)
        then:
        thrown(DirectoryNotEmptyException)

        when:
        createObject("$bucketName/this", 'HELLO')
        Files.delete(Paths.get(path2))
        then:
        thrown(DirectoryNotEmptyException)

        cleanup:
        deleteBucket(bucketName)
    }

    @Ignore // FIXME
    def 'should throw a NoSuchFileException when deleting an object not existing' () {

        given:
        def bucketName = getRndBucketName()
        def path = s3path("s3://$bucketName/alpha/bravo")

        when:
        Files.delete(path)
        then:
        thrown(NoSuchFileException)

    }

    @Ignore //FIXME
    def 'should validate exists method' () {
        given:
        def bucketName = createBucket()
        and:
        def missingBucket = getRndBucketName()
        and:
        createObject("$bucketName/file.txt", 'HELLO')

        expect:
        Files.exists(s3path("s3://$bucketName"))
        Files.exists(s3path("s3://$bucketName/file.txt"))
        !Files.exists(s3path("s3://$bucketName/fooooo.txt"))
        !Files.exists(s3path("s3://$missingBucket"))

        cleanup:
        deleteBucket(bucketName)
    }


    def 'should check is it is a directory' () {
        given:
        def bucketName = createBucket()

        when:
        def path = s3path("s3://$bucketName")
        then:
        Files.isDirectory(path)
        !Files.isRegularFile(path)

        when:
        def file = path.resolve('this/and/that')
        createObject(file, 'Hello world')
        then:
        !Files.isDirectory(file)
        Files.isRegularFile(file)
        Files.isReadable(file)
        Files.isWritable(file)
        !Files.isExecutable(file)
        !Files.isSymbolicLink(file)

        expect:
        Files.isDirectory(file.parent)
        !Files.isRegularFile(file.parent)
        Files.isReadable(file)
        Files.isWritable(file)
        !Files.isExecutable(file)
        !Files.isSymbolicLink(file)

        cleanup:
        deleteBucket(bucketName)
    }

    def 'should check that is the same file' () {

        given:
        def file1 = s3path("s3://some/data/file.txt")
        def file2 = s3path("s3://some/data/file.txt")
        def file3 = s3path("s3://some/data/fooo.txt")

        expect:
        Files.isSameFile(file1, file2)
        !Files.isSameFile(file1, file3)

    }

    def 'should create a newBufferedReader' () {
        given:
        def bucketName = createBucket()
        and:
        def TEXT = randomText(50 * 1024)
        def path = s3path("s3://$bucketName/file.txt")
        createObject(path, TEXT)

        when:
        def reader = Files.newBufferedReader(path, Charset.forName('UTF-8'))
        then:
        reader.text == TEXT

        when:
        def unknown = s3path("s3://$bucketName/unknown.txt")
        Files.newBufferedReader(unknown, Charset.forName('UTF-8'))
        then:
        thrown(NoSuchFileException)

        cleanup:
        deleteBucket(bucketName)
    }

    def 'should create a newBufferedWriter' () {
        given:
        def bucketName = createBucket()
        and:
        final TEXT = randomText(50 * 1024)
        final path = s3path("s3://$bucketName/file.txt")

        when:
        def writer = Files.newBufferedWriter(path, Charset.forName('UTF-8'))
        TEXT.readLines().each { it -> writer.println(it) }
        writer.close()
        then:
        readObject(path) == TEXT

        cleanup:
        deleteBucket(bucketName)
    }

    def 'should create a newInputStream' () {
        given:
        def bucketName = createBucket()
        and:
        final TEXT = randomText(50 * 1024)
        final path = s3path("s3://$bucketName/file.txt")
        createObject(path, TEXT)

        when:
        def reader = Files.newInputStream(path)
        then:
        reader.text == TEXT

        cleanup:
        deleteBucket(bucketName)
    }

    def 'should copy a bucket' () {
        given:
        def folder = Files.createTempDirectory('test')
        def target = folder.resolve('file.txt')
        and:
        def bucketName = createBucket()
        and:
        final TEXT = randomText(50 * 1024)
        final path = s3path("s3://$bucketName/file.txt")
        createObject(path, TEXT)

        when:
        target = FileHelper.copyPath(path, target)

        then:
        target.text == TEXT

        cleanup:
        folder?.deleteDir()
        deleteBucket(bucketName)
    }

    def 'should create a newOutputStream' () {
        given:
        def bucketName = createBucket()
        and:
        final TEXT = randomText(2048)
        final path = s3path("s3://$bucketName/file.txt")

        when:
        def writer = Files.newOutputStream(path)
        TEXT.readLines().each { it ->
            writer.write(it.bytes);
            writer.write((int)('\n' as char))
        }
        writer.close()
        then:
        readObject(path) == TEXT

        cleanup:
        deleteBucket(bucketName)
    }

    def 'should read a newByteChannel' () {
        given:
        def bucketName = createBucket()
        and:
        final TEXT = randomText(1024)
        final path = s3path("s3://$bucketName/file.txt")
        createObject(path, TEXT)

        when:
        def channel = Files.newByteChannel(path)
        then:
        readChannel(channel, 100) == TEXT

        cleanup:
        deleteBucket(bucketName)
    }

    def 'should write a byte channel' () {
        given:
        def bucketName = createBucket()
        and:
        final TEXT = randomText(1024)
        final path = s3path("s3://$bucketName/file.txt")

        when:
        def channel = Files.newByteChannel(path, StandardOpenOption.WRITE, StandardOpenOption.CREATE)
        writeChannel(channel, TEXT, 200)
        channel.close()
        then:
        readObject(path) == TEXT

        cleanup:
        deleteBucket(bucketName)
    }

    def 'should check file size' () {
        given:
        def bucketName = createBucket()
        and:
        final TEXT = randomText(50 * 1024)
        final path = s3path("s3://$bucketName/file.txt")

        when:
        createObject(path, TEXT)
        then:
        Files.size(path) == TEXT.size()

        when:
        Files.size(path.resolve('xxx'))
        then:
        thrown(NoSuchFileException)

        cleanup:
        deleteBucket(bucketName)
    }

    // test fails on GHA, likely due to concurrent execution
    //@IgnoreIf({ System.getenv('GITHUB_ACTIONS') })
    @Ignore
    def 'should list root directory' () {
        given:
        def bucketName1 = createBucket()
        def bucketName2 = createBucket()
        def bucketName3 = createBucket()
        and:
        createObject("$bucketName1/file.1", 'xxx')
        createObject("$bucketName2/foo/file.2", 'xxx')
        createObject("$bucketName2/foo/bar/file.3", 'xxx')

        and:
        def root = s3path('s3://')

        when:
        def paths = Files.newDirectoryStream(root).collect { it.fileName.toString() }
        then:
        paths.contains(bucketName1)
        paths.contains(bucketName2)
        paths.contains(bucketName3)

        when:
        Set<String> dirs = []
        Set<String> files = []
        Files.walkFileTree(root, new SimpleFileVisitor<Path>() {

            @Override
            FileVisitResult preVisitDirectory(Path dir, BasicFileAttributes attrs)
                    throws IOException
            {
                dirs << dir.toString()
                return FileVisitResult.CONTINUE;
            }

            @Override
            FileVisitResult visitFile(Path file, BasicFileAttributes attrs) throws IOException
            {
                files << file.toString()
                return FileVisitResult.CONTINUE;
            }

        })
        then:
        println dirs
        println files
        dirs.contains('/')
        dirs.contains("/$bucketName1" as String)
        dirs.contains("/$bucketName2" as String)
        dirs.contains("/$bucketName2/foo" as String)
        dirs.contains("/$bucketName2/foo/bar" as String)
        dirs.contains("/$bucketName3" as String)
        files.contains("/$bucketName1/file.1" as String)
        files.contains("/$bucketName2/foo/file.2" as String)
        files.contains("/$bucketName2/foo/bar/file.3" as String)

        cleanup:
        tryDeleteBucket(bucketName1)
        tryDeleteBucket(bucketName2)
        tryDeleteBucket(bucketName3)
    }


    def 'should stream directory content' () {
        given:
        def bucketName = createBucket()
        createObject("$bucketName/foo/file1.txt",'A')
        createObject("$bucketName/foo/file2.txt",'BB')
        createObject("$bucketName/foo/bar/file3.txt",'CCC')
        createObject("$bucketName/foo/bar/baz/file4.txt",'DDDD')
        createObject("$bucketName/foo/bar/file5.txt",'EEEEE')
        createObject("$bucketName/foo/file6.txt",'FFFFFF')

        when:
        def list = Files.newDirectoryStream(s3path("s3://$bucketName")).collect { it.getFileName().toString() }
        then:
        list.size() == 1
        list == [ 'foo' ]

        when:
        list = Files.newDirectoryStream(s3path("s3://$bucketName/foo")).collect { it.getFileName().toString() }
        then:
        list.size() == 4
        list as Set == [ 'file1.txt', 'file2.txt', 'bar', 'file6.txt' ] as Set

        when:
        list = Files.newDirectoryStream(s3path("s3://$bucketName/foo/bar")).collect { it.getFileName().toString() }
        then:
        list.size() == 3
        list as Set == [ 'file3.txt', 'baz', 'file5.txt' ] as Set

        when:
        list = Files.newDirectoryStream(s3path("s3://$bucketName/foo/bar/baz")).collect { it.getFileName().toString() }
        then:
        list.size() == 1
        list  == [ 'file4.txt' ]

        cleanup:
        deleteBucket(bucketName)
    }


    def 'should check walkTree' () {

        given:
        def bucketName = createBucket()
        createObject("$bucketName/foo/file1.txt",'A')
        createObject("$bucketName/foo/file2.txt",'BB')
        createObject("$bucketName/foo/bar/file3.txt",'CCC')
        createObject("$bucketName/foo/bar/baz/file4.txt",'DDDD')
        createObject("$bucketName/foo/bar/file5.txt",'EEEEE')
        createObject("$bucketName/foo/file6.txt",'FFFFFF')

        when:
        List<String> dirs = []
        Map<String,BasicFileAttributes> files = [:]
        def base = s3path("s3://$bucketName")
        Files.walkFileTree(base, new SimpleFileVisitor<Path>() {

            @Override
            FileVisitResult preVisitDirectory(Path dir, BasicFileAttributes attrs) throws IOException
            {
                dirs << base.relativize(dir).toString()
                return FileVisitResult.CONTINUE;
            }

            @Override
            public FileVisitResult visitFile(Path file, BasicFileAttributes attrs) throws IOException
            {
                files[file.getFileName().toString()] = attrs
                return FileVisitResult.CONTINUE;
            }
        })

        then:
        files.size() == 6
        files ['file1.txt'].size() == 1
        files ['file2.txt'].size() == 2
        files ['file3.txt'].size() == 3
        files ['file4.txt'].size() == 4
        files ['file5.txt'].size() == 5
        files ['file6.txt'].size() == 6
        dirs.size() == 4
        dirs.contains("")
        dirs.contains('foo')
        dirs.contains('foo/bar')
        dirs.contains('foo/bar/baz')


        when:
        dirs = []
        files = [:]
        base = s3path("s3://$bucketName/foo/bar/")
        Files.walkFileTree(base, new SimpleFileVisitor<Path>() {

            @Override
            FileVisitResult preVisitDirectory(Path dir, BasicFileAttributes attrs) throws IOException
            {
                dirs << base.relativize(dir).toString()
                return FileVisitResult.CONTINUE;
            }

            @Override
            public FileVisitResult visitFile(Path file, BasicFileAttributes attrs) throws IOException
            {
                files[file.getFileName().toString()] = attrs
                return FileVisitResult.CONTINUE;
            }
        })

        then:
        files.size()==3
        files.containsKey('file3.txt')
        files.containsKey('file4.txt')
        files.containsKey('file5.txt')
        dirs.size() == 2
        dirs.contains("")
        dirs.contains('baz')

        cleanup:
        deleteBucket(bucketName)
    }

    @Ignore // FIXME 
    def 'should handle dir and files having the same name' () {

        given:
        def bucketName = createBucket()
        createObject("$bucketName/foo",'file-1')
        createObject("$bucketName/foo/bar",'file-2')
        createObject("$bucketName/foo/baz",'file-3')
        and:
        def root = s3path("s3://$bucketName")

        when:
        def file1 = root.resolve('foo')
        then:
        Files.isRegularFile(file1)
        !Files.isDirectory(file1)
        file1.text == 'file-1'

        when:
        def dir1 = root.resolve('foo/')
        then:
        !Files.isRegularFile(dir1)
        Files.isDirectory(dir1)

        when:
        def file2 = root.resolve('foo/bar')
        then:
        Files.isRegularFile(file2)
        !Files.isDirectory(file2)
        file2.text == 'file-2'


        when:
        def parent = file2.parent
        then:
        !Files.isRegularFile(parent)
        Files.isDirectory(parent)

        when:
        Set<String> dirs = []
        Map<String,BasicFileAttributes> files = [:]
        Files.walkFileTree(root, new SimpleFileVisitor<Path>() {

            @Override
            FileVisitResult preVisitDirectory(Path dir, BasicFileAttributes attrs) throws IOException
            {
                dirs << root.relativize(dir).toString()
                return FileVisitResult.CONTINUE;
            }

            @Override
            public FileVisitResult visitFile(Path file, BasicFileAttributes attrs) throws IOException
            {
                files[root.relativize(file).toString()] = attrs
                return FileVisitResult.CONTINUE;
            }
        })
        then:
        dirs.size() == 2
        dirs.contains('')
        dirs.contains('foo')
        files.size() == 3
        files.containsKey('foo')
        files.containsKey('foo/bar')
        files.containsKey('foo/baz')

        cleanup:
        deleteBucket(bucketName)

    }

    def 'should handle file names with same prefix' () {
        given:
        def bucketName = createBucket()
        and:
        createObject("$bucketName/transcript_index.junctions.fa", 'foo')
        createObject("$bucketName/alpha-beta/file1", 'bar')
        createObject("$bucketName/alpha/file2", 'baz')

        expect:
        Files.exists(s3path("s3://$bucketName/transcript_index.junctions.fa"))
        !Files.exists(s3path("s3://$bucketName/transcript_index.junctions"))
        Files.exists(s3path("s3://$bucketName/alpha-beta/file1"))
        Files.exists(s3path("s3://$bucketName/alpha/file2"))
        Files.exists(s3path("s3://$bucketName/alpha-beta/"))
        Files.exists(s3path("s3://$bucketName/alpha-beta"))
        Files.exists(s3path("s3://$bucketName/alpha/"))
        Files.exists(s3path("s3://$bucketName/alpha"))

        cleanup:
        deleteBucket(bucketName)
    }

    def 'should tag a file' () {
        given:
        def bucketName = createBucket()
        and:
        def path = s3path("s3://$bucketName/alpha.txt")
        def copy = s3path("s3://$bucketName/omega.txt")
        and:
        def client = path.getFileSystem().getClient()

        when:
        path.setTags(FOO: 'Hello world', BAR: 'xyz')
        Files.createFile(path)
        then:
        Files.exists(path)
        and:
        def tags = client .getObjectTags(path.getBucket(), path.getKey())
        tags.find { it.key=='FOO' }.value == 'Hello world'
        tags.find { it.key=='BAR' }.value == 'xyz'

        when:
        copy.setTags(FOO: 'Hola mundo', BAZ: '123')
        Files.copy(path, copy)
        then:
        Files.exists(copy)
        and:
        def copyTags = client .getObjectTags(copy.getBucket(), copy.getKey())
        copyTags.find { it.key=='FOO' }.value == 'Hola mundo'
        copyTags.find { it.key=='BAZ' }.value == '123'
        copyTags.find { it.key=='BAR' } == null

        cleanup:
        deleteBucket(bucketName)
    }

    def 'should download file from encrypted bucket' () {
        given:
        def folder = Files.createTempDirectory('test')
        def target = folder.resolve('test-data.txt')
        and:
        def source = s3path("s3://nf-kms-xyz/test-data.txt")

        when:
        FileHelper.copyPath(source, target)
        then:
        target.exists()
        
        cleanup:
        folder?.deleteDir()
    }

    def 'should upload file to encrypted bucket' () {
        given:
        def KEY = 'arn:aws:kms:eu-west-1:195996028523:key/e97ecf28-951e-4700-bf22-1bd416ec519f'
        and:
        def folder = Files.createTempDirectory('test')
        def source = folder.resolve('hello.txt'); source.text = 'Hello world'
        and:
        def target = s3path("s3://nf-kms-xyz/test-${UUID.randomUUID()}.txt")
        and: // assign some tags
        target.setTags([ONE: 'HELLO'])

        when:
        FileHelper.copyPath(source, target)
        then:
        target.exists()
        
        expect:
        target.getFileSystem().getClient().getObjectKmsKeyId(target.bucket, target.key) == KEY
        and:
        target.getFileSystem().getClient().getObjectTags(target.bucket, target.key).find { it.key=='ONE' }.value == 'HELLO'

        cleanup:
        Files.deleteIfExists(target)
        folder?.deleteDir()
    }

    def 'should upload directory to encrypted bucket' () {
        given:
        def KEY = 'arn:aws:kms:eu-west-1:195996028523:key/e97ecf28-951e-4700-bf22-1bd416ec519f'
        and:
        def folder = Files.createTempDirectory('test')
        def source = folder.resolve('data'); source.mkdir()
        source.resolve('file-1.txt').text = 'file 1'
        source.resolve('file-2.txt').text = 'file 2'
        source.resolve('alpha').mkdir()
        source.resolve('alpha/file-3.txt').text = 'file 3'
        source.resolve('alpha/beta').mkdir()
        source.resolve('alpha/beta/file-4.txt').text = 'file 4'
        source.resolve('alpha/beta/file-5.txt').text = 'file 5'

        and:
        def target = s3path("s3://nf-kms-xyz/test-${UUID.randomUUID()}")
        and: // assign some tags
        target.setTags([ONE: 'HELLO'])

        when:
        FileHelper.copyPath(source, target)
        then:
        target.exists()
        target.resolve('file-1.txt').text == 'file 1'
        target.resolve('file-2.txt').text == 'file 2'
        target.resolve('alpha/file-3.txt').text == 'file 3'
        target.resolve('alpha/beta/file-4.txt').text == 'file 4'
        target.resolve('alpha/beta/file-5.txt').text == 'file 5'

        expect:
        def client = target.getFileSystem().getClient()
        and:
        client.getObjectKmsKeyId(target.bucket,  "$target.key/file-1.txt") == KEY
        client.getObjectKmsKeyId(target.bucket,  "$target.key/alpha/beta/file-5.txt") == KEY
        and:
        client.getObjectTags(target.bucket,  "$target.key/file-1.txt") == [ new Tag('ONE','HELLO') ]
        client.getObjectTags(target.bucket,  "$target.key/alpha/beta/file-5.txt") == [ new Tag('ONE','HELLO') ]

        cleanup:
        target?.deleteDir()
        folder?.deleteDir()
    }

    def 'should download s3 dir to local dir' () {
        given:
        def bucketName = createBucket()
        createObject("$bucketName/cache/foo/file-1",'File one')
        createObject("$bucketName/cache/foo/bar/file-2",'File two')
        createObject("$bucketName/cache/foo/baz/file-3",'File three')
        and:
        def local = Files.createTempDirectory('test')
        def cache1 = local.resolve('cache1')
        def cache2 = local.resolve('cache2')
        and:
        def remote = s3path("s3://$bucketName/cache/foo")

        when:
        CopyMoveHelper.copyToForeignTarget(remote, cache1)
        then:
        cache1.resolve('file-1').exists()
        cache1.resolve('bar/file-2').exists()
        cache1.resolve('baz/file-3').exists()

        when:
        // the use of 'FileHelper.copyPath' will invoke the s3 provider download directory method
        // make sure the resulting local directory structure matches the one created by 'CopyMoveHelper.copyToForeignTarget'
        FileHelper.copyPath(remote, cache2)
        then:
        cache2.resolve('file-1').exists()
        cache2.resolve('bar/file-2').exists()
        cache2.resolve('baz/file-3').exists()

        cleanup:
        local?.deleteDir()
        deleteBucket(bucketName)
    }


    def 'should upload local dir to s3 directory' () {
        given:
        def bucketName = createBucket()
        def local = Files.createTempDirectory('test')
        local.resolve('cache/foo').mkdirs()
        local.resolve('cache/foo/bar').mkdirs()
        local.resolve('cache/foo/baz').mkdirs()
        and:
        local.resolve('cache/foo/file-1').text = 'File one'
        local.resolve('cache/foo/bar/file-2').text = 'File two'
        local.resolve('cache/foo/baz/file-3').text = 'File three'
        local.resolve('cache/foo/baz/file-4').text = 'File four'

        when:
        CopyMoveHelper.copyToForeignTarget(local.resolve('cache/foo'), s3path("s3://$bucketName/cache1"))
        then:
        Files.exists(s3path("s3://$bucketName/cache1/file-1"))
        Files.exists(s3path("s3://$bucketName/cache1/bar/file-2"))
        Files.exists(s3path("s3://$bucketName/cache1/baz/file-3"))
        Files.exists(s3path("s3://$bucketName/cache1/baz/file-4"))

        when:
        FileHelper.copyPath(local.resolve('cache/foo'), s3path("s3://$bucketName/cache2"))
        then:
        Files.exists(s3path("s3://$bucketName/cache2/file-1"))
        Files.exists(s3path("s3://$bucketName/cache2/bar/file-2"))
        Files.exists(s3path("s3://$bucketName/cache2/baz/file-3"))
        Files.exists(s3path("s3://$bucketName/cache2/baz/file-4"))

        cleanup:
        local?.deleteDir()
        deleteBucket(bucketName)
    }

    void "should upload a stream with multiple flush"(){
        given:
        def bucketName = createBucket()
        and:
        def path = s3path("s3://$bucketName/alpha.txt")

        when:
        PrintWriter writer = new PrintWriter(Files.newBufferedWriter(path, Charset.defaultCharset()))
        writer.println '*'*20
        writer.flush()
        writer.println '*'*20
        writer.flush()
        writer.close()

        then:
        Files.readString(s3path("s3://$bucketName/alpha.txt")).length() == 42 // 2*20 + 2 return lines

        cleanup:
        deleteBucket(bucketName)
    }

    void "should upload a stream without flush"(){
        given:
        def bucketName = createBucket()
        and:
        def path = s3path("s3://$bucketName/alpha.txt")

        when:
        PrintWriter writer = new PrintWriter(Files.newBufferedWriter(path, Charset.defaultCharset()))
        writer.println '*'*20
        writer.println '*'*20
        writer.close()

        then:
        Files.readString(s3path("s3://$bucketName/alpha.txt")).length() == 42 // 2*20 + 2 return lines

        cleanup:
        deleteBucket(bucketName)
    }

    @Unroll
    def 'should upload, copy and download a file' () {
        given:
        def TEXT = randomText(FILE_SIZE)
        def folder = Files.createTempDirectory('test')
        def file = Files.write(folder.resolve('foo.data'), TEXT.bytes)
        and:
        def bucket1 = createBucket()
        def bucket2 = createBucket()

        // upload a file to a remote bucket
        when:
        def target1 = s3path("s3://$bucket1/foo.data")
        FileHelper.copyPath(file, target1)
        // the file exist
        then:
        Files.exists(target1)
        Files.size(target1) == Files.size(file)

        // copy a file across buckets
        when:
        def target2 = s3path("s3://$bucket2/foo.data")
        FileHelper.copyPath(target1, target2)
        // the file exist
        then:
        Files.exists(target2)
        Files.size(target2) == Files.size(target1)

        // download a file locally
        when:
        def result = folder.resolve('result.data')
        FileHelper.copyPath(target2, result)
        then:
        Files.exists(result)
        and:
        Files.size(target2) == Files.size(result)

        cleanup:
        deleteBucket(bucket1)
        deleteBucket(bucket2)
        folder?.deleteDir()

        // check the limits in the file `amazon.properties`
        // in the test resources
        where:
        _ | FILE_SIZE
        _ | 50 * 1024
        _ | 11 * 1024 * 1024
    }

    @Unroll
    def 'should set file media type' () {
        given:
        def TEXT = randomText(FILE_SIZE)
        def folder = Files.createTempDirectory('test')
        def file = Files.write(folder.resolve('foo.data'), TEXT.bytes)
        and:
        def bucket1 = createBucket()
        def bucket2 = createBucket()

        // upload a file to a remote bucket
        when:
        def target1 = s3path("s3://$bucket1/foo.data")
        and:
        target1.setContentType('text/foo')
        def client = target1.getFileSystem().getClient()
        and:
        FileHelper.copyPath(file, target1)
        // the file exist
        then:
        Files.exists(target1)
        and:
        client
                .getObjectMetadata(target1.getBucket(), target1.getKey())
                .getContentType() == 'text/foo'

        // copy a file across buckets
        when:
        def target2 = s3path("s3://$bucket2/foo.data")
        and:
        target2.setContentType('text/bar')
        and:
        FileHelper.copyPath(target1, target2)
        // the file exist
        then:
        Files.exists(target2)
        client
                .getObjectMetadata(target2.getBucket(), target2.getKey())
                .getContentType() == 'text/bar'

        cleanup:
        deleteBucket(bucket1)
        deleteBucket(bucket2)
        folder?.deleteDir()

        // check the limits in the file `amazon.properties`
        // in the test resources
        where:
        _ | FILE_SIZE
        _ | 50 * 1024
        _ | 11 * 1024 * 1024
    }

    @Unroll
    def 'should set file storage class' () {
        given:
        def TEXT = randomText(FILE_SIZE)
        def folder = Files.createTempDirectory('test')
        def file = Files.write(folder.resolve('foo.data'), TEXT.bytes)
        and:
        def bucket1 = createBucket()
        def bucket2 = createBucket()

        // upload a file to a remote bucket
        when:
        def target1 = s3path("s3://$bucket1/foo.data")
        and:
        target1.setStorageClass('REDUCED_REDUNDANCY')
        def client = target1.getFileSystem().getClient()
        and:
        FileHelper.copyPath(file, target1)
        // the file exist
        then:
        Files.exists(target1)
        and:
        client
                .getObjectMetadata(target1.getBucket(), target1.getKey())
                .getStorageClass() == 'REDUCED_REDUNDANCY'

        // copy a file across buckets
        when:
        def target2 = s3path("s3://$bucket2/foo.data")
        and:
        target2.setStorageClass('STANDARD_IA')
        and:
        FileHelper.copyPath(target1, target2)
        // the file exist
        then:
        Files.exists(target2)
        client
                .getObjectMetadata(target2.getBucket(), target2.getKey())
                .getStorageClass() == 'STANDARD_IA'

        cleanup:
        deleteBucket(bucket1)
        deleteBucket(bucket2)
        folder?.deleteDir()

        // check the limits in the file `amazon.properties`
        // in the test resources
        where:
        _ | FILE_SIZE
        _ | 50 * 1024
        _ | 11 * 1024 * 1024
    }

    def 'should overwrite a file' () {
        given:
        def bucket1 = createBucket()
        def path = s3path("s3://$bucket1/foo/bar.txt")
        and:
        path.text = 'foo'

        when:
        def file = TraceHelper.newFileWriter(path, true, 'Test')
        file.write('Hola')
        file.close()
        then:
        path.text == 'Hola'

        cleanup:
        deleteBucket(bucket1)
    }

    def 'should not overwrite a file' () {
        given:
        def bucket1 = createBucket()
        def path = s3path("s3://$bucket1/foo/bar.txt")
        and:
        path.text = 'foo'

        when:
        TraceHelper.newFileWriter(path, false, 'Test')
        then:
        def e = thrown(AbortOperationException)
        e.message == "Test file already exists: ${path.toUriString()} -- enable the 'test.overwrite' option in your config file to overwrite existing files"

        cleanup:
        deleteBucket(bucket1)
    }

}<|MERGE_RESOLUTION|>--- conflicted
+++ resolved
@@ -34,14 +34,9 @@
 import java.nio.file.StandardOpenOption
 import java.nio.file.attribute.BasicFileAttributes
 
-<<<<<<< HEAD
 import software.amazon.awssdk.services.s3.S3Client
 import software.amazon.awssdk.services.s3.model.S3Exception
 import software.amazon.awssdk.services.s3.model.Tag
-=======
-import com.amazonaws.services.s3.AmazonS3
-import com.amazonaws.services.s3.model.Tag
->>>>>>> 4e7c062b
 import groovy.util.logging.Slf4j
 import nextflow.Global
 import nextflow.Session
@@ -67,22 +62,15 @@
 class AwsS3NioTest extends Specification implements AwsS3BaseSpec {
 
     @Shared
-<<<<<<< HEAD
     static S3AsyncClient s3Client0
-=======
-    private AmazonS3 s3Client0
->>>>>>> 4e7c062b
 
     S3AsyncClient getS3Client() { s3Client0 }
 
-<<<<<<< HEAD
     static {
         s3Client0 =  S3AsyncClient.crtBuilder()
                     .crossRegionAccessEnabled(true).region(Region.EU_WEST_1).build()
     }
 
-=======
->>>>>>> 4e7c062b
     static private Map config0() {
         def accessKey = System.getenv('AWS_S3FS_ACCESS_KEY')
         def secretKey = System.getenv('AWS_S3FS_SECRET_KEY')
@@ -91,7 +79,6 @@
 
     def setup() {
         def fs = (S3FileSystem)FileHelper.getOrCreateFileSystemFor(URI.create("s3:///"), config0().aws)
-        s3Client0 = fs.client.getClient()
         and:
         def cfg = config0()
         Global.config = cfg
@@ -1126,8 +1113,8 @@
         client.getObjectKmsKeyId(target.bucket,  "$target.key/file-1.txt") == KEY
         client.getObjectKmsKeyId(target.bucket,  "$target.key/alpha/beta/file-5.txt") == KEY
         and:
-        client.getObjectTags(target.bucket,  "$target.key/file-1.txt") == [ new Tag('ONE','HELLO') ]
-        client.getObjectTags(target.bucket,  "$target.key/alpha/beta/file-5.txt") == [ new Tag('ONE','HELLO') ]
+        client.getObjectTags(target.bucket,  "$target.key/file-1.txt") == [ Tag.builder().key('ONE').value('HELLO').build() ]
+        client.getObjectTags(target.bucket,  "$target.key/alpha/beta/file-5.txt") == [ Tag.builder().key('ONE').value('HELLO').build() ]
 
         cleanup:
         target?.deleteDir()
