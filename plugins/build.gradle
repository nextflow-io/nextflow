<<<<<<< HEAD
import io.nextflow.gradle.tasks.GithubRepositoryPublisher
import org.apache.commons.codec.digest.DigestUtils

=======
>>>>>>> a5c19b89
apply plugin: 'java'

<<<<<<< HEAD
=======
ext.aws_access_key_id = project.findProperty('aws_access_key_id') ?: System.getenv('AWS_ACCESS_KEY_ID')
ext.aws_secret_access_key = project.findProperty('aws_secret_access_key') ?: System.getenv('AWS_SECRET_ACCESS_KEY')
ext.publishRepoUrl = project.findProperty('publish_repo_url') ?: System.getenv('PUBLISH_REPO_URL') ?: ( version.endsWith('-SNAPSHOT') ? "s3://maven.seqera.io/snapshots" : "s3://maven.seqera.io/releases" )

>>>>>>> a5c19b89
jar.enabled = false

subprojects {
    apply plugin: 'java'
    apply plugin: 'groovy'
    apply plugin: 'maven-publish'

    repositories {
        mavenLocal()
        mavenCentral()
    }

    group = 'io.nextflow'
    version = project.file('VERSION').text.trim()

    tasks.withType(GenerateModuleMetadata) {
        enabled = false
    }

    /*
     * Copy the plugin dependencies in the subproject `build/target/libs` directory
     */
    task copyPluginLibs(type: Sync) {
        group 'nextflow'
        from configurations.runtimeClasspath
        into 'build/target/libs'
    }

    /*
<<<<<<< HEAD
     * Copy the plugin in the project root build/plugins directory
     */
    task copyPluginZip(type: Copy, dependsOn: project.tasks.findByName('makeZip')) {
        group 'nextflow'
        from project.tasks.findByName('makeZip')
        into "$rootProject.buildDir/plugins"
        outputs.file("$rootProject.buildDir/plugins/${project.name}-${project.version}.zip")
        doLast {
            ant.unzip(
                    src: "$rootProject.buildDir/plugins/${project.name}-${project.version}.zip",
                    dest: "$rootProject.buildDir/plugins/${project.name}-${project.version}"
            )
        }
    }

    /*
    * "install" the plugin the project root build/plugins directory
    */
    project.parent.tasks.getByName("assemble").dependsOn << copyPluginZip

    jar {
        from sourceSets.main.allSource
        doLast {
            file("$buildDir/tmp/jar").deleteDir()
        }
    }

    tasks.withType(GenerateModuleMetadata) {
        enabled = false
    }

    /*
=======
>>>>>>> a5c19b89
     * publish jars maven repo on S3 
     */
    publishing {
        publications {
            maven(MavenPublication) {
                from components.java
                suppressPomMetadataWarningsFor('testFixturesApiElements')
                suppressPomMetadataWarningsFor('testFixturesRuntimeElements')
            }
        }
        repositories {
            maven {
                url = System.getenv('MAVEN_PUBLISH_URL') ?: 's3://maven.seqera.io'
                url = version.endsWith('-SNAPSHOT') ? "$url/snapshots" : "$url/releases"

                credentials(AwsCredentials) {
                    accessKey = System.getenv('AWS_ACCESS_KEY_ID') ?: findProperty('aws_access_key_id')
                    secretKey = System.getenv('AWS_SECRET_ACCESS_KEY') ?: findProperty('aws_secret_access_key')
                }
            }
        }
    }
<<<<<<< HEAD

}

/**
 * Publish jars to maven repositories
 */
task publishPluginsToMaven {
    dependsOn subprojects.publish
}

/*
 * Copies the plugins required dependencies in the corresponding lib directory
 */
classes.dependsOn subprojects.copyPluginLibs

=======
}

>>>>>>> a5c19b89
/*
 * "install" the plugin the project root build/plugins directory
 */
project.parent.tasks.getByName("assemble").dependsOn << assemble

/*
 * Copies the plugins required dependencies in the corresponding lib directory
 */
<<<<<<< HEAD
task publishIndex( type: GithubRepositoryPublisher ) {
    indexUrl = System.getenv('PLUGINS_INDEX_JSON') ?: 'https://github.com/nextflow-io/plugins/main/plugins.json'
    repos = allPlugins()
    owner = System.getenv('GH_ORG') ?: 'nextflow-io'
    githubUser = System.getenv('GH_USER') ?: project.findProperty('github_username')
    githubEmail = System.getenv('GH_USER_EMAIL') ?: project.findProperty('github_commit_email')
    githubToken = System.getenv('GH_TOKEN') ?: project.findProperty('github_access_token')
}
=======
classes.dependsOn subprojects.copyPluginLibs
>>>>>>> a5c19b89
<|MERGE_RESOLUTION|>--- conflicted
+++ resolved
@@ -1,18 +1,10 @@
-<<<<<<< HEAD
 import io.nextflow.gradle.tasks.GithubRepositoryPublisher
 import org.apache.commons.codec.digest.DigestUtils
-
-=======
->>>>>>> a5c19b89
 apply plugin: 'java'
 
-<<<<<<< HEAD
-=======
 ext.aws_access_key_id = project.findProperty('aws_access_key_id') ?: System.getenv('AWS_ACCESS_KEY_ID')
 ext.aws_secret_access_key = project.findProperty('aws_secret_access_key') ?: System.getenv('AWS_SECRET_ACCESS_KEY')
 ext.publishRepoUrl = project.findProperty('publish_repo_url') ?: System.getenv('PUBLISH_REPO_URL') ?: ( version.endsWith('-SNAPSHOT') ? "s3://maven.seqera.io/snapshots" : "s3://maven.seqera.io/releases" )
-
->>>>>>> a5c19b89
 jar.enabled = false
 
 subprojects {
@@ -42,7 +34,6 @@
     }
 
     /*
-<<<<<<< HEAD
      * Copy the plugin in the project root build/plugins directory
      */
     task copyPluginZip(type: Copy, dependsOn: project.tasks.findByName('makeZip')) {
@@ -75,8 +66,6 @@
     }
 
     /*
-=======
->>>>>>> a5c19b89
      * publish jars maven repo on S3 
      */
     publishing {
@@ -99,8 +88,6 @@
             }
         }
     }
-<<<<<<< HEAD
-
 }
 
 /**
@@ -109,16 +96,6 @@
 task publishPluginsToMaven {
     dependsOn subprojects.publish
 }
-
-/*
- * Copies the plugins required dependencies in the corresponding lib directory
- */
-classes.dependsOn subprojects.copyPluginLibs
-
-=======
-}
-
->>>>>>> a5c19b89
 /*
  * "install" the plugin the project root build/plugins directory
  */
@@ -127,7 +104,8 @@
 /*
  * Copies the plugins required dependencies in the corresponding lib directory
  */
-<<<<<<< HEAD
+classes.dependsOn subprojects.copyPluginLibs
+
 task publishIndex( type: GithubRepositoryPublisher ) {
     indexUrl = System.getenv('PLUGINS_INDEX_JSON') ?: 'https://github.com/nextflow-io/plugins/main/plugins.json'
     repos = allPlugins()
@@ -135,7 +113,4 @@
     githubUser = System.getenv('GH_USER') ?: project.findProperty('github_username')
     githubEmail = System.getenv('GH_USER_EMAIL') ?: project.findProperty('github_commit_email')
     githubToken = System.getenv('GH_TOKEN') ?: project.findProperty('github_access_token')
-}
-=======
-classes.dependsOn subprojects.copyPluginLibs
->>>>>>> a5c19b89
+}