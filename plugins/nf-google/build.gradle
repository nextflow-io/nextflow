/*
 * Copyright 2019, Google Inc
 *
 * Licensed under the Apache License, Version 2.0 (the "License");
 * you may not use this file except in compliance with the License.
 * You may obtain a copy of the License at
 *
 *     http://www.apache.org/licenses/LICENSE-2.0
 *
 * Unless required by applicable law or agreed to in writing, software
 * distributed under the License is distributed on an "AS IS" BASIS,
 * WITHOUT WARRANTIES OR CONDITIONS OF ANY KIND, either express or implied.
 * See the License for the specific language governing permissions and
 * limitations under the License.
 */
apply plugin: 'java'
apply plugin: 'java-test-fixtures'
apply plugin: 'idea'
apply plugin: 'groovy'

sourceSets {
    main.java.srcDirs = []
    main.groovy.srcDirs = ['src/main']
    main.resources.srcDirs = ['src/resources']
    test.groovy.srcDirs = ['src/test']
    test.java.srcDirs = []
    test.resources.srcDirs = []
}

configurations {
    // see https://docs.gradle.org/4.1/userguide/dependency_management.html#sub:exclude_transitive_dependencies
    runtimeClasspath.exclude group: 'org.slf4j', module: 'slf4j-api'
}

dependencies {
    compileOnly project(':nextflow')
    compileOnly 'org.slf4j:slf4j-api:1.7.10'
    compileOnly 'org.pf4j:pf4j:3.4.1'

    api 'com.google.apis:google-api-services-lifesciences:v2beta-rev20210527-1.31.5'
<<<<<<< HEAD
    api 'com.google.cloud:google-cloud-batch:0.2.0'
    api 'com.google.cloud:google-cloud-nio:0.121.2'
=======
    api 'com.google.cloud:google-cloud-nio:0.124.8'
>>>>>>> dfaa9d19
    api 'com.google.cloud:google-cloud-logging:3.8.0'
    api 'com.google.auth:google-auth-library-oauth2-http:0.18.0'

    testImplementation(testFixtures(project(":nextflow")))
    testImplementation "org.codehaus.groovy:groovy:3.0.10"
    testImplementation "org.codehaus.groovy:groovy-nio:3.0.10"
}

test {
    useJUnitPlatform()
}<|MERGE_RESOLUTION|>--- conflicted
+++ resolved
@@ -38,14 +38,10 @@
     compileOnly 'org.pf4j:pf4j:3.4.1'
 
     api 'com.google.apis:google-api-services-lifesciences:v2beta-rev20210527-1.31.5'
-<<<<<<< HEAD
+    api 'com.google.auth:google-auth-library-oauth2-http:0.18.0'
     api 'com.google.cloud:google-cloud-batch:0.2.0'
-    api 'com.google.cloud:google-cloud-nio:0.121.2'
-=======
+    api 'com.google.cloud:google-cloud-logging:3.8.0'
     api 'com.google.cloud:google-cloud-nio:0.124.8'
->>>>>>> dfaa9d19
-    api 'com.google.cloud:google-cloud-logging:3.8.0'
-    api 'com.google.auth:google-auth-library-oauth2-http:0.18.0'
 
     testImplementation(testFixtures(project(":nextflow")))
     testImplementation "org.codehaus.groovy:groovy:3.0.10"
