--- conflicted
+++ resolved
@@ -44,13 +44,8 @@
     api 'com.google.cloud:google-cloud-nio:0.124.8'
 
     testImplementation(testFixtures(project(":nextflow")))
-<<<<<<< HEAD
     testImplementation "org.apache.groovy:groovy:4.0.7"
     testImplementation "org.apache.groovy:groovy-nio:4.0.7"
-=======
-    testImplementation "org.codehaus.groovy:groovy:3.0.14"
-    testImplementation "org.codehaus.groovy:groovy-nio:3.0.14"
->>>>>>> 5eaa04af
 }
 
 test {
