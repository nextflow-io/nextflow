--- conflicted
+++ resolved
@@ -142,11 +142,7 @@
         runnable.getContainer().getOptions() == CONTAINER_OPTS
         runnable.getContainer().getVolumesList() == ['/mnt/foo/scratch:/mnt/foo/scratch:rw']
         and:
-<<<<<<< HEAD
-=======
         instancePolicy.getDisks(0).getNewDisk().getSizeGb() == DISK.toGiga()
-        instancePolicy.getProvisioningModel().toString() == 'SPOT'
->>>>>>> 20cfbfd3
         instancePolicy.getMachineType() == MACHINE_TYPE
         instancePolicy.getMinCpuPlatform() == CPU_PLATFORM
         instancePolicy.getProvisioningModel().toString() == 'SPOT'
