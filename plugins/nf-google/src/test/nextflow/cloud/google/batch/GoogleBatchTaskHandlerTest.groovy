/*
 * Copyright 2022, Google Inc.
 *
 * Licensed under the Apache License, Version 2.0 (the "License");
 * you may not use this file except in compliance with the License.
 * You may obtain a copy of the License at
 *
 *     http://www.apache.org/licenses/LICENSE-2.0
 *
 * Unless required by applicable law or agreed to in writing, software
 * distributed under the License is distributed on an "AS IS" BASIS,
 * WITHOUT WARRANTIES OR CONDITIONS OF ANY KIND, either express or implied.
 * See the License for the specific language governing permissions and
 * limitations under the License.
 *
 */

package nextflow.cloud.google.batch

import com.google.api.gax.grpc.GrpcStatusCode
import com.google.api.gax.rpc.NotFoundException
import com.google.cloud.batch.v1.JobStatus
import com.google.cloud.batch.v1.Task
import com.google.cloud.batch.v1.TaskExecution
import io.grpc.Status
import nextflow.cloud.google.batch.logging.BatchLogging
import nextflow.exception.ProcessException

import java.nio.file.Path

import com.google.cloud.batch.v1.GCS
import com.google.cloud.batch.v1.StatusEvent
import com.google.cloud.batch.v1.TaskStatus
import com.google.cloud.batch.v1.Volume
import com.google.protobuf.Timestamp
import com.google.cloud.storage.contrib.nio.CloudStorageFileSystem
import nextflow.Global
import nextflow.Session
import nextflow.SysEnv
import nextflow.cloud.google.batch.client.BatchClient
import nextflow.cloud.google.batch.client.BatchConfig
import nextflow.cloud.types.PriceModel
import nextflow.executor.Executor
import nextflow.executor.ExecutorConfig
import nextflow.executor.res.AcceleratorResource
import nextflow.executor.res.DiskResource
import nextflow.processor.TaskBean
import nextflow.processor.TaskConfig
import nextflow.processor.TaskProcessor
import nextflow.processor.TaskRun
import nextflow.script.BaseScript
import nextflow.script.ProcessConfig
import nextflow.util.Duration
import nextflow.util.MemoryUnit
import spock.lang.Specification
/**
 *
 * @author Paolo Di Tommaso <paolo.ditommaso@gmail.com>
 */
class GoogleBatchTaskHandlerTest extends Specification {

    def 'should create submit request with minimal spec' () {
        given:
        def GCS_VOL = Volume.newBuilder().setGcs(GCS.newBuilder().setRemotePath('foo').build() ).build()
        def WORK_DIR = CloudStorageFileSystem.forBucket('foo').getPath('/scratch')
        def CONTAINER_IMAGE = 'debian:latest'
        def exec = Mock(GoogleBatchExecutor) {
            getBatchConfig() >> Mock(BatchConfig)
        }
        and:
        def bean = new TaskBean(workDir: WORK_DIR, inputFiles: [:])
        def task = Mock(TaskRun) {
            toTaskBean() >> bean
            getHashLog() >> 'abcd1234'
            getWorkDir() >> WORK_DIR
            getContainer() >> CONTAINER_IMAGE
            getConfig() >> Mock(TaskConfig) {
                getCpus() >> 2
                getResourceLabels() >> [:]
            }
        }
        and:
        def mounts = ['/mnt/disks/foo/scratch:/mnt/disks/foo/scratch:rw']
        def volumes = [GCS_VOL]
        def launcher = new GoogleBatchLauncherSpecMock('bash .command.run', mounts, volumes)
        
        and:
        def handler = Spy(new GoogleBatchTaskHandler(task, exec))

        when:
        def req = handler.newSubmitRequest(task, launcher)
        then:
        handler.fusionEnabled() >> false
        handler.findBestMachineType(_, false) >> null

        and:
        def taskGroup = req.getTaskGroups(0)
        def runnable = taskGroup.getTaskSpec().getRunnables(0)
        def allocationPolicy = req.getAllocationPolicy()
        def instancePolicyOrTemplate = allocationPolicy.getInstances(0)
        def instancePolicy = allocationPolicy.getInstances(0).getPolicy()
        and:
        taskGroup.getTaskSpec().getComputeResource().getBootDiskMib() == 0
        taskGroup.getTaskSpec().getComputeResource().getCpuMilli() == 2_000
        taskGroup.getTaskSpec().getComputeResource().getMemoryMib() == 0
        taskGroup.getTaskSpec().getMaxRunDuration().getSeconds() == 0
        and:
        runnable.getContainer().getCommandsList().join(' ') == '/bin/bash -o pipefail -c bash .command.run'
        runnable.getContainer().getImageUri() == CONTAINER_IMAGE
        !runnable.getContainer().getOptions()
        runnable.getContainer().getVolumesList() == ['/mnt/disks/foo/scratch:/mnt/disks/foo/scratch:rw']
        and:
        !instancePolicyOrTemplate.getInstanceTemplate()
        and:
        !instancePolicyOrTemplate.getInstallGpuDrivers()
        instancePolicy.getAcceleratorsCount() == 0
        instancePolicy.getDisksCount() == 0
        !instancePolicy.getMachineType()
        !instancePolicy.getMinCpuPlatform()
        instancePolicy.getProvisioningModel().toString() == 'PROVISIONING_MODEL_UNSPECIFIED'
        !instancePolicy.getBootDisk().getImage()
        and:
        allocationPolicy.getLocation().getAllowedLocationsCount() == 0
        allocationPolicy.getNetwork().getNetworkInterfacesCount() == 0
        and:
        req.getLogsPolicy().getDestination().toString() == 'CLOUD_LOGGING'
        and:
        taskGroup.getTaskSpec().getVolumesList().size()==1
        taskGroup.getTaskSpec().getVolumes(0) == GCS_VOL
    }

    def 'should create submit request with maximal spec' () {
        given:
        def WORK_DIR = CloudStorageFileSystem.forBucket('foo').getPath('/scratch')
        and:
        def ACCELERATOR = new AcceleratorResource(request: 1, type: 'nvidia-tesla-v100')
        def BOOT_DISK = MemoryUnit.of('10 GB')
        def BOOT_IMAGE = 'batch-debian'
        def CONTAINER_IMAGE = 'ubuntu:22.1'
        def CONTAINER_OPTS = '--this --that'
        def CPU_PLATFORM = 'Intel Skylake'
        def CPUS = 4
        def DISK = new DiskResource(request: '100 GB', type: 'pd-standard')
        def MACHINE_TYPE = 'vm-type-2'
        def MEM = MemoryUnit.of('8 GB')
        def TIMEOUT = Duration.of('1 hour')
        def LOGS_PATH = CloudStorageFileSystem.forBucket('my-logs-bucket').getPath('/logs')
        and:
        def exec = Mock(GoogleBatchExecutor) {
            getBatchConfig() >> Mock(BatchConfig) {
                getAllowedLocations() >> ['zones/us-central1-a', 'zones/us-central1-c']
                getBootDiskSize() >> BOOT_DISK
                getBootDiskImage() >> BOOT_IMAGE
                getCpuPlatform() >> CPU_PLATFORM
                getMaxSpotAttempts() >> 5
                getAutoRetryExitCodes() >> [50001,50002]
                spot >> true
                getNetwork() >> 'net-1'
                getNetworkTags() >> ['tag1', 'tag2']
                getServiceAccountEmail() >> 'foo@bar.baz'
                getSubnetwork() >> 'subnet-1'
                usePrivateAddress >> true
                logsPath() >> LOGS_PATH
            }
        }
        and:
        def bean = new TaskBean(workDir: WORK_DIR, inputFiles: [:])
        def task = Mock(TaskRun) {
            toTaskBean() >> bean
            getHashLog() >> 'abcd1234'
            getWorkDir() >> WORK_DIR
            getContainer() >> CONTAINER_IMAGE
            getConfig() >> Mock(TaskConfig) {
                getAccelerator() >> ACCELERATOR
                getContainerOptions() >> CONTAINER_OPTS
                getCpus() >> CPUS
                getDiskResource() >> DISK
                getMachineType() >> MACHINE_TYPE
                getMemory() >> MEM
                getTime() >> TIMEOUT
                getResourceLabels() >> [foo: 'bar']
            }
        }
        and:
        def mounts = ['/mnt/disks/foo/scratch:/mnt/disks/foo/scratch:rw']
        def launcher = new GoogleBatchLauncherSpecMock( 'bash .command.run', mounts )

        and:
        def handler = Spy(new GoogleBatchTaskHandler(task, exec))

        when:
        def req = handler.newSubmitRequest(task, launcher)
        then:
        handler.fusionEnabled() >> false
        handler.findBestMachineType(_, false) >> new GoogleBatchMachineTypeSelector.MachineType(type: MACHINE_TYPE, location: "location", priceModel: PriceModel.spot)

        and:
        def taskGroup = req.getTaskGroups(0)
        def taskSpec = taskGroup.getTaskSpec()
        def runnable = taskSpec.getRunnables(0)
        def allocationPolicy = req.getAllocationPolicy()
        def instancePolicy = allocationPolicy.getInstances(0).getPolicy()
        def networkInterface = allocationPolicy.getNetwork().getNetworkInterfaces(0)
        and:
        taskSpec.getComputeResource().getBootDiskMib() == BOOT_DISK.toMega()
        taskSpec.getComputeResource().getCpuMilli() == CPUS * 1_000
        taskSpec.getComputeResource().getMemoryMib() == MEM.toMega()
        taskSpec.getMaxRunDuration().getSeconds() == TIMEOUT.seconds
        taskSpec.getVolumes(0).getMountPath() == '/tmp'
        taskSpec.getMaxRetryCount() == 5
        taskSpec.getLifecyclePolicies(0).getActionCondition().getExitCodesCount() == 2
        taskSpec.getLifecyclePolicies(0).getActionCondition().getExitCodes(0) == 50001
        taskSpec.getLifecyclePolicies(0).getActionCondition().getExitCodes(1) == 50002
        taskSpec.getLifecyclePolicies(0).getAction().toString() == 'RETRY_TASK'
        and:
        runnable.getContainer().getCommandsList().join(' ') == '/bin/bash -o pipefail -c bash .command.run'
        runnable.getContainer().getImageUri() == CONTAINER_IMAGE
        runnable.getContainer().getOptions() == '--this --that'
        runnable.getContainer().getVolumesList() == [
            '/mnt/disks/foo/scratch:/mnt/disks/foo/scratch:rw',
        ]
        and:
        runnable.getEnvironment().getVariablesMap() == [:]
        and:
        allocationPolicy.getLocation().getAllowedLocationsCount() == 2
        allocationPolicy.getLocation().getAllowedLocations(0) == 'zones/us-central1-a'
        allocationPolicy.getLocation().getAllowedLocations(1) == 'zones/us-central1-c'
        allocationPolicy.getInstances(0).getInstallGpuDrivers() == true
        allocationPolicy.getLabelsMap() == [foo: 'bar']
        allocationPolicy.getServiceAccount().getEmail() == 'foo@bar.baz'
        allocationPolicy.getTagsList() == ['tag1', 'tag2']
        and:
        instancePolicy.getAccelerators(0).getCount() == 1
        instancePolicy.getAccelerators(0).getType() == ACCELERATOR.type
        instancePolicy.getBootDisk().getImage() == BOOT_IMAGE
        instancePolicy.getDisks(0).getNewDisk().getSizeGb() == DISK.request.toGiga()
        instancePolicy.getDisks(0).getNewDisk().getType() == DISK.type
        instancePolicy.getMachineType() == MACHINE_TYPE
        instancePolicy.getMinCpuPlatform() == CPU_PLATFORM
        instancePolicy.getProvisioningModel().toString() == 'SPOT'
        and:
        networkInterface.getNetwork() == 'net-1'
        networkInterface.getSubnetwork() == 'subnet-1'
        networkInterface.getNoExternalIpAddress() == true
        and:
        req.getLogsPolicy().getDestination().toString() == 'PATH'
        req.getLogsPolicy().getLogsPath() == '/mnt/disks/my-logs-bucket/logs'
        and:
        req.getLabelsMap() == [foo: 'bar']


        // with custom disk type
        when:
        req = handler.newSubmitRequest(task, launcher)
        then:
        task.getConfig().getDiskResource() >> new DiskResource(request: '100 GB')
        handler.fusionEnabled() >> false
        handler.findBestMachineType(_, false) >> null
        and:
        req.getTaskGroups(0).getTaskSpec().getComputeResource().getBootDiskMib() == 100 * 1024
    }

    def 'should use custom job name'() {
        given:
        def WORK_DIR = CloudStorageFileSystem.forBucket('foo').getPath('/scratch')
        def CONTAINER_IMAGE = 'debian:latest'
        and:
        def bean = new TaskBean(workDir: WORK_DIR, inputFiles: [:])
        def config = Mock(ExecutorConfig)
        def exec = Mock(GoogleBatchExecutor) {
            getConfig() >> config
            getBatchConfig() >> Mock(BatchConfig)
        }

        and:
        def task = Mock(TaskRun) {
            toTaskBean() >> bean
            getHashLog() >> 'abcd1234'
            getWorkDir() >> WORK_DIR
            getContainer() >> CONTAINER_IMAGE
            getConfig() >> Mock(TaskConfig)
        }
        and:
        def handler = Spy(new GoogleBatchTaskHandler(task, exec))

        when:
        def result = handler.customJobName(task)
        then:
        1 * config.getExecConfigProp(_, 'jobName', null) >> null
        and:
        result == null

        when:
        result = handler.customJobName(task)
        then:
        1 * config.getExecConfigProp(_, 'jobName', null) >> { return { "foo-${task.hashLog}" } }
        and:
        result == 'foo-abcd1234'

    }

    def 'should use instance template' () {
        given:
        def GCS_VOL = Volume.newBuilder().setGcs(GCS.newBuilder().setRemotePath('foo').build() ).build()
        def WORK_DIR = CloudStorageFileSystem.forBucket('foo').getPath('/scratch')
        def CONTAINER_IMAGE = 'debian:latest'
        def INSTANCE_TEMPLATE = 'instance-template'
        def exec = Mock(GoogleBatchExecutor) {
            getBatchConfig() >> Mock(BatchConfig) {
                getInstallGpuDrivers() >> true
            }
        }
        and:
        def bean = new TaskBean(workDir: WORK_DIR, inputFiles: [:])
        def task = Mock(TaskRun) {
            toTaskBean() >> bean
            getHashLog() >> 'abcd1234'
            getWorkDir() >> WORK_DIR
            getContainer() >> CONTAINER_IMAGE
            getConfig() >> Mock(TaskConfig) {
                getCpus() >> 2
                getMachineType() >> "template://${INSTANCE_TEMPLATE}"
                getResourceLabels() >> [:]
            }
        }
        and:
        def mounts = ['/mnt/disks/foo/scratch:/mnt/disks/foo/scratch:rw']
        def volumes = [GCS_VOL]
        def launcher = new GoogleBatchLauncherSpecMock('bash .command.run', mounts, volumes)

        and:
        def handler = Spy(new GoogleBatchTaskHandler(task, exec))

        when:
        def req = handler.newSubmitRequest(task, launcher)
        then:
        handler.fusionEnabled() >> false
        handler.findBestMachineType(_, false) >> null

        and:
        def taskGroup = req.getTaskGroups(0)
        def runnable = taskGroup.getTaskSpec().getRunnables(0)
        def allocationPolicy = req.getAllocationPolicy()
        def instancePolicyOrTemplate = allocationPolicy.getInstances(0)
        and:
        taskGroup.getTaskSpec().getComputeResource().getBootDiskMib() == 0
        taskGroup.getTaskSpec().getComputeResource().getCpuMilli() == 2_000
        taskGroup.getTaskSpec().getComputeResource().getMemoryMib() == 0
        taskGroup.getTaskSpec().getMaxRunDuration().getSeconds() == 0
        and:
        runnable.getContainer().getCommandsList().join(' ') == '/bin/bash -o pipefail -c bash .command.run'
        runnable.getContainer().getImageUri() == CONTAINER_IMAGE
        !runnable.getContainer().getOptions()
        runnable.getContainer().getVolumesList() == ['/mnt/disks/foo/scratch:/mnt/disks/foo/scratch:rw']
        and:
        instancePolicyOrTemplate.getInstallGpuDrivers() == true
        instancePolicyOrTemplate.getInstanceTemplate() == INSTANCE_TEMPLATE
        and:
        taskGroup.getTaskSpec().getVolumesCount() == 1
        taskGroup.getTaskSpec().getVolumes(0) == GCS_VOL
    }

    def 'should create the trace record' () {
        given:
        def exec = Mock(Executor) { getName() >> 'google-batch' }
        def processor = Mock(TaskProcessor) {
            getExecutor() >> exec
            getName() >> 'foo'
            getConfig() >> new ProcessConfig(Mock(BaseScript))
        }
        and:
        def task = Mock(TaskRun)
        task.getProcessor() >> processor
        task.getConfig() >> GroovyMock(TaskConfig)
        and:
        def handler = Spy(GoogleBatchTaskHandler)
        handler.task = task
        handler.@jobId = 'xyz-123'
        handler.@taskId = '0'
        handler.@uid = '789'

        when:
        def trace = handler.getTraceRecord()
        then:
        handler.isCompleted() >> false
        and:
        trace.native_id == 'xyz-123/0/789'
        trace.executorName == 'google-batch'
    }

    def 'should create submit request with fusion enabled' () {
        given:
        def WORK_DIR = CloudStorageFileSystem.forBucket('foo').getPath('/scratch')
        def CONTAINER_IMAGE = 'debian:latest'
        def exec = Mock(GoogleBatchExecutor) {
            getBatchConfig() >> Mock(BatchConfig)
        }
        and:
        def bean = new TaskBean(workDir: WORK_DIR, inputFiles: [:])
        def task = Mock(TaskRun) {
            toTaskBean() >> bean
            getHashLog() >> 'abcd1234'
            getWorkDir() >> WORK_DIR
            getContainer() >> CONTAINER_IMAGE
            getConfig() >> Mock(TaskConfig) {
                getCpus() >> 2
                getResourceLabels() >> [:]
            }
        }
        and:
        def env = [FUSION_WORK: '/xyz']
        def launcher = new GoogleBatchLauncherSpecMock('bash .command.run', [], [], env)

        and:
        def handler = Spy(new GoogleBatchTaskHandler(task, exec))

        when:
        def req = handler.newSubmitRequest(task, launcher)
        then:
        handler.fusionEnabled() >> true
        handler.findBestMachineType(_, true) >> null
        and:
        def taskGroup = req.getTaskGroups(0)
        def runnable = taskGroup.getTaskSpec().getRunnables(0)
        def allocationPolicy = req.getAllocationPolicy()
        def instancePolicy = allocationPolicy.getInstances(0).getPolicy()
        and:
        taskGroup.getTaskSpec().getComputeResource().getCpuMilli() == 2_000
        taskGroup.getTaskSpec().getVolumes(0).getMountPath() == '/tmp'
        and:
        runnable.getContainer().getCommandsList().join(' ') == '/bin/bash -o pipefail -c bash .command.run'
        runnable.getContainer().getImageUri() == CONTAINER_IMAGE
        runnable.getContainer().getOptions() == '--privileged'
        runnable.getContainer().getVolumesCount() == 0
        and:
        runnable.getEnvironment().getVariablesMap() == env
        and:
        instancePolicy.getAcceleratorsCount() == 0
        instancePolicy.getDisks(0).getNewDisk().getSizeGb() == 375
        instancePolicy.getDisks(0).getNewDisk().getType() == 'local-ssd'
        !instancePolicy.getMachineType()
        !instancePolicy.getMinCpuPlatform()
        instancePolicy.getProvisioningModel().toString() == 'PROVISIONING_MODEL_UNSPECIFIED'
        and:
        allocationPolicy.getLocation().getAllowedLocationsCount() == 0
        allocationPolicy.getNetwork().getNetworkInterfacesCount() == 0
        and:
        req.getLogsPolicy().getDestination().toString() == 'CLOUD_LOGGING'
    }

    def 'should not set wildcard expressions as machine type'() {
        given:
        def WORK_DIR = CloudStorageFileSystem.forBucket('foo').getPath('/scratch')
        def CONTAINER_IMAGE = 'debian:latest'
        def exec = Mock(GoogleBatchExecutor) {
            getBatchConfig() >> Mock(BatchConfig)
        }
        def bean = new TaskBean(workDir: WORK_DIR, inputFiles: [:])
        def task = Mock(TaskRun) {
            toTaskBean() >> bean
            getHashLog() >> 'abcd1234'
            getWorkDir() >> WORK_DIR
            getContainer() >> CONTAINER_IMAGE
            getConfig() >> Mock(TaskConfig) {
                getCpus() >> 2
                getResourceLabels() >> [:]
                getMachineType() >> "n1-*,n2-*"
            }
        }
        def handler = Spy(new GoogleBatchTaskHandler(task, exec))
        def env = [FUSION_WORK: '/xyz']
        def launcher = new GoogleBatchLauncherSpecMock('bash .command.run', [], [], env)

        when:
        def req = handler.newSubmitRequest(task, launcher)
        then:
        handler.fusionEnabled() >> false
        handler.findBestMachineType(_, _) >> null
        and:
        req.getAllocationPolicy().getInstances(0).policy.getMachineType() == ""

    }

    TaskStatus makeTaskStatus(TaskStatus.State state, String desc, Integer exitCode = null) {
        def builder = TaskStatus.newBuilder()
        if (state)
            builder.setState(state)
        if (desc || exitCode != null) {
            def statusBuilder = StatusEvent.newBuilder()
            if (desc)
                statusBuilder.setDescription(desc)
            if (exitCode != null)
                statusBuilder.setTaskExecution(TaskExecution.newBuilder().setExitCode(exitCode).build())
            builder.addStatusEvents(statusBuilder.build())
        }
        builder.build()
    }

    def 'should detect spot failures from status event'() {
        given:
        def jobId = 'job-id'
        def taskId = 'task-id'
        def client = Mock(BatchClient)
        def task = Mock(TaskRun) {
            lazyName() >> 'foo (1)'
        }
        def handler = Spy(new GoogleBatchTaskHandler(jobId: jobId, taskId: taskId, client: client, task: task))

        when:
        client.getTaskStatus(jobId, taskId) >>> [
            makeTaskStatus(null,'Task failed due to Spot VM preemption with exit code 50001.'),
            makeTaskStatus(null, 'Task succeeded')
        ]
        then:
        handler.getJobError().message == "Task failed due to Spot VM preemption with exit code 50001."
        handler.getJobError() == null
    }

    def 'should find best instance type' () {
        given:
        def workDir = Path.of('/work/dir')
        def client = Mock(BatchClient)
        def task = Mock(TaskRun) {
             hashLog >> '1234567890'
             getWorkDir() >> workDir
        }
        def exec = Mock(GoogleBatchExecutor) {
            getClient() >> client
            getBatchConfig() >> Mock(BatchConfig) { getSpot()>>false }
            isCloudinfoEnabled() >> true
        }
        def handler = Spy(new GoogleBatchTaskHandler(task, exec))
        and:
        def config = Mock(TaskConfig)
        def machineType = GroovyMock(GoogleBatchMachineTypeSelector.MachineType)

        when:
        def result = handler.findBestMachineType(config, false)
        then:
        1 * handler.bestMachineType0(_,_,_,_,_,_) >> machineType
        and:
        result == machineType
    }

    def 'should disable cloudinfo' () {
        given:
        SysEnv.push(NXF_CLOUDINFO_ENABLED: 'false')

        def workDir = Path.of('/work/dir')
        def client = Mock(BatchClient)
        def task = Mock(TaskRun) {
            hashLog >> '1234567890'
            getWorkDir() >> workDir
        }
        def exec = Mock(GoogleBatchExecutor) {
            getClient() >> client
            getBatchConfig() >> Mock(BatchConfig) { getSpot()>>false }
            isCloudinfoEnabled() >> false
        }
        def handler = Spy(new GoogleBatchTaskHandler(task, exec))
        and:
        def config = Mock(TaskConfig)

        when:
        def result = handler.findBestMachineType(config, false)
        then:
        0 * handler.bestMachineType0(_,_,_,_,_,_) >> null
        and:
        result == null

        cleanup:
        SysEnv.pop()
    }

    def 'should kill a job' () {
        given:
        def client = Mock(BatchClient)
        def executor = Mock(GoogleBatchExecutor)
        def task = Mock(TaskRun)
        def handler = Spy(GoogleBatchTaskHandler)
        handler.@executor = executor
        handler.@client = client
        handler.task = task

        when:
        handler.@jobId = 'job1'
        handler.killTask()
        then:
        handler.isActive() >> false
        0 * executor.shouldDeleteJob('job1') >> true
        and:
        0 * client.deleteJob('job1') >> null

        when:
        handler.@jobId = 'job1'
        handler.killTask()
        then:
        handler.isActive() >> true
        1 * executor.shouldDeleteJob('job1') >> true
        and:
        1 * client.deleteJob('job1') >> null

        when:
        handler.@jobId = 'job1'
        handler.killTask()
        then:
        handler.isActive() >> true
        1 * executor.shouldDeleteJob('job1') >> false
        and:
        0 * client.deleteJob('job1') >> null
    }

    JobStatus makeJobStatus(JobStatus.State state, String desc = null) {
        final builder = JobStatus.newBuilder().setState(state)
        if( desc ) {
            builder.addStatusEvents(
                StatusEvent.newBuilder()
                    .setDescription(desc)
            )
        }
        builder.build()
    }

    def 'should check job status when no tasks in task array '() {

        given:
        def jobId = 'job-id'
        def taskId = 'task-id'
        def client = Mock(BatchClient)
        def task = Mock(TaskRun) {
            lazyName() >> 'foo (1)'
        }
        def handler = Spy(new GoogleBatchTaskHandler(jobId: jobId, taskId: taskId, client: client, task: task))
        final message = 'Job failed when Batch tries to schedule it: Batch Error: code - CODE_MACHINE_TYPE_NOT_FOUND'
        when:
        client.listTasks(jobId) >>> [new LinkedList<Task>(), new LinkedList<Task>()]
        client.getJobStatus(jobId) >>> [
            null,
            makeJobStatus(JobStatus.State.FAILED, 'Scheduling Failed'),
            makeJobStatus(JobStatus.State.FAILED, message)
        ]
        then:
        handler.getTaskState() == null
        handler.getTaskState() == "FAILED"
        handler.getJobError().message == message
    }

    def 'should manage not found when getting task state in task array'() {
        given:
        def jobId = '1'
        def taskId = '1'
        def client = Mock(BatchClient)
        def task = Mock(TaskRun) {
            lazyName() >> 'foo (1)'
        }
        def handler = Spy(new GoogleBatchTaskHandler(jobId: jobId, taskId: taskId, client: client, task: task, isArrayChild: true))

        when:
        client.generateTaskName(jobId, taskId) >> "$jobId/group0/$taskId"
        //Force errors
        client.getTaskStatus(jobId, taskId) >> { throw new NotFoundException(new Exception("Error"), GrpcStatusCode.of(Status.Code.NOT_FOUND), false) }
        client.getTaskInArrayStatus(jobId, taskId) >> TASK_STATUS
        client.getJobStatus(jobId) >>  makeJobStatus(JOB_STATUS, "")
        then:
        handler.getTaskState() == EXPECTED

        where:
        EXPECTED     | JOB_STATUS                 | TASK_STATUS
        "FAILED"     | JobStatus.State.FAILED     | null // Task not in the list, get from job
        "SUCCEEDED"  | JobStatus.State.FAILED     | makeTaskStatus(TaskStatus.State.SUCCEEDED, "") // get from task status
    }

    def makeTask(String name, TaskStatus.State state){
        Task.newBuilder().setName(name)
            .setStatus(TaskStatus.newBuilder().setState(state).build())
            .build()

    }

     def 'should check if completed from task status' () {
         given:
         def jobId = '1'
         def taskId = '1'
         def client = Mock(BatchClient){
             getTaskInArrayStatus(jobId, taskId) >> makeTaskStatus(STATE,"", EXIT_CODE)
             getTaskStatus(jobId, taskId) >> makeTaskStatus(STATE,"", EXIT_CODE)
             getJobStatus(jobId) >> makeJobStatus(JOB_STATUS,"")
         }
         def logging = Mock(BatchLogging)
         def executor = Mock(GoogleBatchExecutor){
             getLogging() >> logging
         }
         def task = new TaskRun()
         task.name = 'hello'
         def handler = Spy(new GoogleBatchTaskHandler(jobId: jobId, taskId: taskId, client: client, task: task, isArrayChild: ARRAY_CHILD, status: nextflow.processor.TaskStatus.RUNNING, executor: executor))
         when:
         def result = handler.checkIfCompleted()
         then:
         handler.status == TASK_STATUS
         handler.task.exitStatus == EXIT_STATUS
         result == RESULT

         where:
         JOB_STATUS                 | STATE                          | EXIT_CODE | ARRAY_CHILD | TASK_STATUS                               | EXIT_STATUS       | RESULT
         JobStatus.State.SUCCEEDED  | TaskStatus.State.SUCCEEDED     | 0         | true        | nextflow.processor.TaskStatus.COMPLETED   | 0                 | true
         JobStatus.State.FAILED     | TaskStatus.State.FAILED        | 1         | true        | nextflow.processor.TaskStatus.COMPLETED   | 1                 | true
         JobStatus.State.RUNNING    | TaskStatus.State.RUNNING       | null      | true        | nextflow.processor.TaskStatus.RUNNING     | Integer.MAX_VALUE | false
         JobStatus.State.SUCCEEDED  | TaskStatus.State.SUCCEEDED     | 0         | false       | nextflow.processor.TaskStatus.COMPLETED   | 0                 | true
         JobStatus.State.FAILED     | TaskStatus.State.FAILED        | 1         | false       | nextflow.processor.TaskStatus.COMPLETED   | 1                 | true
         JobStatus.State.RUNNING    | TaskStatus.State.RUNNING       | null      | false       | nextflow.processor.TaskStatus.RUNNING     | Integer.MAX_VALUE | false

     }

    def 'should check if completed from read file' () {
        given:
        def jobId = '1'
        def taskId = '1'
        def client = Mock(BatchClient){
            getTaskInArrayStatus(jobId, taskId) >> { TASK_STATE ? makeTaskStatus(TASK_STATE, DESC, EXIT_CODE): null }
            getTaskStatus(jobId, taskId) >> { TASK_STATE ? makeTaskStatus(TASK_STATE, DESC, EXIT_CODE): null }
            getJobStatus(jobId ) >> makeJobStatus(JobStatus.State.FAILED,DESC)
        }
        def logging = Mock(BatchLogging)
        def executor = Mock(GoogleBatchExecutor){
            getLogging() >> logging
        }
        def task = new TaskRun()
        task.name = 'hello'
        def handler = Spy(new GoogleBatchTaskHandler(jobId: jobId, taskId: taskId, client: client, task: task, isArrayChild: ARRAY_CHILD, status: nextflow.processor.TaskStatus.RUNNING, executor: executor))
        when:
        def result = handler.checkIfCompleted()
        then:
        1 * handler.readExitFile() >> EXIT_STATUS
        handler.status == TASK_STATUS
        handler.task.exitStatus == EXIT_STATUS
        handler.task.error?.message == TASK_ERROR
        result == RESULT

        where:
        TASK_STATE              | DESC      | EXIT_CODE | ARRAY_CHILD    | TASK_STATUS                               | EXIT_STATUS       | RESULT    | TASK_ERROR
        TaskStatus.State.FAILED | "Error"   | null      | true           | nextflow.processor.TaskStatus.COMPLETED   | 0                 | true      | null
        null                    | "Error"   | null      | true           | nextflow.processor.TaskStatus.COMPLETED   | 1                 | true      | null
        TaskStatus.State.FAILED | "Error"   | null      | false          | nextflow.processor.TaskStatus.COMPLETED   | 0                 | true      | null
        null                    | "Error"   | null      | false          | nextflow.processor.TaskStatus.COMPLETED   | 1                 | true      | null
    }

    def 'should check if completed when 500xx errors' () {
        given:
        def jobId = '1'
        def taskId = '1'
        def client = Mock(BatchClient){
            getTaskInArrayStatus(jobId, taskId) >> { TASK_STATE ? makeTaskStatus(TASK_STATE, DESC, EXIT_CODE): null }
            getTaskStatus(jobId, taskId) >> { TASK_STATE ? makeTaskStatus(TASK_STATE, DESC, EXIT_CODE): null }
            getJobStatus(jobId ) >> makeJobStatus(JobStatus.State.FAILED,DESC)
        }
        def logging = Mock(BatchLogging)
        def executor = Mock(GoogleBatchExecutor){
            getLogging() >> logging
        }
        def task = new TaskRun()
        task.name = 'hello'
        def handler = Spy(new GoogleBatchTaskHandler(jobId: jobId, taskId: taskId, client: client, task: task, isArrayChild: ARRAY_CHILD, status: nextflow.processor.TaskStatus.RUNNING, executor: executor))
        when:
        def result = handler.checkIfCompleted()
        then:
        0 * handler.readExitFile() >> EXIT_STATUS
        handler.status == TASK_STATUS
        handler.task.exitStatus == EXIT_STATUS
        handler.task.error?.message == TASK_ERROR
        result == RESULT

        where:
        TASK_STATE              | DESC                                                          | EXIT_CODE | ARRAY_CHILD    | TASK_STATUS                               | EXIT_STATUS       | RESULT    | TASK_ERROR
        TaskStatus.State.FAILED | 'Task failed due to Spot VM preemption with exit code 50001.' | 50001     | true           | nextflow.processor.TaskStatus.COMPLETED   | 50001             | true      | 'Task failed due to Spot VM preemption with exit code 50001.'
        TaskStatus.State.FAILED | 'Task failed due to Spot VM preemption with exit code 50001.' | 50001     | false          | nextflow.processor.TaskStatus.COMPLETED   | 50001             | true      | 'Task failed due to Spot VM preemption with exit code 50001.'
    }

<<<<<<< HEAD
    StatusEvent makeStatusEventWithTime(long seconds, Integer exitCode) {
        def builder = StatusEvent.newBuilder()
            .setEventTime(Timestamp.newBuilder().setSeconds(seconds).build())
        if (exitCode != null) {
            builder.setTaskExecution(TaskExecution.newBuilder().setExitCode(exitCode).build())
        }
        builder.build()
    }

    TaskStatus makeTaskStatusWithEvents(List<StatusEvent> events) {
        def builder = TaskStatus.newBuilder()
        events.each { builder.addStatusEvents(it) }
        builder.build()
    }

    def 'should get exit code from latest task execution event'() {
        given:
        def jobId = 'job-id'
        def taskId = 'task-id'
        def client = Mock(BatchClient)
        def task = Mock(TaskRun) {
            lazyName() >> 'foo (1)'
        }
        def handler = Spy(new GoogleBatchTaskHandler(jobId: jobId, taskId: taskId, client: client, task: task))

        when:
        client.getTaskStatus(jobId, taskId) >> TASK_STATUS
        def result = handler.getExitCode()

        then:
        READ_EXIT_FILE_CALLS * handler.readExitFile() >> FALLBACK_EXIT_CODE
        result == EXPECTED

        where:
        DESCRIPTION                                  | TASK_STATUS                                                                                                  | READ_EXIT_FILE_CALLS | FALLBACK_EXIT_CODE | EXPECTED
        'null task status'                           | null                                                                                                         | 1                    | 42                 | 42
        'empty events list'                          | makeTaskStatusWithEvents([])                                                                                 | 1                    | 99                 | 99
        'single event with exit code'                | makeTaskStatusWithEvents([makeStatusEventWithTime(100, 0)])                                                  | 0                    | null               | 0
        'single event with non-zero exit code'       | makeTaskStatusWithEvents([makeStatusEventWithTime(100, 1)])                                                  | 0                    | null               | 1
        'event without task execution'               | makeTaskStatusWithEvents([StatusEvent.newBuilder().setEventTime(Timestamp.newBuilder().setSeconds(100).build()).build()]) | 1 | 77                 | 77
        'multiple events returns latest exit code'   | makeTaskStatusWithEvents([makeStatusEventWithTime(100, 1), makeStatusEventWithTime(200, 0)])                 | 0                    | null               | 0
        'multiple events out of order'               | makeTaskStatusWithEvents([makeStatusEventWithTime(300, 2), makeStatusEventWithTime(100, 1)])                 | 0                    | null               | 2
        'mixed events with and without execution'    | makeTaskStatusWithEvents([StatusEvent.newBuilder().setEventTime(Timestamp.newBuilder().setSeconds(50).build()).build(), makeStatusEventWithTime(100, 5)]) | 0 | null | 5
    }

=======
    def 'should validate max spot attempts' () {
        given:
        Global.config = [fusion: [enabled: FUSION, snapshots: SNAPSHOTS]]
        def workDir = Path.of('/work/dir')
        def client = Mock(BatchClient)
        def batchConfig = Mock(BatchConfig) { getMaxSpotAttempts() >> ATTEMPTS }
        and:
        def executor = Mock(GoogleBatchExecutor) {
            getBatchConfig() >> batchConfig
            getClient() >> client
            isFusionEnabled() >> FUSION
        }
        def processor = Mock(TaskProcessor) { getExecutor() >> executor }
        def task = Mock(TaskRun) {
            getHashLog() >> '1234567890'
            getWorkDir() >> workDir
            getProcessor() >> processor
        }
        def handler = Spy(new GoogleBatchTaskHandler(task, executor)) {
            fusionEnabled() >> FUSION
        }

        expect:
        handler.maxSpotAttempts() == EXPECTED

        cleanup:
        Global.config = null

        where:
        ATTEMPTS | FUSION | SNAPSHOTS | EXPECTED
        0        | false  | false     | 0
        1        | false  | false     | 1
        2        | false  | false     | 2
        and:
        0        | true   | false     | 0
        1        | true   | false     | 1
        2        | true   | false     | 2
        and:
        0        | true   | true      | 5    // <-- default to 5
        1        | true   | true      | 1
        2        | true   | true      | 2
    }
>>>>>>> 664a26eb

}<|MERGE_RESOLUTION|>--- conflicted
+++ resolved
@@ -775,7 +775,6 @@
         TaskStatus.State.FAILED | 'Task failed due to Spot VM preemption with exit code 50001.' | 50001     | false          | nextflow.processor.TaskStatus.COMPLETED   | 50001             | true      | 'Task failed due to Spot VM preemption with exit code 50001.'
     }
 
-<<<<<<< HEAD
     StatusEvent makeStatusEventWithTime(long seconds, Integer exitCode) {
         def builder = StatusEvent.newBuilder()
             .setEventTime(Timestamp.newBuilder().setSeconds(seconds).build())
@@ -821,7 +820,6 @@
         'mixed events with and without execution'    | makeTaskStatusWithEvents([StatusEvent.newBuilder().setEventTime(Timestamp.newBuilder().setSeconds(50).build()).build(), makeStatusEventWithTime(100, 5)]) | 0 | null | 5
     }
 
-=======
     def 'should validate max spot attempts' () {
         given:
         Global.config = [fusion: [enabled: FUSION, snapshots: SNAPSHOTS]]
@@ -864,6 +862,5 @@
         1        | true   | true      | 1
         2        | true   | true      | 2
     }
->>>>>>> 664a26eb
 
 }