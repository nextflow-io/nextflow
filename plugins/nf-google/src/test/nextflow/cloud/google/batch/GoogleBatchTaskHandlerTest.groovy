--- conflicted
+++ resolved
@@ -96,14 +96,9 @@
         !instancePolicyOrTemplate.getInstanceTemplate()
         and:
         instancePolicy.getAcceleratorsCount() == 0
-<<<<<<< HEAD
+        instancePolicy.getDisksCount() == 0
         !instancePolicy.getMachineType()
         !instancePolicy.getMinCpuPlatform()
-=======
-        instancePolicy.getDisksCount() == 0
-        instancePolicy.getMachineType() == ''
-        instancePolicy.getMinCpuPlatform() == ''
->>>>>>> 166b3638
         instancePolicy.getProvisioningModel().toString() == 'PROVISIONING_MODEL_UNSPECIFIED'
         and:
         allocationPolicy.getLocation().getAllowedLocationsCount() == 0
@@ -153,12 +148,8 @@
                 getAccelerator() >> ACCELERATOR
                 getContainerOptions() >> CONTAINER_OPTS
                 getCpus() >> CPUS
-<<<<<<< HEAD
-                getDisk() >> DISK
-=======
                 getDiskResource() >> DISK
                 getMachineType() >> MACHINE_TYPE
->>>>>>> 166b3638
                 getMemory() >> MEM
                 getTime() >> TIMEOUT
                 getResourceLabels() >> [foo: 'bar']
@@ -367,8 +358,9 @@
         and:
         runnable.getEnvironment().getVariablesMap() == env
         and:
-<<<<<<< HEAD
         instancePolicy.getAcceleratorsCount() == 0
+        instancePolicy.getDisks(0).getNewDisk().getSizeGb() == 375
+        instancePolicy.getDisks(0).getNewDisk().getType() == 'local-ssd'
         !instancePolicy.getMachineType()
         !instancePolicy.getMinCpuPlatform()
         instancePolicy.getProvisioningModel().toString() == 'PROVISIONING_MODEL_UNSPECIFIED'
@@ -377,12 +369,6 @@
         allocationPolicy.getNetwork().getNetworkInterfacesCount() == 0
         and:
         req.getLogsPolicy().getDestination().toString() == 'CLOUD_LOGGING'
-        and:
-        taskGroup.getTaskSpec().getVolumesList().size()==0
-=======
-        instancePolicy.getDisks(0).getNewDisk().getSizeGb() == 375
-        instancePolicy.getDisks(0).getNewDisk().getType() == 'local-ssd'
->>>>>>> 166b3638
     }
 
     def 'should not set wildcard expressions as machine type'() {
