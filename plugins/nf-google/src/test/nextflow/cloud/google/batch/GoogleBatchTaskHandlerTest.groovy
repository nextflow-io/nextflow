/*
 * Copyright 2022, Google Inc.
 *
 * Licensed under the Apache License, Version 2.0 (the "License");
 * you may not use this file except in compliance with the License.
 * You may obtain a copy of the License at
 *
 *     http://www.apache.org/licenses/LICENSE-2.0
 *
 * Unless required by applicable law or agreed to in writing, software
 * distributed under the License is distributed on an "AS IS" BASIS,
 * WITHOUT WARRANTIES OR CONDITIONS OF ANY KIND, either express or implied.
 * See the License for the specific language governing permissions and
 * limitations under the License.
 *
 */

package nextflow.cloud.google.batch

import com.google.cloud.batch.v1.GCS
import com.google.cloud.batch.v1.Volume
import com.google.cloud.storage.contrib.nio.CloudStorageFileSystem
import nextflow.cloud.google.batch.client.BatchClient
import nextflow.cloud.google.batch.client.BatchConfig
import nextflow.cloud.types.CloudMachineInfo
import nextflow.cloud.types.PriceModel
import nextflow.executor.Executor
import nextflow.executor.res.AcceleratorResource
import nextflow.executor.res.DiskResource
import nextflow.processor.TaskBean
import nextflow.processor.TaskConfig
import nextflow.processor.TaskProcessor
import nextflow.processor.TaskRun
import nextflow.script.BaseScript
import nextflow.script.ProcessConfig
import nextflow.util.Duration
import nextflow.util.MemoryUnit
import spock.lang.Specification
/**
 *
 * @author Paolo Di Tommaso <paolo.ditommaso@gmail.com>
 */
class GoogleBatchTaskHandlerTest extends Specification {

    def 'should create submit request with minimal spec' () {
        given:
        def GCS_VOL = Volume.newBuilder().setGcs(GCS.newBuilder().setRemotePath('foo').build() ).build()
        def WORK_DIR = CloudStorageFileSystem.forBucket('foo').getPath('/scratch')
        def CONTAINER_IMAGE = 'debian:latest'
        def exec = Mock(GoogleBatchExecutor) {
            getConfig() >> Mock(BatchConfig)
        }
        and:
        def bean = new TaskBean(workDir: WORK_DIR, inputFiles: [:])
        def task = Mock(TaskRun) {
            toTaskBean() >> bean
            getHashLog() >> 'abcd1234'
            getWorkDir() >> WORK_DIR
            getContainer() >> CONTAINER_IMAGE
            getConfig() >> Mock(TaskConfig) {
                getCpus() >> 2
                getResourceLabels() >> [:]
            }
        }
        and:
        def mounts = ['/mnt/disks/foo/scratch:/mnt/disks/foo/scratch:rw']
        def volumes = [GCS_VOL]
        def launcher = new GoogleBatchLauncherSpecMock('bash .command.run', mounts, volumes)
        
        and:
        def handler = Spy(new GoogleBatchTaskHandler(task, exec))

        when:
        def req = handler.newSubmitRequest(task, launcher)
        then:
        handler.fusionEnabled() >> false
        handler.findBestMachineType(_, false) >> null

        and:
        def taskGroup = req.getTaskGroups(0)
        def runnable = taskGroup.getTaskSpec().getRunnables(0)
        def allocationPolicy = req.getAllocationPolicy()
        def instancePolicy = allocationPolicy.getInstances(0).getPolicy()
        and:
        taskGroup.getTaskSpec().getComputeResource().getBootDiskMib() == 0
        taskGroup.getTaskSpec().getComputeResource().getCpuMilli() == 2_000
        taskGroup.getTaskSpec().getComputeResource().getMemoryMib() == 0
        taskGroup.getTaskSpec().getMaxRunDuration().getSeconds() == 0
        and:
        runnable.getContainer().getCommandsList().join(' ') == '/bin/bash -o pipefail -c bash .command.run'
        runnable.getContainer().getImageUri() == CONTAINER_IMAGE
        runnable.getContainer().getOptions() == ''
        runnable.getContainer().getVolumesList() == ['/mnt/disks/foo/scratch:/mnt/disks/foo/scratch:rw']
        and:
        instancePolicy.getAcceleratorsCount() == 0
        instancePolicy.getDisksCount() == 0
        instancePolicy.getMachineType() == ''
        instancePolicy.getMinCpuPlatform() == ''
        instancePolicy.getProvisioningModel().toString() == 'PROVISIONING_MODEL_UNSPECIFIED'
        and:
        allocationPolicy.getLocation().getAllowedLocationsCount() == 0
        allocationPolicy.getNetwork().getNetworkInterfacesCount() == 0
        and:
        req.getLogsPolicy().getDestination().toString() == 'CLOUD_LOGGING'
        and:
        taskGroup.getTaskSpec().getVolumesList().size()==1
        taskGroup.getTaskSpec().getVolumes(0) == GCS_VOL
    }

    def 'should create submit request with maximal spec' () {
        given:
        def WORK_DIR = CloudStorageFileSystem.forBucket('foo').getPath('/scratch')
        and:
        def ACCELERATOR = new AcceleratorResource(request: 1, type: 'nvidia-tesla-v100')
        def BOOT_DISK = MemoryUnit.of('10 GB')
        def CONTAINER_IMAGE = 'ubuntu:22.1'
        def CONTAINER_OPTS = '--this --that'
        def CPU_PLATFORM = 'Intel Skylake'
        def CPUS = 4
        def DISK = new DiskResource(request: '100 GB', type: 'pd-standard')
        def MACHINE_TYPE = 'vm-type-2'
        def MEM = MemoryUnit.of('8 GB')
        def TIMEOUT = Duration.of('1 hour')
        and:
        def exec = Mock(GoogleBatchExecutor) {
            getConfig() >> Mock(BatchConfig) {
                getAllowedLocations() >> ['zones/us-central1-a', 'zones/us-central1-c']
                getBootDiskSize() >> BOOT_DISK
                getCpuPlatform() >> CPU_PLATFORM
                getSpot() >> true
                getNetwork() >> 'net-1'
                getServiceAccountEmail() >> 'foo@bar.baz'
                getSubnetwork() >> 'subnet-1'
                getUsePrivateAddress() >> true
            }
        }
        and:
        def bean = new TaskBean(workDir: WORK_DIR, inputFiles: [:])
        def task = Mock(TaskRun) {
            toTaskBean() >> bean
            getHashLog() >> 'abcd1234'
            getWorkDir() >> WORK_DIR
            getContainer() >> CONTAINER_IMAGE
            getConfig() >> Mock(TaskConfig) {
                getAccelerator() >> ACCELERATOR
                getContainerOptions() >> CONTAINER_OPTS
                getCpus() >> CPUS
                getDiskResource() >> DISK
                getMachineType() >> MACHINE_TYPE
                getMemory() >> MEM
                getTime() >> TIMEOUT
                getResourceLabels() >> [foo: 'bar']
            }
        }
        and:
        def mounts = ['/mnt/disks/foo/scratch:/mnt/disks/foo/scratch:rw']
        def launcher = new GoogleBatchLauncherSpecMock( 'bash .command.run', mounts )

        and:
        def handler = Spy(new GoogleBatchTaskHandler(task, exec))

        when:
        def req = handler.newSubmitRequest(task, launcher)
        then:
        handler.fusionEnabled() >> false
<<<<<<< HEAD
        handler.findBestMachineType(_, false) >> null
=======
        handler.findBestMachineType(_) >> new CloudMachineInfo(type: MACHINE_TYPE, zone: "location", priceModel: PriceModel.spot)
>>>>>>> 9d9e2758

        and:
        def taskGroup = req.getTaskGroups(0)
        def runnable = taskGroup.getTaskSpec().getRunnables(0)
        def allocationPolicy = req.getAllocationPolicy()
        def instancePolicy = allocationPolicy.getInstances(0).getPolicy()
        def networkInterface = allocationPolicy.getNetwork().getNetworkInterfaces(0)
        and:
        taskGroup.getTaskSpec().getComputeResource().getBootDiskMib() == BOOT_DISK.toMega()
        taskGroup.getTaskSpec().getComputeResource().getCpuMilli() == CPUS * 1_000
        taskGroup.getTaskSpec().getComputeResource().getMemoryMib() == MEM.toMega()
        taskGroup.getTaskSpec().getMaxRunDuration().getSeconds() == TIMEOUT.seconds
        taskGroup.getTaskSpec().getVolumes(0).getMountPath() == '/tmp'
        and:
        runnable.getContainer().getCommandsList().join(' ') == '/bin/bash -o pipefail -c bash .command.run'
        runnable.getContainer().getImageUri() == CONTAINER_IMAGE
        runnable.getContainer().getOptions() == '--this --that --privileged'
        runnable.getContainer().getVolumesList() == [
            '/mnt/disks/foo/scratch:/mnt/disks/foo/scratch:rw',
            '/var/lib/nvidia/lib64:/usr/local/nvidia/lib64',
            '/var/lib/nvidia/bin:/usr/local/nvidia/bin'
        ]
        and:
        runnable.getEnvironment().getVariablesMap() == [:]
        and:
        allocationPolicy.getLocation().getAllowedLocationsCount() == 2
        allocationPolicy.getLocation().getAllowedLocations(0) == 'zones/us-central1-a'
        allocationPolicy.getLocation().getAllowedLocations(1) == 'zones/us-central1-c'
        allocationPolicy.getInstances(0).getInstallGpuDrivers() == true
        allocationPolicy.getLabelsMap() == [foo: 'bar']
        allocationPolicy.getServiceAccount().getEmail() == 'foo@bar.baz'
        and:
        instancePolicy.getAccelerators(0).getCount() == 1
        instancePolicy.getAccelerators(0).getType() == ACCELERATOR.type
        instancePolicy.getDisks(0).getNewDisk().getSizeGb() == DISK.request.toGiga()
        instancePolicy.getDisks(0).getNewDisk().getType() == DISK.type
        instancePolicy.getMachineType() == MACHINE_TYPE
        instancePolicy.getMinCpuPlatform() == CPU_PLATFORM
        instancePolicy.getProvisioningModel().toString() == 'SPOT'
        and:
        networkInterface.getNetwork() == 'net-1'
        networkInterface.getSubnetwork() == 'subnet-1'
        networkInterface.getNoExternalIpAddress() == true
        and:
        req.getLogsPolicy().getDestination().toString() == 'CLOUD_LOGGING'

        when:
        req = handler.newSubmitRequest(task, launcher)
        then:
        task.getConfig().getDiskResource() >> new DiskResource(request: '100 GB')
        handler.fusionEnabled() >> false
        handler.findBestMachineType(_, false) >> null
        and:
        req.getTaskGroups(0).getTaskSpec().getComputeResource().getBootDiskMib() == 100 * 1024
    }

    def 'should create the trace record' () {
        given:
        def exec = Mock(Executor) { getName() >> 'google-batch' }
        def processor = Mock(TaskProcessor) {
            getExecutor() >> exec
            getName() >> 'foo'
            getConfig() >> new ProcessConfig(Mock(BaseScript))
        }
        and:
        def task = Mock(TaskRun)
        task.getProcessor() >> processor
        task.getConfig() >> GroovyMock(TaskConfig)
        and:
        def handler = Spy(GoogleBatchTaskHandler)
        handler.task = task
        handler.@jobId = 'xyz-123'
        handler.@uid = '789'

        when:
        def trace = handler.getTraceRecord()
        then:
        handler.isCompleted() >> false
        and:
        trace.native_id == 'xyz-123/789'
        trace.executorName == 'google-batch'
    }

    def 'should create submit request with fusion enabled' () {
        given:
        def WORK_DIR = CloudStorageFileSystem.forBucket('foo').getPath('/scratch')
        def CONTAINER_IMAGE = 'debian:latest'
        def exec = Mock(GoogleBatchExecutor) {
            getConfig() >> Mock(BatchConfig)
        }
        and:
        def bean = new TaskBean(workDir: WORK_DIR, inputFiles: [:])
        def task = Mock(TaskRun) {
            toTaskBean() >> bean
            getHashLog() >> 'abcd1234'
            getWorkDir() >> WORK_DIR
            getContainer() >> CONTAINER_IMAGE
            getConfig() >> Mock(TaskConfig) {
                getCpus() >> 2
                getResourceLabels() >> [:]
            }
        }
        and:
        def env = [FUSION_WORK: '/xyz']
        def launcher = new GoogleBatchLauncherSpecMock('bash .command.run', [], [], env)

        and:
        def handler = Spy(new GoogleBatchTaskHandler(task, exec))

        when:
        def req = handler.newSubmitRequest(task, launcher)
        then:
        handler.fusionEnabled() >> true
        handler.findBestMachineType(_, true) >> null
        and:
        def taskGroup = req.getTaskGroups(0)
        def runnable = taskGroup.getTaskSpec().getRunnables(0)
        def allocationPolicy = req.getAllocationPolicy()
        def instancePolicy = allocationPolicy.getInstances(0).getPolicy()
        and:
        taskGroup.getTaskSpec().getComputeResource().getCpuMilli() == 2_000
        taskGroup.getTaskSpec().getVolumes(0).getMountPath() == '/tmp'
        and:
        runnable.getContainer().getCommandsList().join(' ') == '/bin/bash -o pipefail -c bash .command.run'
        runnable.getContainer().getImageUri() == CONTAINER_IMAGE
        runnable.getContainer().getOptions() == '--privileged'
        runnable.getContainer().getVolumesCount() == 0
        and:
        runnable.getEnvironment().getVariablesMap() == env
        and:
        instancePolicy.getDisks(0).getNewDisk().getSizeGb() == 375
        instancePolicy.getDisks(0).getNewDisk().getType() == 'local-ssd'
    }

    def 'should not set wildcard expressions as machine type'() {
        given:
        def WORK_DIR = CloudStorageFileSystem.forBucket('foo').getPath('/scratch')
        def CONTAINER_IMAGE = 'debian:latest'
        def exec = Mock(GoogleBatchExecutor) {
            getConfig() >> Mock(BatchConfig)
        }
        def bean = new TaskBean(workDir: WORK_DIR, inputFiles: [:])
        def task = Mock(TaskRun) {
            toTaskBean() >> bean
            getHashLog() >> 'abcd1234'
            getWorkDir() >> WORK_DIR
            getContainer() >> CONTAINER_IMAGE
            getConfig() >> Mock(TaskConfig) {
                getCpus() >> 2
                getResourceLabels() >> [:]
                getMachineType() >> "n1-*,n2-*"
            }
        }
        def handler = Spy(new GoogleBatchTaskHandler(task, exec))
        def env = [FUSION_WORK: '/xyz']
        def launcher = new GoogleBatchLauncherSpecMock('bash .command.run', [], [], env)

        when:
        def req = handler.newSubmitRequest(task, launcher)
        then:
        handler.fusionEnabled() >> false
        handler.findBestMachineType(_) >> null
        and:
        req.getAllocationPolicy().getInstances(0).policy.getMachineType() == ""

    }
}<|MERGE_RESOLUTION|>--- conflicted
+++ resolved
@@ -163,11 +163,7 @@
         def req = handler.newSubmitRequest(task, launcher)
         then:
         handler.fusionEnabled() >> false
-<<<<<<< HEAD
-        handler.findBestMachineType(_, false) >> null
-=======
-        handler.findBestMachineType(_) >> new CloudMachineInfo(type: MACHINE_TYPE, zone: "location", priceModel: PriceModel.spot)
->>>>>>> 9d9e2758
+        handler.findBestMachineType(_, false) >> new CloudMachineInfo(type: MACHINE_TYPE, zone: "location", priceModel: PriceModel.spot)
 
         and:
         def taskGroup = req.getTaskGroups(0)
@@ -329,7 +325,7 @@
         def req = handler.newSubmitRequest(task, launcher)
         then:
         handler.fusionEnabled() >> false
-        handler.findBestMachineType(_) >> null
+        handler.findBestMachineType(_, _) >> null
         and:
         req.getAllocationPolicy().getInstances(0).policy.getMachineType() == ""
 
