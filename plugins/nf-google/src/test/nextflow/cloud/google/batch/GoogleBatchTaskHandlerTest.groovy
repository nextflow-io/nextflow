--- conflicted
+++ resolved
@@ -250,12 +250,7 @@
 
     def 'should create submit request with fusion enabled' () {
         given:
-<<<<<<< HEAD
-        def GCS_VOL = Volume.newBuilder().setGcs(GCS.newBuilder().setRemotePath('foo').build() ).build()
         def WORK_DIR = CloudStorageFileSystem.forBucket('foo').getPath('/scratch/01/23456789abcdef')
-=======
-        def WORK_DIR = CloudStorageFileSystem.forBucket('foo').getPath('/scratch')
->>>>>>> 1daebeef
         def CONTAINER_IMAGE = 'debian:latest'
         def exec = Mock(GoogleBatchExecutor) {
             getConfig() >> Mock(BatchConfig)
