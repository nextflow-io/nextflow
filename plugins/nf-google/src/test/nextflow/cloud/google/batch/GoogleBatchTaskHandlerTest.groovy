--- conflicted
+++ resolved
@@ -86,11 +86,8 @@
         given:
         def WORK_DIR = CloudStorageFileSystem.forBucket('foo').getPath('/scratch')
         and:
-<<<<<<< HEAD
+        def ACCELERATOR = new AcceleratorResource(request: 1, type: 'nvidia-tesla-v100')
         def BOOT_DISK = MemoryUnit.of('10 GB')
-=======
-        def ACCELERATOR = new AcceleratorResource(request: 1, type: 'nvidia-tesla-v100')
->>>>>>> f34ad7f6
         def CONTAINER_IMAGE = 'ubuntu:22.1'
         def CONTAINER_OPTS = '--this --that'
         def CPU_PLATFORM = 'Intel Skylake'
