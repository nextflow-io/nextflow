--- conflicted
+++ resolved
@@ -280,13 +280,8 @@
         def handler = Spy(GoogleLifeSciencesTaskHandler)
         handler.executor = executor
         handler.task = task
-<<<<<<< HEAD
-        handler.setProperty('operation', operation)
-        handler.setProperty('helper', helper)
-=======
         handler.@operation = operation
         handler.@helper = helper
->>>>>>> 285fe49c
 
         when:
         def result = handler.checkIfRunning()
@@ -330,11 +325,7 @@
         def handler = Spy(GoogleLifeSciencesTaskHandler)
         handler.executor = executor
         handler.task = task
-<<<<<<< HEAD
-        handler.setProperty('helper', helper)
-=======
         handler.@helper = helper
->>>>>>> 285fe49c
 
         when:
         def isComplete = handler.checkIfCompleted()
@@ -440,15 +431,9 @@
         and:
         def handler = Spy(GoogleLifeSciencesTaskHandler)
         handler.task = task
-<<<<<<< HEAD
-        handler.setProperty('pipelineId', 'xyz-123')
-        handler.setProperty('executor', executor)
-        handler.setProperty('assignedZone', 'eu-east-1')
-=======
         handler.@pipelineId = 'xyz-123'
         handler.executor = executor
         handler.@assignedZone = 'eu-east-1'
->>>>>>> 285fe49c
 
         when:
         def record = handler.getTraceRecord()
