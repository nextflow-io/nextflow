/*
 * Copyright 2019, Google Inc
 * Copyright 2018, WuxiNextcode
 *
 * Licensed under the Apache License, Version 2.0 (the "License");
 * you may not use this file except in compliance with the License.
 * You may obtain a copy of the License at
 *
 *     http://www.apache.org/licenses/LICENSE-2.0
 *
 * Unless required by applicable law or agreed to in writing, software
 * distributed under the License is distributed on an "AS IS" BASIS,
 * WITHOUT WARRANTIES OR CONDITIONS OF ANY KIND, either express or implied.
 * See the License for the specific language governing permissions and
 * limitations under the License.
 */

package nextflow.cloud.google.lifesciences

import static nextflow.cloud.google.lifesciences.GoogleLifeSciencesHelper.*

import java.nio.file.Path

import com.google.api.services.lifesciences.v2beta.model.Event
import com.google.api.services.lifesciences.v2beta.model.Metadata
import com.google.api.services.lifesciences.v2beta.model.Mount
import com.google.api.services.lifesciences.v2beta.model.Operation
import com.google.api.services.lifesciences.v2beta.model.UnexpectedExitStatusEvent
import groovy.json.JsonOutput
import groovy.transform.CompileStatic
import groovy.transform.PackageScope
import groovy.util.logging.Slf4j
import nextflow.cloud.types.CloudMachineInfo
import nextflow.cloud.types.PriceModel
import nextflow.exception.ProcessSubmitException
import nextflow.exception.ProcessUnrecoverableException
import nextflow.executor.BashWrapperBuilder
import nextflow.processor.TaskBean
import nextflow.processor.TaskHandler
import nextflow.processor.TaskRun
import nextflow.processor.TaskStatus
import nextflow.trace.TraceRecord
import nextflow.util.MemoryUnit
/**
 * Task handler for Google Pipelines.
 *
 * @author Ólafur Haukur Flygenring <olafurh@wuxinextcode.com>
 * @author Paolo Di Tommaso <paolo.ditommaso@gmail.com>
 */
@CompileStatic
@Slf4j
class GoogleLifeSciencesTaskHandler extends TaskHandler {

    public final static String DEFAULT_DISK_NAME = "nf-pipeline-work"

    GoogleLifeSciencesExecutor executor

    private TaskBean taskBean

    private Path exitFile

    private Path outputFile

    private Path errorFile

    private Operation operation

    private Metadata metadata

    private String pipelineId

    private GoogleLifeSciencesHelper helper

    private volatile String assignedZone

    private volatile String assignedInstance

    /**
     * When `keepAliveOnFailure` configure option is enabled, this field holds the
     * event that signals the "keep alive" task action is started
     */
    private volatile boolean isKepAlive

    /**
     * This field capture the unexpected exit status of task execution
     */
    private volatile UnexpectedExitStatusEvent unexpectedErrorEvent

    private volatile String sshDaemonIp

    GoogleLifeSciencesTaskHandler(TaskRun task, GoogleLifeSciencesExecutor executor) {
        super(task)

        this.executor = executor
        this.taskBean = new TaskBean(task)
        this.helper = executor.helper

        this.outputFile = task.workDir.resolve(TaskRun.CMD_OUTFILE)
        this.errorFile = task.workDir.resolve(TaskRun.CMD_ERRFILE)
        this.exitFile = task.workDir.resolve(TaskRun.CMD_EXIT)

        validateConfiguration()
    }


    /* ONLY FOR TESTING PURPOSE */
    protected GoogleLifeSciencesTaskHandler() {

    }

    Operation getOperation() { operation }

    String getPipelineId() { pipelineId }

    void validateConfiguration() {
        if (!task.container) {
            throw new ProcessUnrecoverableException("No container image specified for process $task.name -- Either specify the container to use in the process definition or with 'process.container' value in your config")
        }
    }

    //
    // Use the process cpus and memory directives to create custom GCP instance
    // If memory not specified, default to 1 GB per cpu.  An absence of the cpus directive defaults to 1 cpu.
    // If the process machineType is defined, use that instead of cpus/memory (must be a predefined GCP machine type)
    protected String getMachineType() {
        String machineType = getMachineType0(task.config.getMachineType(), task.config.getCpus(), task.config.getMemory())
        log.trace "[GLS] Task: $task.name - Instance Type: $machineType"
        return machineType
    }

    protected String getMachineType0(String taskMachineType, int cpus, MemoryUnit memory) {

        String machineType = taskMachineType

        if (machineType == null) {
            long megabytes = memory != null ? memory.mega : cpus*1024
            machineType = 'custom-' + cpus + '-' + megabytes
        }

        return machineType
    }

    protected String sshCmd() {
        return "gcloud compute --project ${executor.config.project} ssh --zone ${assignedZone} ${assignedInstance}"
    }

    protected void logEvents(Operation operation) {
        final List<Event> events = getEventsFromOp(operation)
        if( !events )
            return

        final warns = new HashSet()
        for( Event ev : events ) {
            log.trace "[GLS] task $task.name > event=$ev"
            final d = ev.getDescription()
            // collect warnings
            if( d?.contains('resource_exhausted') )
                warns << d
            // fetch the assigned zone
            if( !assignedZone && ev.getWorkerAssigned() )
                assignedZone = ev.getWorkerAssigned().getZone()
            // fetch the assigned instance
            if( !assignedInstance && ev.getWorkerAssigned() )
                assignedInstance = ev.getWorkerAssigned().getInstance()
            // detected an unexpected error
            if( !unexpectedErrorEvent && ev.getUnexpectedExitStatus() )
                unexpectedErrorEvent = ev.getUnexpectedExitStatus()
            // dump SSH daemon info
            if( ev.getContainerStarted() && d?.contains(SSH_DAEMON_NAME) ){
                this.sshDaemonIp = ev.getContainerStarted().getIpAddress()
                log.debug "[GLS] SSH daemon IP ${sshDaemonIp}; connect command: `${sshCmd()}`"
            }
        }

        if( warns ) {
            log.debug "[GLS] New event > $task.name - Pipeline Id: $pipelineId\n${prettyPrint(events)}"
            for( String w : warns ) log.warn1("Google Pipelines > $w")
        }
        else if( log.isTraceEnabled() ) {
            log.trace "[GLS] New event > $task.name - Pipeline Id: $pipelineId\n${prettyPrint(events)}"
        }

        // check for keep alive task running
        if( executor.config.keepAliveOnFailure && unexpectedErrorEvent && !isKepAlive ) {
            for( Event it : events ) {
                if( it.getDescription() =~ /Started running "nf-.+-keepalive"/ ) {
                    this.isKepAlive = it
                    break
                }
            }
        }
    }

    /**
     * @return
     *      It should return {@code true} only the very first time the
     *      the task status transientions from SUBMITTED to RUNNING, in all other
     *      cases if should return {@code false}
     */
    @Override
    boolean checkIfRunning() {
        if( operation==null || !isSubmitted() )
            return false

        // note, according to the semantic of this method
        // the handler status has to be changed to RUNNING either
        // if the operation is still running or it has completed
        final result = helper.checkOperationStatus(operation)
        if( result == null )
            return false
        logEvents(result)

        if( result!=null ) {
            status = TaskStatus.RUNNING
            operation = result
            return true
        }
        return false
    }

    @Override
    boolean checkIfCompleted() {
        if( !isRunning() )
            return false

        final resultOp = helper.checkOperationStatus(operation)
        if( !resultOp )
            return false

        operation = resultOp
        logEvents(operation)

        if (operation.getDone()) {
            log.debug "[GLS] Task complete > $task.name - Start Time: ${metadata?.getStartTime()} - End Time: ${metadata?.getEndTime()}"

            // finalize the task
            Integer xs = readExitFile()
            //Use the status from the exitStatus file if it exists. Else use the exit code from the pipeline operation
            task.stdout = outputFile
            task.exitStatus = xs != null ? xs :  operation.getError()?.getCode()
            task.stderr = xs  != null ?  errorFile : operation.getError()?.getMessage()
            status = TaskStatus.COMPLETED
            return true
        }
        else if( unexpectedErrorEvent && isKepAlive ) {
            // an error has been detected and keep alive
            log.warn "Task completed unsuccessfully and computing node is kept alive as requested\n- SSH daemon IP  : ${sshDaemonIp}\n- Connect command: ${sshCmd()}"
            status = TaskStatus.COMPLETED
            task.exitStatus = unexpectedErrorEvent.getExitStatus()
            task.stdout = outputFile
            task.stderr = errorFile
            return true
        }
        else
            return false
    }

    @PackageScope
    List<Event> getEventsFromOp(Operation operation) {
        final metadata = (Metadata)operation.getMetadata()
        if( !metadata?.getEvents() )
            return Collections.<Event>emptyList()

        List<Event> result
        if ( !this.metadata ) {
            this.metadata = metadata
            result = metadata.getEvents()
        }
        else {
            //Get the new events
            def delta = metadata.getEvents().size() - this.metadata.getEvents().size()
            this.metadata = metadata
            result = delta > 0 ? metadata.getEvents().take(delta) : null
        }
        return result != null ? result.reverse() : Collections.<Event>emptyList()
    }

    @PackageScope Integer readExitFile() {
        try {
            exitFile.text as Integer
        }
        catch (Exception e) {
            log.debug "[GLS] Cannot read exitstatus for task: `$task.name` | ${e.message}"
            null
        }
    }

    @Override
    void kill() {
        if( !operation ) return
        log.debug "[GLS] Killing task > $task.name - Pipeline Id: $pipelineId"
        helper.cancelOperation(operation)
    }

    @Override
    void submit() {
        createTaskWrapper().build()
        final req = createPipelineRequest()
        log.trace "[GLS] Task created > $task.name - Request: $req"

        operation = submitPipeline(req)
        if( operation == null )
            throw new ProcessSubmitException("Failed to submit task with name: $task.name")
        pipelineId = getPipelineIdFromOp(operation)
        status = TaskStatus.SUBMITTED

        if( log.isTraceEnabled() ) {
            log.trace "[GLS] Task submitted > $task.name - Pipeline Id: $pipelineId; Operation:\n${prettyPrint(operation)}"
        }
        else {
            log.debug "[GLS] Task submitted > $task.name - Pipeline Id: $pipelineId"
        }
    }

    @PackageScope
    String getPipelineIdFromOp(Operation operation) {
        assert operation?.getName()
        operation.getName().tokenize('/')[-1]
    }

    protected BashWrapperBuilder createTaskWrapper() {
        new GoogleLifeSciencesScriptLauncher(this.taskBean, this)
    }

    @PackageScope
    Operation submitPipeline(GoogleLifeSciencesSubmitRequest request) {
        helper.submitPipeline(request)
    }

    @PackageScope
    GoogleLifeSciencesSubmitRequest createPipelineRequest() {
        //Create the mount for out work files.
        def req = new GoogleLifeSciencesSubmitRequest()
        req.machineType = getMachineType()
        req.project = executor.config.project
        req.zone = executor.config.zones
        req.region = executor.config.regions
        req.diskName = DEFAULT_DISK_NAME
        req.diskSizeGb = task.config.getDisk()?.getGiga() as Integer
        req.preemptible = executor.config.preemptible
        req.taskName = "nf-$task.hash"
        req.containerImage = task.container
        req.workDir = task.workDir
        req.sharedMount = configureMount(DEFAULT_DISK_NAME, task.workDir.toString())
        req.accelerator = task.config.getAccelerator()
        req.location = executor.config.location
        req.cpuPlatform = executor.config.cpuPlatform
        req.bootDiskSizeGb = executor.config.bootDiskSize?.toGiga() as Integer
        req.entryPoint = task.config.getContainerOptionsMap().getFirstValueOrDefault('entrypoint', GoogleLifeSciencesConfig.DEFAULT_ENTRY_POINT)
        req.usePrivateAddress = executor.config.usePrivateAddress
        req.network = executor.config.network
        req.subnetwork = executor.config.subnetwork
        req.serviceAccountEmail = executor.config.serviceAccountEmail
        req.keepAliveOnFailure = executor.config.keepAliveOnFailure
<<<<<<< HEAD
        req.resourceLabels = task.config?.getResourceLabels()  ?: Collections.emptyMap() as Map<String,String>
=======
        req.timeout = task.config.getTime() ? "${task.config.getTime().toSeconds()}s" : null

>>>>>>> 27636f9d
        return req
    }

    protected Mount configureMount(String diskName, String mountPath, boolean readOnly = false) {
        new Mount().setDisk(diskName).setPath(mountPath).setReadOnly(readOnly)
    }

    TraceRecord getTraceRecord() {
        def result = super.getTraceRecord()
        result.put('native_id', pipelineId)
        result.machineInfo = getMachineInfo()
        return result
    }

    private CloudMachineInfo getMachineInfo() {
        final price = executor.config.preemptible ? PriceModel.spot : PriceModel.standard
        final result = new CloudMachineInfo(machineType, assignedZone, price)
        log.trace "[GLS] Task: $task.name > cloud-info=$result"
        return result
    }

    static String prettyPrint(Operation op) {
        JsonOutput.prettyPrint( JsonOutput.toJson(op) )
    }

    static String prettyPrint(List<Event> events) {
        JsonOutput.prettyPrint( JsonOutput.toJson(events) )
    }

}<|MERGE_RESOLUTION|>--- conflicted
+++ resolved
@@ -352,12 +352,9 @@
         req.subnetwork = executor.config.subnetwork
         req.serviceAccountEmail = executor.config.serviceAccountEmail
         req.keepAliveOnFailure = executor.config.keepAliveOnFailure
-<<<<<<< HEAD
         req.resourceLabels = task.config?.getResourceLabels()  ?: Collections.emptyMap() as Map<String,String>
-=======
         req.timeout = task.config.getTime() ? "${task.config.getTime().toSeconds()}s" : null
 
->>>>>>> 27636f9d
         return req
     }
 
