--- conflicted
+++ resolved
@@ -253,14 +253,7 @@
         if( executor.config.cpuPlatform )
             instancePolicy.setMinCpuPlatform( executor.config.cpuPlatform )
 
-<<<<<<< HEAD
-        if( task.config.getMachineType() )
-            instancePolicy.setMachineType( task.config.getMachineType() )
-
         machineInfo = findBestMachineType(task.config, disk?.type == 'local-ssd')
-=======
-        machineInfo = findBestMachineType(task.config)
->>>>>>> 9d9e2758
         if( machineInfo )
             instancePolicy.setMachineType(machineInfo.type)
 
@@ -429,11 +422,7 @@
 
         try {
             return new CloudMachineInfo(
-<<<<<<< HEAD
                     type: GoogleBatchMachineTypeSelector.INSTANCE.bestMachineType(cpus, memory, location, spot, localSSD, families),
-=======
-                    type: GoogleBatchMachineTypeSelector.INSTANCE.bestMachineType(cpus, memory, location, spot, fusionEnabled(), families),
->>>>>>> 9d9e2758
                     zone: location,
                     priceModel: priceModel
             )
