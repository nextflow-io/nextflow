--- conflicted
+++ resolved
@@ -244,18 +244,12 @@
         else {
             final instancePolicy = AllocationPolicy.InstancePolicy.newBuilder()
 
-<<<<<<< HEAD
             if( task.config.getAccelerator() ) {
                 final accelerator = AllocationPolicy.Accelerator.newBuilder()
                     .setCount( task.config.getAccelerator().getRequest() )
 
                 if( task.config.getAccelerator().getType() )
                     accelerator.setType( task.config.getAccelerator().getType() )
-=======
-        machineInfo = findBestMachineType(task.config)
-        if( machineInfo )
-            instancePolicy.setMachineType(machineInfo.type)
->>>>>>> 9d9e2758
 
                 instancePolicy.addAccelerators(accelerator)
                 instancePolicyOrTemplate.setInstallGpuDrivers(true)
