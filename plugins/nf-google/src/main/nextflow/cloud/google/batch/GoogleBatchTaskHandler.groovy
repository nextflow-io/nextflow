/*
 * Copyright 2022, Google Inc.
 *
 * Licensed under the Apache License, Version 2.0 (the "License");
 * you may not use this file except in compliance with the License.
 * You may obtain a copy of the License at
 *
 *     http://www.apache.org/licenses/LICENSE-2.0
 *
 * Unless required by applicable law or agreed to in writing, software
 * distributed under the License is distributed on an "AS IS" BASIS,
 * WITHOUT WARRANTIES OR CONDITIONS OF ANY KIND, either express or implied.
 * See the License for the specific language governing permissions and
 * limitations under the License.
 */

package nextflow.cloud.google.batch

<<<<<<< HEAD
=======
import nextflow.cloud.types.CloudMachineInfo
import nextflow.cloud.types.PriceModel
import nextflow.processor.TaskConfig
>>>>>>> ea753a9a

import java.nio.file.Path

import com.google.cloud.batch.v1.AllocationPolicy
import com.google.cloud.batch.v1.ComputeResource
import com.google.cloud.batch.v1.Environment
import com.google.cloud.batch.v1.Job
import com.google.cloud.batch.v1.LogsPolicy
import com.google.cloud.batch.v1.Runnable
import com.google.cloud.batch.v1.ServiceAccount
import com.google.cloud.batch.v1.TaskGroup
import com.google.cloud.batch.v1.TaskSpec
import com.google.protobuf.Duration
import groovy.transform.CompileStatic
import groovy.transform.PackageScope
import groovy.util.logging.Slf4j
import nextflow.cloud.google.batch.client.BatchClient
import nextflow.executor.BashWrapperBuilder
import nextflow.fusion.FusionAwareTask
import nextflow.fusion.FusionScriptLauncher
import nextflow.processor.TaskHandler
import nextflow.processor.TaskRun
import nextflow.processor.TaskStatus
import nextflow.trace.TraceRecord

<<<<<<< HEAD
import static GoogleBatchCustomMachineSelector.customMachineTypeUri
=======
>>>>>>> ea753a9a
import static nextflow.cloud.google.batch.GoogleBatchCloudinfoMachineSelector.bestMachineType

/**
 * Implements a task handler for Google Batch executor
 * 
 * @author Paolo Di Tommaso <paolo.ditommaso@gmail.com>
 */
@Slf4j
@CompileStatic
class GoogleBatchTaskHandler extends TaskHandler implements FusionAwareTask {

    private GoogleBatchExecutor executor

    private Path exitFile

    private Path outputFile

    private Path errorFile

    private BatchClient client

    /**
     * Job Id assigned by Nextflow
     */
    private String jobId

    /**
     * Job unique id assigned by Google Batch service
     */
    private String uid

    /**
     * Job state assigned by Google Batch service
     */
    private String jobState

    private CloudMachineInfo machineInfo

    private volatile long timestamp

    GoogleBatchTaskHandler(TaskRun task, GoogleBatchExecutor executor) {
        super(task)
        this.client = executor.getClient()
        this.jobId = "nf-${task.hashLog.replace('/','')}-${System.currentTimeMillis()}"
        this.executor = executor
        // those files are access via NF runtime, keep based on CloudStoragePath
        this.outputFile = task.workDir.resolve(TaskRun.CMD_OUTFILE)
        this.errorFile = task.workDir.resolve(TaskRun.CMD_ERRFILE)
        this.exitFile = task.workDir.resolve(TaskRun.CMD_EXIT)
    }

    protected BashWrapperBuilder createTaskWrapper() {
        if( fusionEnabled() ) {
            return fusionLauncher()
        }
        else {
            final taskBean = task.toTaskBean()
            return new GoogleBatchScriptLauncher(taskBean, executor.remoteBinDir)
        }
    }

    /*
     * Only for testing -- do not use
     */
    protected GoogleBatchTaskHandler() {}

    protected GoogleBatchLauncherSpec spec0(BashWrapperBuilder launcher) {
        if( launcher instanceof GoogleBatchScriptLauncher )
            return launcher
        if( launcher instanceof FusionScriptLauncher )
            return new GoogleBatchFusionAdapter(this, launcher)
        throw new IllegalArgumentException("Unexpected Google Batch launcher type: ${launcher?.getClass()?.getName()}")
    }

    @Override
    void submit() {
        /*
         * create the task runner script
         */
        final launcher = createTaskWrapper()
        launcher.build()

        /*
         * create submit request
         */
        final req = newSubmitRequest(task, spec0(launcher))
        log.trace "[GOOGLE BATCH] new job request > $req"
        final resp = client.submitJob(jobId, req)
        this.uid = resp.getUid()
        this.status = TaskStatus.SUBMITTED
        log.debug "[GOOGLE BATCH] submitted > job=$jobId; uid=$uid; work-dir=${task.getWorkDirStr()}"
    }

    protected Job newSubmitRequest(TaskRun task, GoogleBatchLauncherSpec launcher) {
        // resource requirements
        final taskSpec = TaskSpec.newBuilder()
        final computeResource = ComputeResource.newBuilder()

        computeResource.setCpuMilli( task.config.getCpus() * 1000 )

        if( task.config.getMemory() )
            computeResource.setMemoryMib( task.config.getMemory().getMega() )

        if( task.config.getTime() )
            taskSpec.setMaxRunDuration(
                Duration.newBuilder()
                    .setSeconds( task.config.getTime().toSeconds() )
            )

        final disk = task.config.getDisk() ?: executor.config.bootDiskSize
        if( disk )
            computeResource.setBootDiskMib( disk.getMega() )

        // container
        final cmd = launcher.launchCommand()
        final container = Runnable.Container.newBuilder()
            .setImageUri( task.container )
            .addAllCommands( cmd )
            .addAllVolumes( launcher.getContainerMounts() )

        final accel = task.config.getAccelerator()
        // add nvidia specific driver paths
        // see https://cloud.google.com/batch/docs/create-run-job#create-job-gpu
        if(  accel && accel.type.toLowerCase().startsWith('nvidia-') ) {
            container
                .addVolumes('/var/lib/nvidia/lib64:/usr/local/nvidia/lib64')
                .addVolumes('/var/lib/nvidia/bin:/usr/local/nvidia/bin')
        }

        def containerOptions= task.config.getContainerOptions() ?: ''
        // accelerator requires privileged option
        // https://cloud.google.com/batch/docs/create-run-job#create-job-gpu
        if( task.config.getAccelerator() || fusionEnabled()) {
            if( containerOptions ) containerOptions += ' '
            containerOptions += '--privileged'
        }

        // Fusion configuration
        if( fusionEnabled() && !task.config.getAccelerator() ) {
            if( containerOptions ) containerOptions += ' '
            containerOptions += '--security-opt apparmor=unconfined --security-opt seccomp=unconfined --device /dev/fuse '
        }

        if( containerOptions )
            container.setOptions( containerOptions )

        // task spec
        final env = Environment
                .newBuilder()
                .putAllVariables( launcher.getEnvironment() )
                .build()

        taskSpec
            .setComputeResource(computeResource)
            .addRunnables(
                Runnable.newBuilder()
                    .setContainer(container)
                    .setEnvironment(env)
            )
            .addAllVolumes( launcher.getVolumes() )

        // instance policy
        final allocationPolicy = AllocationPolicy.newBuilder()
        final instancePolicyOrTemplate = AllocationPolicy.InstancePolicyOrTemplate.newBuilder()
        final instancePolicy = AllocationPolicy.InstancePolicy.newBuilder()

        if( executor.config.getAllowedLocations() )
            allocationPolicy.setLocation(
                AllocationPolicy.LocationPolicy.newBuilder()
                    .addAllAllowedLocations( executor.config.getAllowedLocations() )
            )

        if( task.config.getAccelerator() ) {
            final accelerator = AllocationPolicy.Accelerator.newBuilder()
                .setCount( task.config.getAccelerator().getRequest() )

            if( task.config.getAccelerator().getType() )
                accelerator.setType( task.config.getAccelerator().getType() )

            instancePolicy.addAccelerators(accelerator)
            instancePolicyOrTemplate.setInstallGpuDrivers(true)
        }

        if( executor.config.cpuPlatform )
            instancePolicy.setMinCpuPlatform( executor.config.cpuPlatform )

        if( task.config.getMachineType() )
            instancePolicy.setMachineType( task.config.getMachineType() )

        machineInfo = findBestMachineType(task.config)
        if( machineInfo )
            instancePolicy.setMachineType(machineInfo.type)

        if( executor.config.serviceAccountEmail )
            allocationPolicy.setServiceAccount(
                ServiceAccount.newBuilder()
                    .setEmail(executor.config.serviceAccountEmail)
            )

        if( executor.config.preemptible )
            instancePolicy.setProvisioningModel( AllocationPolicy.ProvisioningModel.PREEMPTIBLE )

        if( executor.config.spot )
            instancePolicy.setProvisioningModel( AllocationPolicy.ProvisioningModel.SPOT )

        // Fusion configuration
        if( fusionEnabled() ) {
            instancePolicy.addDisks(AllocationPolicy.AttachedDisk.newBuilder()
                    .setNewDisk(AllocationPolicy.Disk.newBuilder()
                            .setType("local-ssd")
                            .setSizeGb(375)
                    )
                    .setDeviceName("fusion")
            )
<<<<<<< HEAD


            final cpus = task.config.getCpus()
            final memory = task.config.getMemory() ? task.config.getMemory().toMega().toInteger() : 1024
            instancePolicy.setMachineType(getMachineType(cpus, memory, client.location))
=======
>>>>>>> ea753a9a
        }

        allocationPolicy.addInstances(
            instancePolicyOrTemplate
                .setPolicy(instancePolicy)
        )

        // network policy
        final networkInterface = AllocationPolicy.NetworkInterface.newBuilder()
        def hasNetworkPolicy = false

        if( executor.config.network ) {
            hasNetworkPolicy = true
            networkInterface.setNetwork( executor.config.network )
        }
        if( executor.config.subnetwork ) {
            hasNetworkPolicy = true
            networkInterface.setSubnetwork( executor.config.subnetwork )
        }
        if( executor.config.usePrivateAddress ) {
            hasNetworkPolicy = true
            networkInterface.setNoExternalIpAddress( true )
        }

        if( hasNetworkPolicy )
            allocationPolicy.setNetwork(
                AllocationPolicy.NetworkPolicy.newBuilder()
                    .addNetworkInterfaces(networkInterface)
            )

        allocationPolicy.putAllLabels(task.config.getResourceLabels())

        // create the job
        return Job.newBuilder()
            .addTaskGroups(
                TaskGroup.newBuilder()
                    .setTaskSpec(taskSpec)
            )
            .setAllocationPolicy(allocationPolicy)
            .setLogsPolicy(
                LogsPolicy.newBuilder()
                    .setDestination(LogsPolicy.Destination.CLOUD_LOGGING)
            )
            .build()
    }

    /**
     * @return Retrieve the submitted job state
     */
    protected String getJobState() {
        final now = System.currentTimeMillis()
        final delta =  now - timestamp;
        if( !jobState || delta >= 1_000) {
            final status = client.getJobStatus(jobId)
            final newState = status?.state as String
            if( newState ) {
                log.trace "[GOOGLE BATCH] Get job=$jobId state=$newState"
                jobState = newState
                timestamp = now
            }
            if( newState == 'SCHEDULED' ) {
                final eventsCount = status.getStatusEventsCount()
                final lastEvent = eventsCount > 0 ? status.getStatusEvents(eventsCount - 1) : null
                if( lastEvent?.getDescription()?.contains('CODE_GCE_QUOTA_EXCEEDED') )
                    log.warn1 "Batch job cannot be run: ${lastEvent.getDescription()}"
            }
        }
        return jobState
    }

    private List<String> RUNNING_AND_TERMINATED = ['RUNNING', 'SUCCEEDED', 'FAILED', 'DELETION_IN_PROGRESS']

    private List<String> TERMINATED = ['SUCCEEDED', 'FAILED', 'DELETION_IN_PROGRESS']


    @Override
    boolean checkIfRunning() {
        if(isSubmitted()) {
            // include `terminated` state to allow the handler status to progress
            if (getJobState() in RUNNING_AND_TERMINATED) {
                status = TaskStatus.RUNNING
                return true
            }
        }
        return false
    }

    @Override
    boolean checkIfCompleted() {
        final state = getJobState()
        if( state in TERMINATED ) {
            log.debug "[GOOGLE BATCH] Terminated job=$jobId; state=$state"
            // finalize the task
            task.exitStatus = readExitFile()
            if( state == 'FAILED' ) {
                task.stdout = executor.logging.stdout(uid) ?: outputFile
                task.stderr = executor.logging.stderr(uid) ?: errorFile
            }
            else {
                task.stdout = outputFile
                task.stderr = errorFile
            }
            status = TaskStatus.COMPLETED
            return true
        }

        return false
    }

    @PackageScope Integer readExitFile() {
        try {
            exitFile.text as Integer
        }
        catch (Exception e) {
            log.debug "[GOOGLE BATCH] Cannot read exitstatus for task: `$task.name` | ${e.message}"
            null
        }
    }

    @Override
    void kill() {
        if( isSubmitted() ) {
            log.trace "[GOOGLE BATCH] deleting job name=$jobId"
            client.deleteJob(jobId)
        }
        else {
            log.debug "[GOOGLE BATCH] Oops.. invalid delete action"
        }
    }

    protected CloudMachineInfo getMachineInfo() {
        return machineInfo
    }

    @Override
    TraceRecord getTraceRecord() {
        def result = super.getTraceRecord()
        if( jobId && uid ) {
            result.put('native_id', "$jobId/$uid")
        }
        result.machineInfo = getMachineInfo()
        return result
    }

<<<<<<< HEAD

    private String getMachineType(int cpus, int memoryMB, String location) {
        try {
            return bestMachineType(cpus, memoryMB, location)
        }
        catch (Exception e) {
            log.debug "[GOOGLE BATCH] Cannot select machine type using cloud info. Fallback to custom machine type."
        }

        return customMachineTypeUri(GoogleBatchCustomMachineSelector.CpuSeries.N2.getCpuSeries(), cpus, memoryMB)
=======
    protected CloudMachineInfo findBestMachineType(TaskConfig config) {
        final location = client.location
        final cpus = config.getCpus()
        final memory = config.getMemory() ? config.getMemory().toMega().toInteger() : 1024
        final spot = executor.config.spot
        final useSSD = fusionEnabled()
        final families = config.getMachineType() ? config.getMachineType().tokenize(',') : []

        try {
            return new CloudMachineInfo(
                    type: bestMachineType(cpus, memory, location, spot, useSSD, families),
                    zone: location,
                    priceModel: spot ? PriceModel.spot : PriceModel.standard
            )
        }
        catch (Exception e) {
            // Fallback to define custom machine types
            log.debug "[GOOGLE BATCH] Cannot select machine type using cloud info for task: `$task.name`"
            return null
        }

>>>>>>> ea753a9a
    }

}<|MERGE_RESOLUTION|>--- conflicted
+++ resolved
@@ -16,12 +16,9 @@
 
 package nextflow.cloud.google.batch
 
-<<<<<<< HEAD
-=======
 import nextflow.cloud.types.CloudMachineInfo
 import nextflow.cloud.types.PriceModel
 import nextflow.processor.TaskConfig
->>>>>>> ea753a9a
 
 import java.nio.file.Path
 
@@ -47,10 +44,6 @@
 import nextflow.processor.TaskStatus
 import nextflow.trace.TraceRecord
 
-<<<<<<< HEAD
-import static GoogleBatchCustomMachineSelector.customMachineTypeUri
-=======
->>>>>>> ea753a9a
 import static nextflow.cloud.google.batch.GoogleBatchCloudinfoMachineSelector.bestMachineType
 
 /**
@@ -188,12 +181,6 @@
             containerOptions += '--privileged'
         }
 
-        // Fusion configuration
-        if( fusionEnabled() && !task.config.getAccelerator() ) {
-            if( containerOptions ) containerOptions += ' '
-            containerOptions += '--security-opt apparmor=unconfined --security-opt seccomp=unconfined --device /dev/fuse '
-        }
-
         if( containerOptions )
             container.setOptions( containerOptions )
 
@@ -265,14 +252,6 @@
                     )
                     .setDeviceName("fusion")
             )
-<<<<<<< HEAD
-
-
-            final cpus = task.config.getCpus()
-            final memory = task.config.getMemory() ? task.config.getMemory().toMega().toInteger() : 1024
-            instancePolicy.setMachineType(getMachineType(cpus, memory, client.location))
-=======
->>>>>>> ea753a9a
         }
 
         allocationPolicy.addInstances(
@@ -417,18 +396,6 @@
         return result
     }
 
-<<<<<<< HEAD
-
-    private String getMachineType(int cpus, int memoryMB, String location) {
-        try {
-            return bestMachineType(cpus, memoryMB, location)
-        }
-        catch (Exception e) {
-            log.debug "[GOOGLE BATCH] Cannot select machine type using cloud info. Fallback to custom machine type."
-        }
-
-        return customMachineTypeUri(GoogleBatchCustomMachineSelector.CpuSeries.N2.getCpuSeries(), cpus, memoryMB)
-=======
     protected CloudMachineInfo findBestMachineType(TaskConfig config) {
         final location = client.location
         final cpus = config.getCpus()
@@ -450,7 +417,6 @@
             return null
         }
 
->>>>>>> ea753a9a
     }
 
 }