package nextflow.cloud.azure.batch

import java.nio.file.Path

import nextflow.cloud.types.CloudMachineInfo
import nextflow.cloud.types.PriceModel
import nextflow.exception.ProcessUnrecoverableException
import nextflow.executor.BashWrapperBuilder
import nextflow.executor.Executor
import nextflow.processor.TaskConfig
import nextflow.processor.TaskProcessor
import nextflow.processor.TaskRun
import nextflow.script.BaseScript
import nextflow.script.ProcessConfig
import spock.lang.Specification
/**
 *
 * @author Paolo Di Tommaso <paolo.ditommaso@gmail.com>
 */
class AzBatchTaskHandlerTest extends Specification {

    def createTaskRun() {
        Mock(TaskRun) {
            name >> 'foo'
            workDir >> Path.of('/work/dir')
            container >> 'ubuntu'
        }
    }

    def 'should validate config' () {
        given:
        def exec = Mock(AzBatchExecutor)

        when:
        def task = Mock(TaskRun) {
            name >> 'foo'
            workDir >> Path.of('/work/dir')
        }
        and:
        new AzBatchTaskHandler(task, exec)
        then:
        def e = thrown(ProcessUnrecoverableException)
        e.message.startsWith('No container image specified for process foo')

        when:
        task = createTaskRun()
        and:
        new AzBatchTaskHandler(task, exec)
        then:
        noExceptionThrown()
    }

    def 'should submit task'() {
        given:
<<<<<<< HEAD
        def builder = Mock(BashWrapperBuilder)
        def task = createTaskRun()
        def exec = Mock(AzBatchExecutor)
        def azure = Mock(AzBatchService)
        and:
        def handler = Spy(new AzBatchTaskHandler(task, exec)) {
            getBatchService() >> azure
        }
=======
        def executor = Mock(AzBatchExecutor)
        def processor = Mock(TaskProcessor) {
            getExecutor() >> executor
        }
        def task = Mock(TaskRun) {
            getProcessor() >> processor
            getConfig() >> Mock(TaskConfig)
        }
        and:
        def handler = Spy(AzBatchTaskHandler)
        handler.task = task
        handler.executor = executor
        
>>>>>>> 44abe60c
        when:
        handler.submit()
        
        then:
        1 * handler.createBashWrapper() >> Mock(BashWrapperBuilder)
        1 * handler.getBatchService() >> Mock(AzBatchService)
    }

    def 'should create the trace record' () {
        given:
        def exec = Mock(AzBatchExecutor) { getName() >> 'azurebatch' }
        def processor = Mock(TaskProcessor)
        processor.getExecutor() >> exec
        processor.getName() >> 'foo'
        processor.getConfig() >> new ProcessConfig(Mock(BaseScript))
        def task = createTaskRun()
        task.getProcessor() >> processor
        task.getConfig() >> GroovyMock(TaskConfig)
        def handler = Spy(new AzBatchTaskHandler(task, exec))
        handler.@taskKey = new AzTaskKey('job-123', 'nf-456')

        when:
        def trace = handler.getTraceRecord()
        then:
        1 * handler.isCompleted() >> false
        1 * handler.getMachineInfo() >> new CloudMachineInfo('Standard1', 'west-eu', PriceModel.standard)

        and:
        trace.native_id == 'job-123/nf-456'
        trace.executorName == 'azurebatch'
        trace.machineInfo.type == 'Standard1'
        trace.machineInfo.zone == 'west-eu'
        trace.machineInfo.priceModel == PriceModel.standard
    }
}<|MERGE_RESOLUTION|>--- conflicted
+++ resolved
@@ -52,16 +52,7 @@
 
     def 'should submit task'() {
         given:
-<<<<<<< HEAD
-        def builder = Mock(BashWrapperBuilder)
-        def task = createTaskRun()
-        def exec = Mock(AzBatchExecutor)
         def azure = Mock(AzBatchService)
-        and:
-        def handler = Spy(new AzBatchTaskHandler(task, exec)) {
-            getBatchService() >> azure
-        }
-=======
         def executor = Mock(AzBatchExecutor)
         def processor = Mock(TaskProcessor) {
             getExecutor() >> executor
@@ -71,11 +62,10 @@
             getConfig() >> Mock(TaskConfig)
         }
         and:
-        def handler = Spy(AzBatchTaskHandler)
-        handler.task = task
-        handler.executor = executor
+        def handler = Spy(new AzBatchTaskHandler(task, executor)) {
+            getBatchService() >> azure
+        }
         
->>>>>>> 44abe60c
         when:
         handler.submit()
         
