--- conflicted
+++ resolved
@@ -126,15 +126,12 @@
 
     @Memoized
     protected BlobServiceClient createBlobServiceWithToken(String accountName, String sasToken) {
-<<<<<<< HEAD
-        log.debug "Creating Azure blob storage client -- accountName: $accountName; sasToken: ${sasToken?.substring(0, 10)}.."
-=======
         if( !sasToken )
             throw new IllegalArgumentException("Missing Azure blob SAS token")
         if( sasToken.length()<100 )
             throw new IllegalArgumentException("Invalid Azure blob SAS token -- offending value: $sasToken")
+            
         log.debug "Creating Azure blob storage client -- accountName: $accountName; sasToken: ${sasToken?.substring(0,10)}.."
->>>>>>> 04f3a730
 
         final endpoint = String.format(Locale.ROOT, "https://%s.blob.core.windows.net", accountName);
 
