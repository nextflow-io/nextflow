/*
 * Copyright 2021, Microsoft Corp
 *
 * Licensed under the Apache License, Version 2.0 (the "License");
 * you may not use this file except in compliance with the License.
 * You may obtain a copy of the License at
 *
 *     http://www.apache.org/licenses/LICENSE-2.0
 *
 * Unless required by applicable law or agreed to in writing, software
 * distributed under the License is distributed on an "AS IS" BASIS,
 * WITHOUT WARRANTIES OR CONDITIONS OF ANY KIND, either express or implied.
 * See the License for the specific language governing permissions and
 * limitations under the License.
 */

package nextflow.cloud.azure.config

import com.google.common.hash.Hasher
import com.microsoft.azure.batch.protocol.models.OSType
import com.microsoft.azure.batch.protocol.models.VerificationType
import groovy.transform.CompileStatic
import groovy.transform.EqualsAndHashCode
import groovy.transform.ToString
import nextflow.util.CacheFunnel
import nextflow.util.CacheHelper
import nextflow.util.Duration

/**
 * Model the settings of a VM pool
 *
 * @author Paolo Di Tommaso <paolo.ditommaso@gmail.com>
 */
@ToString(includeNames = true, includePackage = false)
@EqualsAndHashCode
@CompileStatic
class AzPoolOpts implements CacheFunnel {

    static public final String DEFAULT_PUBLISHER = "microsoft-azure-batch"
    static public final String DEFAULT_OFFER = "centos-container"
    static public final String DEFAULT_SKU = "batch.node.centos 8"
    static public final String DEFAULT_VM_TYPE = "Standard_D4_v3"
    static public final OSType DEFAULT_OS_TYPE = OSType.LINUX
    static public final String DEFAULT_SHARE_ROOT_PATH = "/mnt/resource/batch/tasks/fsmounts"
    static public final Duration DEFAULT_SCALE_INTERVAL = Duration.of('5 min')

    String runAs
    boolean privileged
    String publisher
    String offer
<<<<<<< HEAD
    String fileShareRootPath
=======
    String sku
>>>>>>> 9afcac75
    OSType osType = DEFAULT_OS_TYPE
    VerificationType verification = VerificationType.VERIFIED

    String vmType
    Integer vmCount = 1
    boolean autoScale
    String scaleFormula
    Duration scaleInterval
    Integer maxVmCount

    String schedulePolicy // spread | pack
    String registry
    String userName
    String password

    AzPoolOpts() {
        this(Collections.emptyMap())
    }

    AzPoolOpts(Map opts) {
        this.runAs = opts.runAs ?: ''
        this.privileged = opts.privileged ?: false
        this.publisher = opts.publisher ?: DEFAULT_PUBLISHER
        this.offer = opts.offer ?: DEFAULT_OFFER
        this.sku = opts.sku ?: DEFAULT_SKU
        this.vmType = opts.vmType ?: DEFAULT_VM_TYPE
        this.fileShareRootPath = opts.fileShareRootPath ?: DEFAULT_SHARE_ROOT_PATH
        this.vmCount = opts.vmCount as Integer ?: 1
        this.autoScale = opts.autoScale as boolean
        this.scaleFormula = opts.scaleFormula
        this.schedulePolicy = opts.schedulePolicy
        this.scaleInterval = opts.scaleInterval as Duration ?: DEFAULT_SCALE_INTERVAL
        this.maxVmCount = opts.maxVmCount as Integer ?: vmCount *3
        this.registry = opts.registry
        this.userName = opts.userName
        this.password = opts.password
    }

    @Override
    Hasher funnel(Hasher hasher, CacheHelper.HashMode mode) {
        hasher.putUnencodedChars(runAs)
        hasher.putBoolean(privileged)
        hasher.putUnencodedChars(publisher)
        hasher.putUnencodedChars(offer)
        hasher.putUnencodedChars(sku)
        hasher.putUnencodedChars(vmType)
        hasher.putUnencodedChars(fileShareRootPath)
        hasher.putUnencodedChars(registry ?: '')
        hasher.putUnencodedChars(userName ?: '')
        hasher.putUnencodedChars(password ?: '')
        hasher.putInt(vmCount)
        hasher.putBoolean(autoScale)
        hasher.putUnencodedChars(scaleFormula ?: '')
        hasher.putUnencodedChars(schedulePolicy ?: '')
        return hasher
    }
}<|MERGE_RESOLUTION|>--- conflicted
+++ resolved
@@ -48,11 +48,8 @@
     boolean privileged
     String publisher
     String offer
-<<<<<<< HEAD
     String fileShareRootPath
-=======
     String sku
->>>>>>> 9afcac75
     OSType osType = DEFAULT_OS_TYPE
     VerificationType verification = VerificationType.VERIFIED
 
