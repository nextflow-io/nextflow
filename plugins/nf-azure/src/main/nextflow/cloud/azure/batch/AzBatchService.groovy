/*
 * Copyright 2021, Microsoft Corp
 *
 * Licensed under the Apache License, Version 2.0 (the "License");
 * you may not use this file except in compliance with the License.
 * You may obtain a copy of the License at
 *
 *     http://www.apache.org/licenses/LICENSE-2.0
 *
 * Unless required by applicable law or agreed to in writing, software
 * distributed under the License is distributed on an "AS IS" BASIS,
 * WITHOUT WARRANTIES OR CONDITIONS OF ANY KIND, either express or implied.
 * See the License for the specific language governing permissions and
 * limitations under the License.
 */

package nextflow.cloud.azure.batch

import java.math.RoundingMode
import java.nio.file.Path
import java.time.Duration
import java.time.Instant
import java.time.temporal.ChronoUnit
import java.util.concurrent.TimeoutException
import java.util.function.Predicate

import com.azure.compute.batch.BatchClient
import com.azure.compute.batch.BatchClientBuilder
import com.azure.compute.batch.models.AutoUserScope
import com.azure.compute.batch.models.AutoUserSpecification
import com.azure.compute.batch.models.AzureFileShareConfiguration
import com.azure.compute.batch.models.BatchJobCreateContent
import com.azure.compute.batch.models.BatchJobUpdateContent
import com.azure.compute.batch.models.BatchNodeFillType
import com.azure.compute.batch.models.BatchPool
import com.azure.compute.batch.models.BatchPoolCreateContent
import com.azure.compute.batch.models.BatchPoolInfo
import com.azure.compute.batch.models.BatchPoolState
import com.azure.compute.batch.models.BatchStartTask
import com.azure.compute.batch.models.BatchSupportedImage
import com.azure.compute.batch.models.BatchTask
import com.azure.compute.batch.models.BatchTaskConstraints
import com.azure.compute.batch.models.BatchTaskContainerSettings
import com.azure.compute.batch.models.BatchTaskCreateContent
import com.azure.compute.batch.models.BatchTaskSchedulingPolicy
import com.azure.compute.batch.models.ContainerConfiguration
import com.azure.compute.batch.models.ContainerRegistryReference
import com.azure.compute.batch.models.ContainerType
import com.azure.compute.batch.models.ElevationLevel
import com.azure.compute.batch.models.MetadataItem
import com.azure.compute.batch.models.MountConfiguration
import com.azure.compute.batch.models.NetworkConfiguration
import com.azure.compute.batch.models.OnAllBatchTasksComplete
import com.azure.compute.batch.models.OutputFile
import com.azure.compute.batch.models.OutputFileBlobContainerDestination
import com.azure.compute.batch.models.OutputFileDestination
import com.azure.compute.batch.models.OutputFileUploadCondition
import com.azure.compute.batch.models.OutputFileUploadConfig
import com.azure.compute.batch.models.ResourceFile
import com.azure.compute.batch.models.UserIdentity
import com.azure.compute.batch.models.VirtualMachineConfiguration
import com.azure.core.credential.AzureNamedKeyCredential
import com.azure.core.credential.TokenCredential
import com.azure.core.exception.ClientAuthenticationException
import com.azure.core.exception.HttpResponseException
import com.azure.core.exception.ResourceNotFoundException
import com.azure.core.http.rest.PagedIterable
import com.azure.identity.ClientSecretCredentialBuilder
import com.azure.identity.ManagedIdentityCredentialBuilder
import dev.failsafe.Failsafe
import dev.failsafe.RetryPolicy
import dev.failsafe.event.EventListener
import dev.failsafe.event.ExecutionAttemptedEvent
import dev.failsafe.function.CheckedSupplier
import groovy.json.JsonSlurper
import groovy.transform.CompileStatic
import groovy.transform.Memoized
import groovy.util.logging.Slf4j
import nextflow.Global
import nextflow.Session
import nextflow.cloud.azure.config.AzConfig
import nextflow.cloud.azure.config.AzFileShareOpts
import nextflow.cloud.azure.config.AzPoolOpts
import nextflow.cloud.azure.config.AzStartTaskOpts
import nextflow.cloud.azure.config.CopyToolInstallMode
import nextflow.cloud.azure.nio.AzPath
import nextflow.cloud.types.CloudMachineInfo
import nextflow.cloud.types.PriceModel
import nextflow.fusion.FusionHelper
import nextflow.fusion.FusionScriptLauncher
import nextflow.processor.TaskRun
import nextflow.util.CacheHelper
import nextflow.util.MemoryUnit
import nextflow.util.MustacheTemplateEngine
import nextflow.util.Rnd
/**
 * Implements Azure Batch operations for Nextflow executor
 *
 * @author Paolo Di Tommaso <paolo.ditommaso@gmail.com>
 */
@Slf4j
@CompileStatic
class AzBatchService implements Closeable {

    static private final String AZCOPY_URL = 'https://github.com/nextflow-io/azcopy-tool/raw/linux_amd64_10.8.0/azcopy'

    static private final long _1GB = 1 << 30

    static final private Map<String,AzVmPoolSpec> allPools = new HashMap<>(50)

    AzConfig config

    Map<AzJobKey,String> allJobIds = new HashMap<>(50)

    AzBatchService(AzBatchExecutor executor) {
        assert executor
        this.config = executor.config
    }

    protected AzVmPoolSpec getPoolSpec(String poolId) {
        return allPools.get(poolId)
    }

    @Memoized
    protected BatchClient getClient() {
        createBatchClient()
    }

    /**
     * @return The available location codes
     */
    @Memoized
    List<String> listLocationNames() {
        // this has been generated with `az account list-locations` cli tool
        // it needs to be replaced by a proper API call
        final json = AzBatchService.class.getResourceAsStream('/nextflow/cloud/azure/az-locations.json')
        if( !json )
            throw new IllegalArgumentException("Unable to fetch Azure locations")
        final locs = (new JsonSlurper().parse(json) as List<Map>)
        return locs.collect {  (String)it.name }
    }

    @Memoized
    private List<Map> listAllVms(String location) {
        
        final locationNames = listLocationNames()
        if( !locationNames.contains(location) )
            log.warn("[AZURE BATCH] No location called ${location} found! Please confirm it exists and the name is correct!")

        if( !location )
            throw new IllegalArgumentException("Missing Azure location parameter")
        final json = AzBatchService.class.getResourceAsStream("/nextflow/cloud/azure/vm-list-size-${location}.json")
        if( !json ) {
            log.warn("[AZURE BATCH] Unable to find Azure VM names for location: $location")
            return Collections.emptyList()
        }

        final vmList = (List<Map>) new JsonSlurper().parse(json)

        if ( vmList.isEmpty() )
            log.warn("[AZURE BATCH] No VM sizes found for location: $location")

        log.debug("[AZURE BATCH] vmList: ${vmList}")
        return vmList
    }

    @Memoized
    List<String> listVmNames(String location) {
        return listAllVms(location).collect { it.name as String }
    }

    AzVmType guessBestVm(String location, int cpus, MemoryUnit mem, MemoryUnit disk, String family) {
        log.debug "[AZURE BATCH] guessing best VM given location=$location; cpus=$cpus; mem=$mem; family=$family"
        if( !family.contains('*') && !family.contains('?') )
            return findBestVm(location, cpus, mem, disk, family)

        // well this is a quite heuristic tentative to find a bigger instance to accommodate more tasks
        AzVmType result=null
        if( cpus<=4 ) {
            result = findBestVm(location, cpus*4, mem!=null ? mem*4 : null, disk!=null ? disk*4 : null, family)
            if( !result )
                result = findBestVm(location, cpus*2, mem!=null ? mem*2 : null, disk!=null ? disk*2 : null, family)
        }
        else if( cpus <=8 ) {
            result = findBestVm(location, cpus*2, mem!=null ? mem*2 : null, disk!=null ? disk*2 : null, family)
        }
        if( !result )
            result = findBestVm(location, cpus, mem, disk, family)
        return result
    }

    /**
     * Find the best VM matching the specified criteria
     *
     * @param location The azure location
     * @param cpus The requested number of cpus
     * @param mem The requested amount of memory. Can be null if no mem has been specified
     * @param allFamilies Comma separate list of Azure VM machine types, each value can also contain wildcard characters ie. `*` and `?`
     * @return The `AzVmType` instance that best accommodate the resource requirement
     */
<<<<<<< HEAD
    AzVmType findBestVm(String location, int cpus, MemoryUnit mem, String allFamilies) {
        log.debug "[AZURE BATCH] Finding best VM given location=$location; cpus=$cpus; mem=$mem; family=$allFamilies"
        def all = listAllVms(location)
        log.debug "[AZURE BATCH] Found ${all.size()} VM types in location $location"
        def scores = new TreeMap<Double,String>()
=======
    AzVmType findBestVm(String location, int cpus, MemoryUnit mem, MemoryUnit disk, String allFamilies) {
        def all = listAllVms(location)
        List<Tuple2<Double,String>> scores = []
>>>>>>> b81178c5
        def list = allFamilies ? allFamilies.tokenize(',') : ['']
        log.debug "[AZURE BATCH] Listing VM families"
        for( String family : list ) {
            for( Map entry : all ) {
                if( !matchType(family, entry.name as String) )
                    continue
                def score = computeScore(cpus, mem, disk, entry)
                if( score > 0 ) {
                    scores << new Tuple2(score, entry.name as String)
                }
            }
        }
<<<<<<< HEAD
        log.debug "[AZURE BATCH] Found ${scores.size()} VM types matching the criteria"
        return scores ? getVmType(location, scores.firstEntry().value) : null
=======
        def sortedScores = scores.sort { it[0] }
        log.debug "[AZURE BATCH] sortedScores: $sortedScores"
        return sortedScores ? getVmType(location, sortedScores.first()[1] as String) : null
>>>>>>> b81178c5
    }

    protected boolean matchType(String family, String vmType) {
        if( !family )
            return true
        if( family.contains('*') )
            family = family.toLowerCase().replaceAll(/\*/,'.*')
        else if( family.contains('?') )
            family = family.toLowerCase().replaceAll(/\?/,'.{1}')

        return vmType =~ /(?i)^${family}$/
    }

    protected Double computeScore(int cpus, MemoryUnit mem, MemoryUnit disk, Map entry) {
        def vmCores = entry.numberOfCores as int
        double vmMemGb = (entry.memoryInMB as int) /1024
        double vmDiskGb = entry.resourceDiskSizeInMB ? (entry.resourceDiskSizeInMB as int) / 1024 : 0.0

        // If requested CPUs exceed available, disqualify
        if( cpus > vmCores )
            return null

        // If disk is requested but VM has no resource disk, disqualify
        if( disk && vmDiskGb == 0.0 )
            return null

        // Calculate weighted scores
        double score = 0.0
        
        // CPU score - heavily weight exact matches
        double cpuScore = Math.abs(cpus - vmCores)
        score += cpuScore * 10  // Give more weight to CPU match

        // Memory score if specified
        if( mem ) {
            double memGb = mem.toMega()/1024
            if( memGb > vmMemGb )
                return null
            double memScore = Math.abs(memGb - vmMemGb)
            score += memScore
        }

        // Disk score if specified  
        if( disk ) {
            double diskGb = disk.toGiga()
            if( diskGb > vmDiskGb )
                return null
            double diskScore = Math.abs(diskGb - vmDiskGb) / 100  // Reduce disk impact
            score += diskScore
        }

        // Add a small fraction based on name length to uniqueify names
        // and  sort scores by VM name from smallest to largest
        // VM sizes with shorter names have fewer features and are less expensive
        score += 1-(1.0/entry.name.toString().length())

        // Round to 3 decimal places and return
        return new BigDecimal(score).setScale(3, RoundingMode.HALF_UP).doubleValue()
    }

    @Memoized
    AzVmType getVmType(String location, String vmName) {
        def vm = listAllVms(location).find { vmName.equalsIgnoreCase(it.name?.toString()) }
        if( !vm )
            throw new IllegalArgumentException("Unable to find size for VM name '$vmName' and location '$location'")

        new AzVmType(vm)
    }

    protected int computeSlots(int cpus, MemoryUnit mem, MemoryUnit disk, int vmCpus, MemoryUnit vmMem, MemoryUnit vmDisk) {
        // cpus requested should not exceed max cpus avail
        // Max slots is 256
        final cpuSlots = Collections.min([cpus, vmCpus, 256]) as int
        if( !mem || !vmMem )
            return cpuSlots

        //  mem requested should not exceed max mem avail
        final vmMemGb = vmMem.toGiga() as float
        final memGb = mem.toGiga() as float
        final mem0 = Math.min(memGb, vmMemGb)
        final nMemSlots = memSlots(mem0, vmMemGb, vmCpus)

        // If disk and vmDisk are not supplied, grab the max of cpuSlots and nMemSlots
        if ( !disk || !vmDisk)
            return Math.max(cpuSlots, nMemSlots)

        // Get slots based on disk usage
        final vmDiskGb = vmDisk.toGiga()
        final diskGb = disk.toGiga()
        final disk0 = Math.min(diskGb, vmDiskGb)
        final nDiskSlots = diskSlots(disk0, vmDiskGb, vmCpus)

        // Get maximum slots per VM based on CPU, memory, and disk
        return Collections.max([cpuSlots, nMemSlots, nDiskSlots])
    }

    protected int computeSlots(TaskRun task, AzVmPoolSpec pool) {
        computeSlots(
                task.config.getCpus(),
                task.config.getMemory(),
                task.config.getDisk(),
                pool.vmType.numberOfCores,
                pool.vmType.memory,
                pool.vmType.resourceDiskSize )
    }


    protected int memSlots(float memGb, float vmMemGb, int vmCpus) {
        BigDecimal result = memGb / (vmMemGb / vmCpus)
        log.debug("[AZURE BATCH] memSlots: memGb=${memGb}, vmMemGb=${vmMemGb}, vmCpus=${vmCpus}, result=${result}")
        result.setScale(0, RoundingMode.UP).intValue()
    }

    protected int diskSlots(float disk, float vmDisk, int vmCpus) {
        BigDecimal result = disk / (vmDisk / vmCpus)
        log.warn("[AZURE BATCH] diskSlots: disk=${disk}, vmDisk=${vmDisk}, vmCpus=${vmCpus}, result=${result}")
        result.setScale(0, RoundingMode.UP).intValue()
    }

    protected AzureNamedKeyCredential createBatchCredentialsWithKey() {
        log.debug "[AZURE BATCH] Creating Azure Batch client using shared key creddentials"

        if( !config.batch().endpoint )
            throw new IllegalArgumentException("Missing Azure Batch endpoint -- Specify it in the nextflow.config file using the setting 'azure.batch.endpoint'")
        if( !config.batch().accountName )
            throw new IllegalArgumentException("Missing Azure Batch account name -- Specify it in the nextflow.config file using the setting 'azure.batch.accountName'")
        if( !config.batch().accountKey )
            throw new IllegalArgumentException("Missing Azure Batch account key -- Specify it in the nextflow.config file using the setting 'azure.batch.accountKey'")

        return new AzureNamedKeyCredential(config.batch().accountName, config.batch().accountKey)
    }

    protected TokenCredential createBatchCredentialsWithServicePrincipal() {
        log.debug "[AZURE BATCH] Creating Azure Batch client using Service Principal credentials"

        return new ClientSecretCredentialBuilder()
                .tenantId(config.activeDirectory().tenantId)
                .clientId(config.activeDirectory().servicePrincipalId)
                .clientSecret(config.activeDirectory().servicePrincipalSecret)
                .build()
    }

    protected TokenCredential createBatchCredentialsWithManagedIdentity() {
        final clientId = config.managedIdentity().clientId
        final credential = new ManagedIdentityCredentialBuilder()
        if (clientId) {
            log.debug "[AZURE BATCH] Creating Azure Batch client using Managed Identity credentials - clientId: ${clientId}"
            credential.clientId(clientId)
        }
        else {
            log.debug '[AZURE BATCH] Creating Azure Batch client using Managed Identity credentials - not clientId provided'
        }
        return credential.build()
    }

    protected BatchClient createBatchClient() {
        log.debug "[AZURE BATCH] Executor options=${config.batch()}"

        final builder = new BatchClientBuilder()
        if( config.managedIdentity().isConfigured() )
            builder.credential( createBatchCredentialsWithManagedIdentity() )
        else if( config.activeDirectory().isConfigured() )
            builder.credential( createBatchCredentialsWithServicePrincipal() )
        else if( config.batch().endpoint || config.batch().accountKey || config.batch().accountName )
            builder.credential( createBatchCredentialsWithKey() )

        if( config.batch().endpoint )
            builder.endpoint(config.batch().endpoint)

        return builder.buildClient()
    }

    AzTaskKey submitTask(TaskRun task) {
        final poolId = getOrCreatePool(task)
        final jobId = getOrCreateJob(poolId, task)
        runTask(poolId, jobId, task)
    }

    BatchTask getTask(AzTaskKey key) {
        apply(() -> client.getTask(key.jobId, key.taskId))
    }

    void terminate(AzTaskKey key) {
        apply(() -> client.terminateTask(key.jobId, key.taskId))
    }

    CloudMachineInfo machineInfo(AzTaskKey key) {
        if( !key || !key.jobId )
            throw new IllegalArgumentException("Missing Azure Batch job id")
        final job = apply(() -> client.getJob(key.jobId))
        final poolId = job.poolInfo.poolId
        final AzVmPoolSpec spec = allPools.get(poolId)
        if( !spec )
            throw new IllegalStateException("Missing VM pool spec for pool id: $poolId")
        final type = spec.vmType.name
        if( !type )
            throw new IllegalStateException("Missing VM type for pool id: $poolId")
        new CloudMachineInfo(type: type, priceModel: PriceModel.standard, zone: config.batch().location)
    }

    synchronized String getOrCreateJob(String poolId, TaskRun task) {
        // Use the same job Id for the same Process,PoolId pair
        // The Pool is added to allow using different queue names (corresponding
        // a pool id) for the same process. See also
        // https://github.com/nextflow-io/nextflow/pull/5766
        final mapKey = new AzJobKey(task.processor, poolId)
        if( allJobIds.containsKey(mapKey)) {
            return allJobIds[mapKey]
        }
        final jobId = createJob0(poolId,task)
        // add to the map
        allJobIds[mapKey] = jobId
        return jobId
    }

    protected String createJob0(String poolId, TaskRun task) {
        log.debug "[AZURE BATCH] created job for ${task.processor.name} with pool ${poolId}"
        // create a batch job
        final jobId = makeJobId(task)
        final content = new BatchJobCreateContent(jobId, new BatchPoolInfo(poolId: poolId))
        apply(() -> client.createJob(content))
        return jobId
    }

    String makeJobId(TaskRun task) {
        final name = task
                .processor
                .name
                .trim()
                .replaceAll(/[^a-zA-Z0-9-_]+/,'_')

        final String key = "job-${Rnd.hex()}-${name}"
        // Azure batch job max len is 64 characters, however we keep it a bit shorter
        // because the jobId + taskId composition must be less then 100
        final MAX_LEN = 62i
        return key.size()>MAX_LEN ? key.substring(0,MAX_LEN) : key
    }

    protected BatchTaskCreateContent createTask(String poolId, String jobId, TaskRun task) {
        assert poolId, 'Missing Azure Batch poolId argument'
        assert jobId, 'Missing Azure Batch jobId argument'
        assert task, 'Missing Azure Batch task argument'

        final sas = config.storage().sasToken
        if( !sas )
            throw new IllegalArgumentException("Missing Azure Blob storage SAS token")

        final container = task.getContainer()
        if( !container )
            throw new IllegalArgumentException("Missing container image for process: $task.name")
        final taskId = "nf-${task.hash.toString()}"
        // get the pool config
        final pool = getPoolSpec(poolId)
        if( !pool )
            throw new IllegalStateException("Missing Azure Batch pool spec with id: $poolId")

        // container settings
        String opts = ""
        // Add CPU and memory constraints if specified
        if( task.config.getCpus() )
            opts += "--cpu-shares ${task.config.getCpus() * 1024} "
        if( task.config.getMemory() )
            opts += "--memory ${task.config.getMemory().toMega()}m "

        // Mount host certificates for azcopy
        opts += "-v /etc/ssl/certs:/etc/ssl/certs:ro -v /etc/pki:/etc/pki:ro "

        // Add any shared volume mounts
        final shares = getShareVolumeMounts(pool)
        if( shares )
            opts += shares.join(' ') + ' '

        // Add custom container options
        if( task.config.getContainerOptions() )
            opts += task.config.getContainerOptions() + ' '

        // Handle Fusion settings
        final fusionEnabled = FusionHelper.isFusionEnabled((Session)Global.session)
        final launcher = fusionEnabled ? FusionScriptLauncher.create(task.toTaskBean(), 'az') : null
        if( fusionEnabled ) {
            opts += "--privileged "
            for( Map.Entry<String,String> it : launcher.fusionEnv() ) {
                opts += "-e $it.key=$it.value "
            }
        }

        // Create container settings
        final containerOpts = new BatchTaskContainerSettings(container)
                .setContainerRunOptions(opts)

        // submit command line
        final String cmd = fusionEnabled
                ? launcher.fusionSubmitCli(task).join(' ')
                : "sh -c 'bash ${TaskRun.CMD_RUN} 2>&1 | tee ${TaskRun.CMD_LOG}'"
        // cpus and memory
        final slots = computeSlots(task, pool)
        // max wall time
        final constraints = new BatchTaskConstraints()
        if( task.config.getTime() )
            constraints.setMaxWallClockTime( Duration.of(task.config.getTime().toMillis(), ChronoUnit.MILLIS) )

        log.trace "[AZURE BATCH] Submitting task: $taskId, cpus=${task.config.getCpus()}, mem=${task.config.getMemory()?:'-'}, slots: $slots"
        return new BatchTaskCreateContent(taskId, cmd)
                .setUserIdentity(userIdentity(pool.opts.privileged, pool.opts.runAs, AutoUserScope.TASK))
                .setContainerSettings(containerOpts)
                .setResourceFiles(resourceFileUrls(task, sas))
                .setOutputFiles(outputFileUrls(task, sas))
                .setRequiredSlots(slots)
                .setConstraints(constraints)
    }

    AzTaskKey runTask(String poolId, String jobId, TaskRun task) {
        final taskToAdd = createTask(poolId, jobId, task)
        apply(() -> client.createTask(jobId, taskToAdd))
        return new AzTaskKey(jobId, taskToAdd.getId())
    }

    protected List<String> getShareVolumeMounts(AzVmPoolSpec spec) {
        assert spec!=null
        final shares = config.storage().getFileShares()
        if( !shares )
            return Collections.<String>emptyList()

        // get the file share root
        final mountPath = spec.opts?.getFileShareRootPath()
        if ( !mountPath )
            throw new IllegalArgumentException("Missing FileShareRootPath for pool: ${spec.poolId}")

        final result = new ArrayList(shares.size())
        for( Map.Entry<String, AzFileShareOpts> it : shares ) {
            result.add("-v ${mountPath}/${it.key}:${it.value.mountPath}:rw")
        }
        return result
    }

    protected List<ResourceFile> resourceFileUrls(TaskRun task, String sas) {
        final cmdRun = (AzPath) task.workDir.resolve(TaskRun.CMD_RUN)
        final cmdScript = (AzPath) task.workDir.resolve(TaskRun.CMD_SCRIPT)

        final resFiles = new ArrayList(10)

        if( config.batch().copyToolInstallMode == CopyToolInstallMode.task ) {
            log.trace "[AZURE BATCH] installing azcopy as task resource"
            resFiles << new ResourceFile()
                    .setHttpUrl(AZCOPY_URL)
                    .setFilePath('.nextflow-bin/azcopy')
        }

        resFiles << new ResourceFile()
                .setHttpUrl(AzHelper.toHttpUrl(cmdRun, sas))
                .setFilePath(TaskRun.CMD_RUN)

        resFiles << new ResourceFile()
                .setHttpUrl(AzHelper.toHttpUrl(cmdScript, sas))
                .setFilePath(TaskRun.CMD_SCRIPT)

        if( task.stdin ) {
            resFiles << new ResourceFile()
                    .setHttpUrl(AzHelper.toHttpUrl(cmdScript, sas))
                    .setFilePath(TaskRun.CMD_INFILE)
        }

        return resFiles
    }

    protected List<OutputFile> outputFileUrls(TaskRun task, String sas) {
        List<OutputFile> result = new ArrayList<>(20)
        result << destFile(TaskRun.CMD_EXIT, task.workDir, sas)
        result << destFile(TaskRun.CMD_LOG, task.workDir, sas)
        return result
    }

    protected OutputFile destFile(String localPath, Path targetDir, String sas) {
        log.debug "Task output path: $localPath -> ${targetDir.toUriString()}"
        def target = targetDir.resolve(localPath)
        final dest = new OutputFileBlobContainerDestination(AzHelper.toContainerUrl(targetDir,sas))
                .setPath(target.subpath(1,target.nameCount).toString())

        return new OutputFile(localPath, new OutputFileDestination().setContainer(dest), new OutputFileUploadConfig(OutputFileUploadCondition.TASK_COMPLETION))
    }

    protected BatchSupportedImage getImage(AzPoolOpts opts) {
        PagedIterable<BatchSupportedImage> images = apply(() -> client.listSupportedImages())

        for (BatchSupportedImage it : images) {
            if( !it.nodeAgentSkuId.equalsIgnoreCase(opts.sku) )
                continue
            if( it.osType != opts.osType )
                continue
            if( it.verificationType != opts.verification )
                continue
            if( !it.imageReference.publisher.equalsIgnoreCase(opts.publisher) )
                continue
            if( it.imageReference.offer.equalsIgnoreCase(opts.offer) )
                return it
        }

        throw new IllegalStateException("Cannot find a matching VM image with publisher=$opts.publisher; offer=$opts.offer; OS type=$opts.osType; verification type=$opts.verification")
    }

    protected AzVmPoolSpec specFromPoolConfig(String poolId) {

        def opts = config.batch().pool(poolId)
        def name = opts ? opts.vmType : getPool(poolId)?.vmSize
        if( !name )
            throw new IllegalArgumentException("Cannot find Azure Batch config for pool: $poolId")
        if( !opts )
            opts = new AzPoolOpts(vmType: name)

        def type = getVmType(config.batch().location, name)
        if( !type )
            throw new IllegalArgumentException("Cannot find Azure Batch VM type '$poolId' - Check pool definition $poolId in the Nextflow config file")

        return new AzVmPoolSpec(poolId: poolId, vmType: type, opts: opts)
    }

    protected AzVmPoolSpec specFromAutoPool(TaskRun task) {
        // define a stable pool name
        final loc = config.batch().location
        if( !loc )
            throw new IllegalArgumentException("Missing Azure Batch location")

        final opts = config.batch().autoPoolOpts()
        final mem = task.config.getMemory()
        final cpus = task.config.getCpus()
        final disk = task.config.getDisk()
        final type = task.config.getMachineType() ?: opts.vmType
        if( !type )
            throw new IllegalArgumentException("Missing Azure Batch VM type for task '${task.name}'")

        final vmType = guessBestVm(loc, cpus, mem, disk, type)
        if( !vmType ) {
            def msg = "Cannot find a VM for task '${task.name}' matching these requirements: type=$type, cpus=${cpus}, mem=${mem?:'-'}, location=${loc}"
            throw new IllegalArgumentException(msg)
        }

        final metadata = task.config.getResourceLabels()
        final key = CacheHelper.hasher([vmType.name, opts, metadata]).hash().toString()
        final poolId = "nf-pool-$key-$vmType.name"
        return new AzVmPoolSpec(poolId: poolId, vmType: vmType, opts: opts, metadata: metadata)
    }

    protected void checkPool(BatchPool pool, AzVmPoolSpec spec) {
        if( pool.state != BatchPoolState.ACTIVE ) {
            throw new IllegalStateException("Azure Batch pool '${pool.id}' not in active state")
        }
        else if ( pool.resizeErrors && pool.currentDedicatedNodes==0 && pool.currentLowPriorityNodes==0 ) {
            throw new IllegalStateException("Azure Batch pool '${pool.id}' has resize errors and no agents are available")
        }
        if( pool.taskSlotsPerNode != spec.vmType.numberOfCores ) {
            throw new IllegalStateException("Azure Batch pool '${pool.id}' slots per node does not match the VM num cores (slots: ${pool.taskSlotsPerNode}, cores: ${spec.vmType.numberOfCores})")
        }
    }

    protected void checkPoolId(String poolId) {
        if( !poolId.matches(/^[\w\-]+$/) )
            throw new IllegalArgumentException("Invalid Azure Batch pool Id '$poolId' - It can only contain alphanumeric, hyphen and underscore characters")
    }

    protected AzVmPoolSpec specForTask(TaskRun task) {
        String poolId = null
        if( !config.batch().autoPoolMode ) {
            // the process queue is used as poolId
            poolId = task.config.queue as String
            if( !poolId ) {
                throw new IllegalArgumentException("No Azure Batch pool was specified for task '${task.name}' - Either specify the pool name using the 'queue' directive or enable the 'autoPoolMode' option")
            }
            // sanity check
            checkPoolId(poolId)
            // check if cached
            if( allPools.containsKey(poolId) ) {
                return allPools.get(poolId)
            }
        }

        return poolId
                ? specFromPoolConfig(poolId)
                : specFromAutoPool(task)

    }

    synchronized String getOrCreatePool(TaskRun task) {

        final spec = specForTask(task)
        if( spec && allPools.containsKey(spec.poolId) )
            return spec.poolId

        // check existence and create if needed
        log.debug "[AZURE BATCH] Checking VM pool id=$spec.poolId; size=$spec.vmType"
        def pool = getPool(spec.poolId)
        if( !pool ) {
            if( config.batch().canCreatePool() ) {
                createPool(spec)
            }
            else {
                throw new IllegalArgumentException("Can't find Azure Batch pool '$spec.poolId' - Make sure it exists or set `allowPoolCreation=true` in the nextflow config file")
            }
        }
        else {
            checkPool(pool, spec)
        }

        // add to the list of pool ids
        allPools[spec.poolId] = spec

        return spec.poolId
    }


    protected BatchPool getPool(String poolId) {
        try {
            return apply(() -> client.getPool(poolId))
        }
        catch (IllegalArgumentException | ClientAuthenticationException e) {
            throw e
        }
        catch (ResourceNotFoundException ignored) {
            return null
        }
    }

    protected VirtualMachineConfiguration poolVmConfig(AzPoolOpts opts) {
        /**
         * A container configuration must be provided for a task to run in a specific container.
         * Such container can be pre-fetched on VM creation or when running the task
         *
         * https://github.com/MicrosoftDocs/azure-docs/blob/master/articles/batch/batch-docker-container-workloads.md#:~:text=Run%20container%20applications%20on%20Azure,compatible%20containers%20on%20the%20nodes.
         */
        final containerConfig = new ContainerConfiguration(ContainerType.DOCKER_COMPATIBLE)
        final registryOpts = config.registry()

        if( registryOpts && registryOpts.isConfigured() ) {
            final containerRegistries = new ArrayList<ContainerRegistryReference>(1)
            containerRegistries << new ContainerRegistryReference()
                    .setRegistryServer(registryOpts.server)
                    .setUsername(registryOpts.userName)
                    .setPassword(registryOpts.password)
            containerConfig.setContainerRegistries(containerRegistries)
            log.debug "[AZURE BATCH] Connecting Azure Batch pool to Container Registry '$registryOpts.server'"
        }

        final image = getImage(opts)

        new VirtualMachineConfiguration(image.imageReference, image.nodeAgentSkuId)
                .setContainerConfiguration(containerConfig)
    }


    protected BatchStartTask createStartTask(AzStartTaskOpts opts) {
        log.trace "AzStartTaskOpts: ${opts}"
        final startCmd = new ArrayList<String>(5)
        final resourceFiles = new ArrayList<ResourceFile>()

        // If enabled, append azcopy installer to start task command
        if( config.batch().getCopyToolInstallMode() == CopyToolInstallMode.node ) {
            startCmd << 'bash -c "chmod +x azcopy && mkdir \$AZ_BATCH_NODE_SHARED_DIR/bin/ && cp azcopy \$AZ_BATCH_NODE_SHARED_DIR/bin/"'
            resourceFiles << new ResourceFile()
                .setHttpUrl(AZCOPY_URL)
                .setFilePath('azcopy')
        }

        // Get any custom start task command
        if ( opts.script ) {
            startCmd << "bash -c '${opts.script.replace(/'/,/''/)}'".toString()
        }

        // If there is no start task contents we return a null to indicate no start task
        if( !startCmd ) {
            return null
        }

        // otherwise return a StartTask object with the start task command and resource files
        return new BatchStartTask(startCmd.join('; '))
            .setResourceFiles(resourceFiles)
            .setUserIdentity(userIdentity(opts.privileged, null, AutoUserScope.POOL))
    }

    protected void createPool(AzVmPoolSpec spec) {

        final poolParams = new BatchPoolCreateContent(spec.poolId, spec.vmType.name)
                .setVirtualMachineConfiguration(poolVmConfig(spec.opts))
                // same as the number of cores
                // maximum of 256, which is the limit on Azure Batch
                // https://docs.microsoft.com/en-us/azure/batch/batch-parallel-node-tasks
                .setTaskSlotsPerNode(Math.min(256, spec.vmType.numberOfCores))

        final startTask = createStartTask(spec.opts.startTask)
        if( startTask ) {
            poolParams .setStartTask(startTask)
        }

        // resource labels
        if( spec.metadata ) {
            final metadata = spec.metadata.collect { name, value ->
                new MetadataItem(name, value)
            }
            poolParams.setMetadata(metadata)
        }

        // virtual network
        if( spec.opts.virtualNetwork )
            poolParams.setNetworkConfiguration( new NetworkConfiguration().setSubnetId(spec.opts.virtualNetwork) )

        // scheduling policy
        if( spec.opts.schedulePolicy ) {
            final pol = BatchNodeFillType.fromString(spec.opts.schedulePolicy)
            if( !pol ) throw new IllegalArgumentException("Unknown Azure Batch scheduling policy: ${spec.opts.schedulePolicy}")
            poolParams.setTaskSchedulingPolicy( new BatchTaskSchedulingPolicy(pol) )
        }

        // mount points
        if ( config.storage().fileShares ) {
            List<MountConfiguration> mountConfigs = new ArrayList(config.storage().fileShares.size())
            config.storage().fileShares.each {
                if (it.key) {
                    final String accountName = config.storage().accountName
                    final endpoint = "https://${config.storage().accountName}.file.core.windows.net/${it.key}" as String
                    final accountKey = config.storage().accountKey
                    final shareConfig = new AzureFileShareConfiguration( accountName, endpoint, accountKey, it.key )
                            .setMountOptions(it.value.mountOptions)

                    mountConfigs << new MountConfiguration().setAzureFileShareConfiguration(shareConfig)
                } else {
                    throw new IllegalArgumentException("Cannot mount a null File Share")
                }
            }
            poolParams.setMountConfiguration(mountConfigs)
        }

        // autoscale
        if( spec.opts.autoScale ) {
            log.debug "Creating autoscale pool with id: ${spec.poolId}; vmCount=${spec.opts.vmCount}; maxVmCount=${spec.opts.maxVmCount}; interval=${spec.opts.scaleInterval}"
            final interval = spec.opts.scaleInterval.seconds as int
            poolParams
                    .setEnableAutoScale(true)
                    .setAutoScaleEvaluationInterval( Duration.of(interval, ChronoUnit.SECONDS) )
                    .setAutoScaleFormula(scaleFormula(spec.opts))
        }
        else if( spec.opts.lowPriority ) {
            log.debug "Creating low-priority pool with id: ${spec.poolId}; vmCount=${spec.opts.vmCount};"
            poolParams
                    .setTargetLowPriorityNodes(spec.opts.vmCount)
        }
        else  {
            log.debug "Creating fixed pool with id: ${spec.poolId}; vmCount=${spec.opts.vmCount};"
            poolParams
                    .setTargetDedicatedNodes(spec.opts.vmCount)
        }

        apply(() -> client.createPool(poolParams))
    }

    protected String scaleFormula(AzPoolOpts opts) {
        final target = opts.lowPriority ? 'TargetLowPriorityNodes' : 'TargetDedicatedNodes'
        // https://docs.microsoft.com/en-us/azure/batch/batch-automatic-scaling
        final DEFAULT_FORMULA = """
            // Get pool lifetime since creation.
            lifespan = time() - time("{{poolCreationTime}}");
            interval = TimeInterval_Minute * {{scaleInterval}};
            
            // Compute the target nodes based on pending tasks.
            // \$PendingTasks == The sum of \$ActiveTasks and \$RunningTasks
            \$samples = \$PendingTasks.GetSamplePercent(interval);
            \$tasks = \$samples < 70 ? max(0, \$PendingTasks.GetSample(1)) : max( \$PendingTasks.GetSample(1), avg(\$PendingTasks.GetSample(interval)));
            \$targetVMs = \$tasks > 0 ? \$tasks : max(0, \$TargetDedicatedNodes/2);
            targetPoolSize = max(0, min(\$targetVMs, {{maxVmCount}}));
            
            // For first interval deploy 1 node, for other intervals scale up/down as per tasks.
            \$${target} = lifespan < interval ? {{vmCount}} : targetPoolSize;
            \$NodeDeallocationOption = taskcompletion;
            """.stripIndent(true)

        final scaleFormula = opts.scaleFormula ?: DEFAULT_FORMULA
        final vars = poolCreationBindings(opts, Instant.now())
        final result = new MustacheTemplateEngine().render(scaleFormula, vars)
        log.debug "Pool autoscale formula:\n$result"
        return result
    }

    protected Map poolCreationBindings(AzPoolOpts opts, Instant time) {
        final vars = new HashMap<String, String>()
        vars.scaleInterval = opts.scaleInterval.minutes
        vars.vmCount = opts.vmCount
        vars.maxVmCount = opts.maxVmCount
        vars.poolCreationTime = time.truncatedTo(ChronoUnit.MICROS).toString()
        return vars
    }

    void deleteTask(AzTaskKey key) {
        apply(() -> client.deleteTask(key.jobId, key.taskId))
    }

    /**
     * Set all jobs to terminate on completion.
     */
    protected void terminateJobs() {
        for( String jobId : allJobIds.values() ) {
            try {
                log.trace "Setting Azure job ${jobId} to terminate on completion"

                final job = apply(() -> client.getJob(jobId))
                final poolInfo = job.poolInfo

                final jobParameter = new BatchJobUpdateContent()
                        .setOnAllTasksComplete(OnAllBatchTasksComplete.TERMINATE_JOB)
                        .setPoolInfo(poolInfo)

                apply(() -> client.updateJob(jobId, jobParameter))
            }
            catch (Exception e) {
                log.warn "Unable to terminate Azure Batch job ${jobId} - Reason: ${e.message ?: e}"
            }
        }
    }

    protected void cleanupJobs() {
        for( String jobId : allJobIds.values() ) {
            try {
                log.trace "Deleting Azure job ${jobId}"
                apply(() -> client.deleteJob(jobId))
            }
            catch (Exception e) {
                log.warn "Unable to delete Azure Batch job ${jobId} - Reason: ${e.message ?: e}"
            }
        }
    }

    protected void cleanupPools() {
        for( String poolId : allPools.keySet() ) {
            try {
                apply(() -> client.deletePool(poolId))
            }
            catch (Exception e) {
                log.warn "Unable to delete Azure Batch pool ${poolId} - Reason: ${e.message ?: e}"
            }
        }
    }

    protected UserIdentity userIdentity(boolean  privileged, String runAs, AutoUserScope scope) {
        UserIdentity identity = new UserIdentity()
        if (runAs) {
            identity.setUsername(runAs)
        } else  {
            identity.setAutoUser(new AutoUserSpecification()
                    .setElevationLevel(privileged ? ElevationLevel.ADMIN : ElevationLevel.NON_ADMIN)
                    .setScope(scope))
        }
        return identity
    }

    @Override
    void close() {
        // terminate all jobs to prevent them from occupying quota
        if( config.batch().terminateJobsOnCompletion ) {
            terminateJobs()
        }

        // delete all jobs
        if( config.batch().deleteJobsOnCompletion ) {
            cleanupJobs()
        }

        // delete all autopools
        if( config.batch().canCreatePool() && config.batch().deletePoolsOnCompletion ) {
            cleanupPools()
        }
    }

    /**
     * Creates a retry policy using the configuration specified by {@link nextflow.cloud.azure.config.AzRetryConfig}
     *
     * @param cond A predicate that determines when a retry should be triggered
     * @return The {@link RetryPolicy} instance
     */
    protected <T> RetryPolicy<T> retryPolicy(Predicate<? extends Throwable> cond) {
        final cfg = config.retryConfig()
        final listener = new EventListener<ExecutionAttemptedEvent<T>>() {
            @Override
            void accept(ExecutionAttemptedEvent<T> event) throws Throwable {
                log.debug("Azure TooManyRequests response error - attempt: ${event.attemptCount}; reason: ${event.lastFailure.message}")
            }
        }
        return RetryPolicy.<T>builder()
                .handleIf(cond)
                .withBackoff(cfg.delay.toMillis(), cfg.maxDelay.toMillis(), ChronoUnit.MILLIS)
                .withMaxAttempts(cfg.maxAttempts)
                .withJitter(cfg.jitter)
                .onRetry(listener)
                .build()
    }

    final private static List<Integer> RETRY_CODES = List.of(408, 429, 500, 502, 503, 504)

    /**
     * Carry out the invocation of the specified action using a retry policy
     * when {@code TooManyRequests} Azure Batch error is returned
     *
     * @param action A {@link CheckedSupplier} instance modeling the action to be performed in a safe manner
     * @return The result of the supplied action
     */
    protected <T> T apply(CheckedSupplier<T> action) {
        // define the retry condition
        final cond = new Predicate<? extends Throwable>() {
            @Override
            boolean test(Throwable t) {
                if( t instanceof HttpResponseException && t.response.statusCode in RETRY_CODES )
                    return true
                if( t instanceof IOException || t.cause instanceof IOException )
                    return true
                if( t instanceof TimeoutException || t.cause instanceof TimeoutException )
                    return true
                return false
            }
        }
        // create the retry policy object
        final policy = retryPolicy(cond)
        // apply the action with
        return Failsafe.with(policy).get(action)
    }
}<|MERGE_RESOLUTION|>--- conflicted
+++ resolved
@@ -198,17 +198,9 @@
      * @param allFamilies Comma separate list of Azure VM machine types, each value can also contain wildcard characters ie. `*` and `?`
      * @return The `AzVmType` instance that best accommodate the resource requirement
      */
-<<<<<<< HEAD
-    AzVmType findBestVm(String location, int cpus, MemoryUnit mem, String allFamilies) {
-        log.debug "[AZURE BATCH] Finding best VM given location=$location; cpus=$cpus; mem=$mem; family=$allFamilies"
-        def all = listAllVms(location)
-        log.debug "[AZURE BATCH] Found ${all.size()} VM types in location $location"
-        def scores = new TreeMap<Double,String>()
-=======
     AzVmType findBestVm(String location, int cpus, MemoryUnit mem, MemoryUnit disk, String allFamilies) {
         def all = listAllVms(location)
         List<Tuple2<Double,String>> scores = []
->>>>>>> b81178c5
         def list = allFamilies ? allFamilies.tokenize(',') : ['']
         log.debug "[AZURE BATCH] Listing VM families"
         for( String family : list ) {
@@ -221,14 +213,9 @@
                 }
             }
         }
-<<<<<<< HEAD
-        log.debug "[AZURE BATCH] Found ${scores.size()} VM types matching the criteria"
-        return scores ? getVmType(location, scores.firstEntry().value) : null
-=======
         def sortedScores = scores.sort { it[0] }
         log.debug "[AZURE BATCH] sortedScores: $sortedScores"
         return sortedScores ? getVmType(location, sortedScores.first()[1] as String) : null
->>>>>>> b81178c5
     }
 
     protected boolean matchType(String family, String vmType) {
