/*
 * Copyright 2021, Microsoft Corp
 *
 * Licensed under the Apache License, Version 2.0 (the "License");
 * you may not use this file except in compliance with the License.
 * You may obtain a copy of the License at
 *
 *     http://www.apache.org/licenses/LICENSE-2.0
 *
 * Unless required by applicable law or agreed to in writing, software
 * distributed under the License is distributed on an "AS IS" BASIS,
 * WITHOUT WARRANTIES OR CONDITIONS OF ANY KIND, either express or implied.
 * See the License for the specific language governing permissions and
 * limitations under the License.
 */

package nextflow.cloud.azure.batch

import com.microsoft.azure.batch.auth.BatchApplicationTokenCredentials
import com.microsoft.azure.batch.auth.BatchCredentials

import java.math.RoundingMode
import java.nio.file.Path
import java.time.Instant
import java.time.temporal.ChronoUnit
import java.util.function.Predicate

import com.microsoft.azure.batch.BatchClient
import com.microsoft.azure.batch.auth.BatchSharedKeyCredentials
import com.microsoft.azure.batch.protocol.models.AutoUserScope
import com.microsoft.azure.batch.protocol.models.AutoUserSpecification
import com.microsoft.azure.batch.protocol.models.AzureFileShareConfiguration
import com.microsoft.azure.batch.protocol.models.BatchErrorException
import com.microsoft.azure.batch.protocol.models.CloudJob
import com.microsoft.azure.batch.protocol.models.CloudPool
import com.microsoft.azure.batch.protocol.models.CloudTask
import com.microsoft.azure.batch.protocol.models.ComputeNodeFillType
import com.microsoft.azure.batch.protocol.models.ContainerConfiguration
import com.microsoft.azure.batch.protocol.models.ContainerRegistry
import com.microsoft.azure.batch.protocol.models.ElevationLevel
import com.microsoft.azure.batch.protocol.models.ImageInformation
import com.microsoft.azure.batch.protocol.models.MountConfiguration
import com.microsoft.azure.batch.protocol.models.OutputFile
import com.microsoft.azure.batch.protocol.models.OutputFileBlobContainerDestination
import com.microsoft.azure.batch.protocol.models.OutputFileDestination
import com.microsoft.azure.batch.protocol.models.OutputFileUploadCondition
import com.microsoft.azure.batch.protocol.models.OutputFileUploadOptions
import com.microsoft.azure.batch.protocol.models.PoolAddParameter
import com.microsoft.azure.batch.protocol.models.PoolInformation
import com.microsoft.azure.batch.protocol.models.PoolState
import com.microsoft.azure.batch.protocol.models.ResourceFile
import com.microsoft.azure.batch.protocol.models.StartTask
import com.microsoft.azure.batch.protocol.models.TaskAddParameter
import com.microsoft.azure.batch.protocol.models.TaskContainerSettings
import com.microsoft.azure.batch.protocol.models.TaskSchedulingPolicy
import com.microsoft.azure.batch.protocol.models.UserIdentity
import com.microsoft.azure.batch.protocol.models.VirtualMachineConfiguration
import dev.failsafe.Failsafe
import dev.failsafe.RetryPolicy
import dev.failsafe.event.EventListener
import dev.failsafe.event.ExecutionAttemptedEvent
import dev.failsafe.function.CheckedSupplier
import groovy.json.JsonSlurper
import groovy.transform.CompileStatic
import groovy.transform.Memoized
import groovy.util.logging.Slf4j
import nextflow.Global
import nextflow.cloud.azure.config.AzConfig
import nextflow.cloud.azure.config.AzFileShareOpts
import nextflow.cloud.azure.config.AzPoolOpts
import nextflow.cloud.azure.config.CopyToolInstallMode
import nextflow.cloud.azure.nio.AzPath
import nextflow.cloud.types.CloudMachineInfo
import nextflow.cloud.types.PriceModel
import nextflow.processor.TaskProcessor
import nextflow.processor.TaskRun
import nextflow.util.CacheHelper
import nextflow.util.MemoryUnit
import nextflow.util.MustacheTemplateEngine
import nextflow.util.Rnd
import org.joda.time.Period
/**
 * Implements Azure Batch operations for Nextflow executor
 *
 * @author Paolo Di Tommaso <paolo.ditommaso@gmail.com>
 */
@Slf4j
@CompileStatic
class AzBatchService implements Closeable {

    static private final String AZCOPY_URL = 'https://github.com/nextflow-io/azcopy-tool/raw/linux_amd64_10.8.0/azcopy'

    static private final long _1GB = 1 << 30

    static final private Map<String,AzVmPoolSpec> allPools = new HashMap<>(50)

    AzConfig config

    Map<TaskProcessor,String> allJobIds = new HashMap<>(50)

    AzBatchService(AzBatchExecutor executor) {
        assert executor
        this.config = executor.config
    }

    protected AzVmPoolSpec getPoolSpec(String poolId) {
        return allPools.get(poolId)
    }

    @Memoized
    protected BatchClient getClient() {
        createBatchClient()
    }

    /**
     * @return The available location codes
     */
    @Memoized
    List<String> listLocationNames() {
        // this has been generated with `az account list-locations` cli tool
        // it needs to be replaced by a proper API call
        final json = AzBatchService.class.getResourceAsStream('/nextflow/cloud/azure/az-locations.json')
        if( !json )
            throw new IllegalArgumentException("Unable to fetch Azure locations")
        final locs = (new JsonSlurper().parse(json) as List<Map>)
        return locs.collect {  (String)it.name }
    }

    @Memoized
    private List<Map> listAllVms(String location) {
        if( !location )
            throw new IllegalArgumentException("Missing Azure location parameter")
        final json = AzBatchService.class.getResourceAsStream("/nextflow/cloud/azure/vm-list-size-${location}.json")
        if( !json ) {
            log.warn "Unable to find Azure VM names for location: $location"
            return Collections.emptyList()
        }

        return (List<Map>) new JsonSlurper().parse(json)
    }

    @Memoized
    List<String> listVmNames(String location) {
        return listAllVms(location).collect { it.name as String }
    }

    AzVmType guessBestVm(String location, int cpus, MemoryUnit mem, String family) {
        log.debug "[AZURE BATCH] guessing best VM given location=$location; cpus=$cpus; mem=$mem; family=$family"
        if( !family.contains('*') && !family.contains('?') )
            return findBestVm(location, cpus, mem, family)

        // well this is a quite heuristic tentative to find a bigger instance to accommodate more tasks
        AzVmType result=null
        if( cpus<=4 ) {
            result = findBestVm(location, cpus*4, mem!=null ? mem*4 : null, family)
            if( !result )
                result = findBestVm(location, cpus*2, mem!=null ? mem*2 : null, family)
        }
        else if( cpus <=8 ) {
            result = findBestVm(location, cpus*2, mem!=null ? mem*2 : null, family)
        }
        if( !result )
            result = findBestVm(location, cpus, mem, family)
        return result
    }

    /**
     * Find the best VM matching the specified criteria
     *
     * @param location The azure location
     * @param cpus The requested number of cpus
     * @param mem The requested amount of memory. Can be null if no mem has been specified
     * @param allFamilies Comma separate list of Azure VM machine types, each value can also contain wildcard characters ie. `*` and `?`
     * @return The `AzVmType` instance that best accommodate the resource requirement
     */
    AzVmType findBestVm(String location, int cpus, MemoryUnit mem, String allFamilies) {
        def all = listAllVms(location)
        def scores = new TreeMap<Double,String>()
        def list = allFamilies ? allFamilies.tokenize(',') : ['']
        for( String family : list ) {
            for( Map entry : all ) {
                if( !matchType(family, entry.name as String) )
                    continue
                def score = computeScore(cpus, mem, entry)
                if( score != null )
                    scores.put(score, entry.name as String)
            }
        }

        return scores ? getVmType(location, scores.firstEntry().value) : null
    }

    protected boolean matchType(String family, String vmType) {
        if( !family )
            return true
        if( family.contains('*') )
            family = family.toLowerCase().replaceAll(/\*/,'.*')
        else if( family.contains('?') )
            family = family.toLowerCase().replaceAll(/\?/,'.{1}')

        return vmType =~ /(?i)^${family}$/
    }

    protected Double computeScore(int cpus, MemoryUnit mem, Map entry) {
        def vmCores = entry.numberOfCores as int
        double vmMemGb = (entry.memoryInMb as int) /1024

        if( cpus > vmCores ) {
            return null
        }

        int cpusDelta = cpus-vmCores
        double score = cpusDelta * cpusDelta
        if( mem && vmMemGb ) {
            double memGb = mem.toMega()/1024
            if( memGb > vmMemGb )
                return null
            double memDelta = memGb - vmMemGb
            score += memDelta*memDelta
        }

        return Math.sqrt(score);
    }

    @Memoized
    AzVmType getVmType(String location, String vmName) {
        def vm = listAllVms(location).find { vmName.equalsIgnoreCase(it.name?.toString()) }
        if( !vm )
            throw new IllegalArgumentException("Unable to find size for VM name '$vmName' and location '$location'")

        new AzVmType(vm)
    }

    protected int computeSlots(int cpus, MemoryUnit mem, int vmCpus, MemoryUnit vmMem) {
        //  cpus requested should not exceed max cpus avail
        final cpuSlots = Math.min(cpus, vmCpus) as int
        if( !mem || !vmMem )
            return cpuSlots
        //  mem requested should not exceed max mem avail
        final vmMemGb = vmMem.mega /_1GB as float
        final memGb = mem.mega /_1GB as float
        final mem0 = Math.min(memGb, vmMemGb)
        return Math.max(cpuSlots, memSlots(mem0, vmMemGb, vmCpus))
    }

    protected int computeSlots(TaskRun task, AzVmPoolSpec pool) {
        computeSlots(
                task.config.getCpus(),
                task.config.getMemory(),
                pool.vmType.numberOfCores,
                pool.vmType.memory )
    }


    protected int memSlots(float memGb, float vmMemGb, int vmCpus) {
        BigDecimal result = memGb / (vmMemGb / vmCpus)
        result.setScale(0, RoundingMode.UP).intValue()
    }


    protected createBatchCredentialsWithKey() {
        log.debug "[AZURE BATCH] Creating Azure Batch client using shared key creddentials"

        if (config.batch().endpoint || config.batch().accountKey || config.batch().accountName) {
            // Create batch client
            if (!config.batch().endpoint)
                throw new IllegalArgumentException("Missing Azure Batch endpoint -- Specify it in the nextflow.config file using the setting 'azure.batch.endpoint'")
            if (!config.batch().accountName)
                throw new IllegalArgumentException("Missing Azure Batch account name -- Specify it in the nextflow.config file using the setting 'azure.batch.accountName'")
            if (!config.batch().accountKey)
                throw new IllegalArgumentException("Missing Azure Batch account key -- Specify it in the nextflow.config file using the setting 'azure.batch.accountKet'")

            return new BatchSharedKeyCredentials(config.batch().endpoint, config.batch().accountName, config.batch().accountKey)

        }
    }

    protected createBatchCredentialsWithServicePrincipal() {
        log.debug "[AZURE BATCH] Creating Azure Batch client using Service Principal credentials"

        final batchEndpoint = "https://batch.core.windows.net/";
        final authenticationEndpoint = "https://login.microsoftonline.com/";

        def servicePrincipalBasedCred = new BatchApplicationTokenCredentials(
                config.batch().endpoint,
                config.activeDirectory().servicePrincipalId,
                config.activeDirectory().servicePrincipalSecret,
                config.activeDirectory().tenantId,
                batchEndpoint,
                authenticationEndpoint
        )

        return servicePrincipalBasedCred
    }

    protected BatchClient createBatchClient() {
        log.debug "[AZURE BATCH] Executor options=${config.batch()}"

        def cred = config.activeDirectory().isConfigured()
                ? createBatchCredentialsWithServicePrincipal()
                : createBatchCredentialsWithKey()

        // Create batch client
<<<<<<< HEAD
        def client = BatchClient.open(cred as BatchCredentials)

        final sess = Global.session as Session
        sess.onShutdown {
            client.protocolLayer().restClient().close()
        }
=======
        if( !config.batch().endpoint )
            throw new IllegalArgumentException("Missing Azure Batch endpoint -- Specify it in the nextflow.config file using the setting 'azure.batch.endpoint'")
        if( !config.batch().accountName )
            throw new IllegalArgumentException("Missing Azure Batch account name -- Specify it in the nextflow.config file using the setting 'azure.batch.accountName'")
        if( !config.batch().accountKey )
            throw new IllegalArgumentException("Missing Azure Batch account key -- Specify it in the nextflow.config file using the setting 'azure.batch.accountKet'")

        final cred = new BatchSharedKeyCredentials(config.batch().endpoint, config.batch().accountName, config.batch().accountKey)
        final client = BatchClient.open(cred)
        Global.onCleanup((it)->client.protocolLayer().restClient().close())
>>>>>>> 77f55262
        return client
    }

    AzTaskKey submitTask(TaskRun task) {
        final poolId = getOrCreatePool(task)
        final jobId = getOrCreateJob(poolId, task)
        runTask(poolId, jobId, task)
    }

    CloudTask getTask(AzTaskKey key) {
        apply(() -> client.taskOperations().getTask(key.jobId, key.taskId))
    }

    void terminate(AzTaskKey key) {
        apply(() -> client.taskOperations().terminateTask(key.jobId, key.taskId))
    }

    CloudMachineInfo machineInfo(AzTaskKey key) {
        if( !key || !key.jobId )
            throw new IllegalArgumentException("Missing Azure Batch job id")
        CloudJob job = apply(() -> client.jobOperations().getJob(key.jobId))
        final poolId = job.poolInfo().poolId()
        final AzVmPoolSpec spec = allPools.get(poolId)
        if( !spec )
            throw new IllegalStateException("Missing VM pool spec for pool id: $poolId")
        final type = spec.vmType.name
        if( !type )
            throw new IllegalStateException("Missing VM type for pool id: $poolId")
        new CloudMachineInfo(type: type, priceModel: PriceModel.standard, zone: config.batch().location)
    }

    synchronized String getOrCreateJob(String poolId, TaskRun task) {
        final mapKey = task.processor
        if( allJobIds.containsKey(mapKey)) {
            return allJobIds[mapKey]
        }
        // create a batch job
        final jobId = makeJobId(task)
        final poolInfo = new PoolInformation()
            .withPoolId(poolId)
        apply(() -> client .jobOperations() .createJob(jobId, poolInfo))
        // add to the map
        allJobIds[mapKey] = jobId
        return jobId
    }

    String makeJobId(TaskRun task) {
        final name = task
                .processor
                .name
                .trim()
                .replaceAll(/[^a-zA-Z0-9-_]+/,'_')

        final String key = "job-${Rnd.hex()}-${name}"
        // Azure batch job max len is 64 characters, however we keep it a bit shorter
        // because the jobId + taskId composition must be less then 100
        final MAX_LEN = 62i
        return key.size()>MAX_LEN ? key.substring(0,MAX_LEN) : key
    }

    protected TaskAddParameter createTask(String poolId, String jobId, TaskRun task) {
        assert poolId, 'Missing Azure Batch poolId argument'
        assert jobId, 'Missing Azure Batch jobId argument'
        assert task, 'Missing Azure Batch task argument'

        final sas = config.storage().sasToken
        if( !sas )
            throw new IllegalArgumentException("Missing Azure Blob storage SAS token")

        final container = task.getContainer()
        if( !container )
            throw new IllegalArgumentException("Missing container image for process: $task.name")
        final taskId = "nf-${task.hash.toString()}"
        // get the pool config
        final pool = getPoolSpec(poolId)
        if( !pool )
            throw new IllegalStateException("Missing Azure Batch pool spec with id: $poolId")
        // container settings
        // mount host certificates otherwise `azcopy` fails
        def opts = "-v /etc/ssl/certs:/etc/ssl/certs:ro -v /etc/pki:/etc/pki:ro "
        // shared volume mounts
        final shares = getShareVolumeMounts(pool)
        if( shares )
            opts += "${shares.join(' ')} "
        // custom container settings
        if( task.config.getContainerOptions() )
            opts += "${task.config.getContainerOptions()} "
        // config overall container settings
        final containerOpts = new TaskContainerSettings()
                .withImageName(container)
                .withContainerRunOptions(opts)

        final slots = computeSlots(task, pool)
        log.trace "[AZURE BATCH] Submitting task: $taskId, cpus=${task.config.getCpus()}, mem=${task.config.getMemory()?:'-'}, slots: $slots"

        return new TaskAddParameter()
                .withId(taskId)
                .withUserIdentity(userIdentity(pool.opts.privileged, pool.opts.runAs))
                .withContainerSettings(containerOpts)
                .withCommandLine("sh -c 'bash ${TaskRun.CMD_RUN} 2>&1 | tee ${TaskRun.CMD_LOG}'")
                .withResourceFiles(resourceFileUrls(task,sas))
                .withOutputFiles(outputFileUrls(task, sas))
                .withRequiredSlots(slots)
    }

    AzTaskKey runTask(String poolId, String jobId, TaskRun task) {
        final taskToAdd = createTask(poolId, jobId, task)
        apply(() -> client.taskOperations().createTask(jobId, taskToAdd))
        return new AzTaskKey(jobId, taskToAdd.id())
    }

    protected List<String> getShareVolumeMounts(AzVmPoolSpec spec) {
        assert spec!=null
        final shares = config.storage().getFileShares()
        if( !shares )
            return Collections.<String>emptyList()

        // get the file share root
        final mountPath = spec.opts?.getFileShareRootPath()
        if ( !mountPath )
            throw new IllegalArgumentException("Missing FileShareRootPath for pool: ${spec.poolId}")

        final result = new ArrayList(shares.size())
        for( Map.Entry<String, AzFileShareOpts> it : shares ) {
            result.add("-v ${mountPath}/${it.key}:${it.value.mountPath}:rw")
        }
        return result
    }

    protected List<ResourceFile> resourceFileUrls(TaskRun task, String sas) {
        final cmdRun = (AzPath) task.workDir.resolve(TaskRun.CMD_RUN)
        final cmdScript = (AzPath) task.workDir.resolve(TaskRun.CMD_SCRIPT)

        final resFiles = new ArrayList(10)

        if( config.batch().copyToolInstallMode == CopyToolInstallMode.task ) {
            log.trace "[AZURE BATCH] installing azcopy as task resource"
            resFiles << new ResourceFile()
                    .withHttpUrl(AZCOPY_URL)
                    .withFilePath('.nextflow-bin/azcopy')
        }

        resFiles << new ResourceFile()
                .withHttpUrl(AzHelper.toHttpUrl(cmdRun, sas))
                .withFilePath(TaskRun.CMD_RUN)

        resFiles << new ResourceFile()
                .withHttpUrl(AzHelper.toHttpUrl(cmdScript, sas))
                .withFilePath(TaskRun.CMD_SCRIPT)

        if( task.stdin ) {
            resFiles << new ResourceFile()
                    .withHttpUrl(AzHelper.toHttpUrl(cmdScript, sas))
                    .withFilePath(TaskRun.CMD_INFILE)
        }

        return resFiles
    }

    protected List<OutputFile> outputFileUrls(TaskRun task, String sas) {
        List<OutputFile> result = new ArrayList<>(20)
        result << destFile(TaskRun.CMD_EXIT, task.workDir, sas)
        result << destFile(TaskRun.CMD_LOG, task.workDir, sas)
        return result
    }

    protected OutputFile destFile(String localPath, Path targetDir, String sas) {
        log.debug "Task output path: $localPath -> ${targetDir.toUriString()}"
        def target = targetDir.resolve(localPath)
        final dest = new OutputFileBlobContainerDestination()
                .withContainerUrl(AzHelper.toContainerUrl(targetDir,sas))
                .withPath(target.subpath(1,target.nameCount).toString())

        return new OutputFile()
                .withFilePattern(localPath)
                .withDestination( new OutputFileDestination().withContainer(dest) )
                .withUploadOptions( new OutputFileUploadOptions().withUploadCondition( OutputFileUploadCondition.TASK_COMPLETION) )
    }

    protected ImageInformation getImage(AzPoolOpts opts) {
        List<ImageInformation> images = apply(() -> client.accountOperations().listSupportedImages())

        for (ImageInformation it : images) {
            if( !it.nodeAgentSKUId().equalsIgnoreCase(opts.sku) )
                continue
            if( it.osType() != opts.osType )
                continue
            if( it.verificationType() != opts.verification )
                continue
            if( !it.imageReference().publisher().equalsIgnoreCase(opts.publisher) )
                continue
            if( it.imageReference().offer().equalsIgnoreCase(opts.offer) )
                return it
        }

        throw new IllegalStateException("Cannot find a matching VM image with publisher=$opts.publisher; offer=$opts.offer; OS type=$opts.osType; verification type=$opts.verification")
    }

    protected AzVmPoolSpec specFromPoolConfig(String poolId) {

        def opts = config.batch().pool(poolId)
        def name = opts ? opts.vmType : getPool(poolId)?.vmSize()
        if( !name )
            throw new IllegalArgumentException("Cannot find Azure Batch config for pool: $poolId")
        if( !opts )
            opts = new AzPoolOpts(vmType: name)

        def type = getVmType(config.batch().location, name)
        if( !type )
            throw new IllegalArgumentException("Cannot find Azure Batch VM type '$poolId' - Check pool definition $poolId in the Nextflow config file")

        return new AzVmPoolSpec(poolId: poolId, vmType: type, opts: opts)
    }

    protected AzVmPoolSpec specFromAutoPool(TaskRun task) {
        // define a stable pool name
        final loc = config.batch().location
        if( !loc )
            throw new IllegalArgumentException("Missing Azure Batch location")

        final opts = config.batch().autoPoolOpts()
        final mem = task.config.getMemory()
        final cpus = task.config.getCpus()
        final type = task.config.getMachineType() ?: opts.vmType
        if( !type )
            throw new IllegalArgumentException("Missing Azure Batch VM type for task '${task.name}'")

        final vmType = guessBestVm(loc, cpus, mem, type)
        if( !vmType ) {
            def msg = "Cannot find a VM for task '${task.name}' matching these requirements: type=$type, cpus=${cpus}, mem=${mem?:'-'}, location=${loc}"
            throw new IllegalArgumentException(msg)
        }

        final key = CacheHelper.hasher([vmType.name, opts]).hash().toString()
        final poolId = "nf-pool-$key-$vmType.name"
        return new AzVmPoolSpec(poolId: poolId, vmType: vmType, opts: opts)
    }

    protected void checkPool(CloudPool pool, AzVmPoolSpec spec) {
        if( pool.state() != PoolState.ACTIVE ) {
            throw new IllegalStateException("Azure Batch pool '${pool.id()}' not in active state")
        }
        else if (pool.resizeErrors() && pool.currentDedicatedNodes()==0 ) {
            throw new IllegalStateException("Azure Batch pool '${pool.id()}' has resize errors")
        }
        if( pool.taskSlotsPerNode() != spec.vmType.numberOfCores ) {
            throw new IllegalStateException("Azure Batch pool '${pool.id()}' slots per node does not match the VM num cores (slots: ${pool.taskSlotsPerNode()}, cores: ${spec.vmType.numberOfCores})")
        }
    }

    protected void checkPoolId(String poolId) {
        if( !poolId.matches(/^[\w\-]+$/) )
            throw new IllegalArgumentException("Invalid Azure Batch pool Id '$poolId' - It can only contain alphanumeric, hyphen and underscore characters")
    }

    protected AzVmPoolSpec specForTask(TaskRun task) {
        String poolId = null
        if( !config.batch().autoPoolMode ) {
            // the process queue is used as poolId
            poolId = task.config.queue as String
            if( !poolId ) {
                throw new IllegalArgumentException("No Azure Batch pool was specified for task '${task.name}' - Either specify the pool name using the 'queue' directive or enable the 'autoPoolMode' option")
            }
            // sanity check
            checkPoolId(poolId)
            // check if cached
            if( allPools.containsKey(poolId) ) {
                return allPools.get(poolId)
            }
        }

        return poolId
                ? specFromPoolConfig(poolId)
                : specFromAutoPool(task)

    }

    synchronized String getOrCreatePool(TaskRun task) {

        final spec = specForTask(task)
        if( spec && allPools.containsKey(spec.poolId) )
            return spec.poolId

        // check existence and create if needed
        log.debug "[AZURE BATCH] Checking VM pool id=$spec.poolId; size=$spec.vmType"
        def pool = getPool(spec.poolId)
        if( !pool ) {
            if( config.batch().canCreatePool() ) {
                createPool(spec)
            }
            else {
                throw new IllegalArgumentException("Can't find Azure Batch pool '$spec.poolId' - Make sure it exists or set `allowPoolCreation=true` in the nextflow config file")
            }
        }
        else {
            checkPool(pool, spec)
        }

        // add to the list of pool ids
        allPools[spec.poolId] = spec

        return spec.poolId
    }


    protected CloudPool getPool(String poolId) {
        try {
            return apply(() -> client.poolOperations().getPool(poolId))
        }
        catch (BatchErrorException e) {
            if( e.response().code() == 404 ) {
                // not found
                return null
            }
            throw e
        }
    }

    protected VirtualMachineConfiguration poolVmConfig(AzPoolOpts opts) {
        /**
         * A container configuration must be provided for a task to run in a specific container.
         * Such container can be pre-fetched on VM creation or when running the task
         *
         * https://github.com/MicrosoftDocs/azure-docs/blob/master/articles/batch/batch-docker-container-workloads.md#:~:text=Run%20container%20applications%20on%20Azure,compatible%20containers%20on%20the%20nodes.
         */
        final containerConfig = new ContainerConfiguration();
        final registryOpts = config.registry()

        if( registryOpts && registryOpts.isConfigured() ) {
            List<ContainerRegistry> containerRegistries = new ArrayList(1)
            containerRegistries << new ContainerRegistry()
                    .withRegistryServer(registryOpts.server)
                    .withUserName(registryOpts.userName)
                    .withPassword(registryOpts.password)
            containerConfig.withContainerRegistries(containerRegistries).withType('dockerCompatible')
            log.debug "[AZURE BATCH] Connecting Azure Batch pool to Container Registry '$registryOpts.server'"
        }

        final image = getImage(opts)

        new VirtualMachineConfiguration()
                .withNodeAgentSKUId(image.nodeAgentSKUId())
                .withImageReference(image.imageReference())
                .withContainerConfiguration(containerConfig)
    }

    protected void createPool(AzVmPoolSpec spec) {

        def resourceFiles = new ArrayList(10)

        resourceFiles << new ResourceFile()
                .withHttpUrl(AZCOPY_URL)
                .withFilePath('azcopy')

        def poolStartTask = new StartTask()
                .withCommandLine('bash -c "chmod +x azcopy && mkdir \$AZ_BATCH_NODE_SHARED_DIR/bin/ && cp azcopy \$AZ_BATCH_NODE_SHARED_DIR/bin/" ')
                .withResourceFiles(resourceFiles)


        final poolParams = new PoolAddParameter()
                .withId(spec.poolId)
                .withVirtualMachineConfiguration(poolVmConfig(spec.opts))
                // https://docs.microsoft.com/en-us/azure/batch/batch-pool-vm-sizes
                .withVmSize(spec.vmType.name)
                // same as the num ofd cores
                // https://docs.microsoft.com/en-us/azure/batch/batch-parallel-node-tasks
                .withTaskSlotsPerNode(spec.vmType.numberOfCores)
                .withStartTask(poolStartTask)

        // scheduling policy
        if( spec.opts.schedulePolicy ) {
            final pol = ComputeNodeFillType.fromString(spec.opts.schedulePolicy)
            if( !pol ) throw new IllegalArgumentException("Unknown Azure Batch scheduling policy: ${spec.opts.schedulePolicy}")
            poolParams.withTaskSchedulingPolicy( new TaskSchedulingPolicy().withNodeFillType(pol) )
        }

        // mount points
        if ( config.storage().fileShares ) {
            List<MountConfiguration> mountConfigs = new ArrayList(config.storage().fileShares.size())
            config.storage().fileShares.each {
                if (it.key) {
                    def azureFileShareConfiguration = new AzureFileShareConfiguration()
            	            .withAccountKey(config.storage().accountKey)
            	            .withAccountName(config.storage().accountName)
            	            .withAzureFileUrl("https://${config.storage().accountName}.file.core.windows.net/${it.key}")
            	            .withMountOptions(it.value.mountOptions)
            	            .withRelativeMountPath(it.key)
            	    mountConfigs << new MountConfiguration().withAzureFileShareConfiguration(azureFileShareConfiguration)
	            } else {
                    throw new IllegalArgumentException("Cannot mount a null File Share")
                }
            }
            poolParams.withMountConfiguration(mountConfigs)
        }

        // autoscale
        if( spec.opts.autoScale ) {
            log.debug "Creating autoscale pool with id: ${spec.poolId}; vmCount=${spec.opts.vmCount}; maxVmCount=${spec.opts.maxVmCount}; interval=${spec.opts.scaleInterval}"
            final interval = spec.opts.scaleInterval.seconds as int
            poolParams
                    .withEnableAutoScale(true)
                    .withAutoScaleEvaluationInterval( new Period().withSeconds(interval) )
                    .withAutoScaleFormula(scaleFormula(spec.opts))
        }
        else {
            log.debug "Creating fixed pool with id: ${spec.poolId}; vmCount=${spec.opts.vmCount};"
            poolParams
                    .withTargetDedicatedNodes(spec.opts.vmCount)
        }

        apply(() -> client.poolOperations().createPool(poolParams))
    }

    protected String scaleFormula(AzPoolOpts opts) {
        // https://docs.microsoft.com/en-us/azure/batch/batch-automatic-scaling
        def DEFAULT_FORMULA = '''
            // Get pool lifetime since creation.
            lifespan = time() - time("{{poolCreationTime}}");
            interval = TimeInterval_Minute * {{scaleInterval}};
            
            // Compute the target nodes based on pending tasks.
            // $PendingTasks == The sum of $ActiveTasks and $RunningTasks
            $samples = $PendingTasks.GetSamplePercent(interval);
            $tasks = $samples < 70 ? max(0, $PendingTasks.GetSample(1)) : max( $PendingTasks.GetSample(1), avg($PendingTasks.GetSample(interval)));
            $targetVMs = $tasks > 0 ? $tasks : max(0, $TargetDedicatedNodes/2);
            targetPoolSize = max(0, min($targetVMs, {{maxVmCount}}));
            
            // For first interval deploy 1 node, for other intervals scale up/down as per tasks.
            $TargetDedicatedNodes = lifespan < interval ? {{vmCount}} : targetPoolSize;
            $NodeDeallocationOption = taskcompletion;
            '''.stripIndent()

        final scaleFormula = opts.scaleFormula ?: DEFAULT_FORMULA
        final vars = new HashMap<String, String>()
        vars.scaleInterval = opts.scaleInterval.minutes
        vars.vmCount = opts.vmCount
        vars.maxVmCount = opts.maxVmCount
        vars.poolCreationTime = Instant.now().toString()
        final result = new MustacheTemplateEngine().render(scaleFormula, vars)
        log.debug "Pool autoscale formula:\n$result"
        return result
    }

    void deleteTask(AzTaskKey key) {
        apply(() -> client.taskOperations().deleteTask(key.jobId, key.taskId))
    }

    protected void cleanupJobs() {
        for( Map.Entry<TaskProcessor,String> entry : allJobIds ) {
            final proc = entry.key
            final jobId = entry.value
            if( proc.hasErrors() ) {
                log.debug "Preserving Azure job with error: ${jobId}"
                continue
            }

            try {
                log.trace "Deleting Azure job ${jobId}"
                apply(() -> client.jobOperations().deleteJob(jobId))
            }
            catch (Exception e) {
                log.warn "Unable to delete Azure Batch job ${jobId} - Reason: ${e.message ?: e}"
            }
        }
    }

    protected void cleanupPools() {
        for( String poolId : allPools.keySet()) {
            try {
                apply(() -> client.poolOperations().deletePool(poolId))
            }
            catch (Exception e) {
                log.warn "Unable to delete Azure Batch pool ${poolId} - Reason: ${e.message ?: e}"
            }
        }
    }

    protected UserIdentity userIdentity(boolean  privileged, String runAs) {
        UserIdentity identity = new UserIdentity()
        if (runAs) {
            identity.withUserName(runAs)
        } else  {
            identity.withAutoUser(new AutoUserSpecification()
                    .withElevationLevel(privileged ? ElevationLevel.ADMIN : ElevationLevel.NON_ADMIN)
                    .withScope(AutoUserScope.TASK))
        }
        return identity
    }
    @Override
    void close() {
        // cleanup app successful jobs
        if( config.batch().deleteJobsOnCompletion!=Boolean.FALSE ) {
            cleanupJobs()
        }
        if( config.batch().canCreatePool() && config.batch().deletePoolsOnCompletion ) {
            cleanupPools()
        }
    }

    /**
     * Creates a retry policy using the configuration specified by {@link nextflow.cloud.azure.config.AzRetryConfig}
     *
     * @param cond A predicate that determines when a retry should be triggered
     * @return The {@link RetryPolicy} instance
     */
    protected <T> RetryPolicy<T> retryPolicy(Predicate<? extends Throwable> cond) {
        final cfg = config.retryConfig()
        final listener = new EventListener<ExecutionAttemptedEvent<T>>() {
            @Override
            void accept(ExecutionAttemptedEvent<T> event) throws Throwable {
                log.debug("Azure TooManyRequests reponse error - attempt: ${event.attemptCount}", event.lastFailure)
            }
        }
        return RetryPolicy.<T>builder()
                .handleIf(cond)
                .withBackoff(cfg.delay.toMillis(), cfg.maxDelay.toMillis(), ChronoUnit.MILLIS)
                .withMaxAttempts(cfg.maxAttempts)
                .withJitter(cfg.jitter)
                .onRetry(listener)
                .build()
    }

    private static List<String> RETRY_CODES = ['TooManyRequests', 'OperationTimedOut']

    /**
     * Carry out the invocation of the specified action using a retry policy
     * when {@code TooManyRequests} Azure Batch error is returned
     *
     * @param action A {@link CheckedSupplier} instance modeling the action to be performed in a safe manner
     * @return The result of the supplied action
     */
    protected <T> T apply(CheckedSupplier<T> action) {
        final cond = (e -> e instanceof BatchErrorException && e.body().code() in RETRY_CODES)  as Predicate<? extends Throwable>
        final policy = retryPolicy(cond)
        return Failsafe.with(policy).get(action)
    }
}<|MERGE_RESOLUTION|>--- conflicted
+++ resolved
@@ -301,25 +301,10 @@
                 : createBatchCredentialsWithKey()
 
         // Create batch client
-<<<<<<< HEAD
         def client = BatchClient.open(cred as BatchCredentials)
 
-        final sess = Global.session as Session
-        sess.onShutdown {
-            client.protocolLayer().restClient().close()
-        }
-=======
-        if( !config.batch().endpoint )
-            throw new IllegalArgumentException("Missing Azure Batch endpoint -- Specify it in the nextflow.config file using the setting 'azure.batch.endpoint'")
-        if( !config.batch().accountName )
-            throw new IllegalArgumentException("Missing Azure Batch account name -- Specify it in the nextflow.config file using the setting 'azure.batch.accountName'")
-        if( !config.batch().accountKey )
-            throw new IllegalArgumentException("Missing Azure Batch account key -- Specify it in the nextflow.config file using the setting 'azure.batch.accountKet'")
-
-        final cred = new BatchSharedKeyCredentials(config.batch().endpoint, config.batch().accountName, config.batch().accountKey)
-        final client = BatchClient.open(cred)
         Global.onCleanup((it)->client.protocolLayer().restClient().close())
->>>>>>> 77f55262
+
         return client
     }
 
