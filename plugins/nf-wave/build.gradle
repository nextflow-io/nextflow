--- conflicted
+++ resolved
@@ -39,11 +39,6 @@
     api 'io.seqera:wave-utils:0.7.9'
 
     testImplementation(testFixtures(project(":nextflow")))
-<<<<<<< HEAD
     testImplementation "org.apache.groovy:groovy:4.0.7"
     testImplementation "org.apache.groovy:groovy-nio:4.0.7"
-=======
-    testImplementation "org.codehaus.groovy:groovy:3.0.19"
-    testImplementation "org.codehaus.groovy:groovy-nio:3.0.19"
->>>>>>> e952299f
 }