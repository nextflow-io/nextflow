--- conflicted
+++ resolved
@@ -1,4 +1,4 @@
-/*
+    /*
  * Copyright 2020-2022, Seqera Labs
  *
  * Licensed under the Apache License, Version 2.0 (the "License");
@@ -756,16 +756,9 @@
         
         where:
         CONFIG                                      | EXPECTED
-<<<<<<< HEAD
-        [:]                                         | 'https://fusionfs.seqera.io/releases/v2.0-amd64.json'
-        [wave:[containerPlatform: 'arm64']]         | 'https://fusionfs.seqera.io/releases/v2.0-arm64.json'
-        [wave:[containerPlatform: 'linux/arm64']]   | 'https://fusionfs.seqera.io/releases/v2.0-arm64.json'
-        [wave:[containerPlatform: 'linux/arm64/v8']]    | 'https://fusionfs.seqera.io/releases/v2.0-arm64.json'
-=======
         [:]                                         | 'https://fusionfs.seqera.io/releases/v2.1-amd64.json'
         [wave:[containerPlatform: 'arm64']]         | 'https://fusionfs.seqera.io/releases/v2.1-arm64.json'
         [wave:[containerPlatform: 'linux/arm64']]   | 'https://fusionfs.seqera.io/releases/v2.1-arm64.json'
         [wave:[containerPlatform: 'linux/arm64/v8']]    | 'https://fusionfs.seqera.io/releases/v2.1-arm64.json'
->>>>>>> 77a516b6
     }
 }