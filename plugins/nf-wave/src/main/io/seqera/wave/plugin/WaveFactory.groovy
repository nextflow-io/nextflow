/*
 * Copyright 2013-2023, Seqera Labs
 *
 * Licensed under the Apache License, Version 2.0 (the "License");
 * you may not use this file except in compliance with the License.
 * You may obtain a copy of the License at
 *
 *     http://www.apache.org/licenses/LICENSE-2.0
 *
 * Unless required by applicable law or agreed to in writing, software
 * distributed under the License is distributed on an "AS IS" BASIS,
 * WITHOUT WARRANTIES OR CONDITIONS OF ANY KIND, either express or implied.
 * See the License for the specific language governing permissions and
 * limitations under the License.
 *
 */

package io.seqera.wave.plugin

import groovy.transform.CompileStatic
import groovy.util.logging.Slf4j
import nextflow.Session
import nextflow.SysEnv
import nextflow.exception.AbortOperationException
import nextflow.trace.TraceObserver
import nextflow.trace.TraceObserverFactory
/**
 * Factory class for wave session
 *
 * @author Paolo Di Tommaso <paolo.ditommaso@gmail.com>
 */
@Slf4j
@CompileStatic
class WaveFactory implements TraceObserverFactory {

    @Override
    Collection<TraceObserver> create(Session session) {
        final config = session.config
        final wave = (Map)config.wave ?: new HashMap<>(1)
        final fusion = (Map)config.fusion ?: new HashMap<>(1)

        if( SysEnv.get('NXF_DISABLE_WAVE_SERVICE') ) {
            log.debug "Detected NXF_DISABLE_WAVE_SERVICE environment variable - Turning off Wave service"
            wave.enabled = false
            return List.of()
        }
        
        if( fusion.enabled ) {
            if( !wave.enabled ) {
                throw new AbortOperationException("Fusion feature requires enabling Wave service")
            }
            else {
                log.debug "Detected Fusion enabled -- Enabling bundle project resources -- Disabling upload of remote bin directory"
                wave.bundleProjectResources = true
                session.disableRemoteBinDir = true
            }
        }
<<<<<<< HEAD
        if( wave?.enabled && isAwsBatchFargateMode(config) ) {
            log.debug "Detected AWS Batch Fargate mode -- Enabling bundle project resources -- Disabling upload of remote bin directory"
            wave.bundleProjectResources = true
            session.disableRemoteBinDir = true
        }
        return Collections.emptyList()
=======

        final observer = new WaveObserver(session)
        return wave.enabled && observer.reportOpts().enabled()
                ? List.<TraceObserver>of(observer)
                : List.<TraceObserver>of()
>>>>>>> 5a3a0fa2
    }

    protected boolean isAwsBatchFargateMode(Map config) {
        'fargate'.equalsIgnoreCase(config.navigate('aws.batch.platformType') as String)
    }
}<|MERGE_RESOLUTION|>--- conflicted
+++ resolved
@@ -55,20 +55,11 @@
                 session.disableRemoteBinDir = true
             }
         }
-<<<<<<< HEAD
-        if( wave?.enabled && isAwsBatchFargateMode(config) ) {
-            log.debug "Detected AWS Batch Fargate mode -- Enabling bundle project resources -- Disabling upload of remote bin directory"
-            wave.bundleProjectResources = true
-            session.disableRemoteBinDir = true
-        }
-        return Collections.emptyList()
-=======
 
         final observer = new WaveObserver(session)
         return wave.enabled && observer.reportOpts().enabled()
                 ? List.<TraceObserver>of(observer)
                 : List.<TraceObserver>of()
->>>>>>> 5a3a0fa2
     }
 
     protected boolean isAwsBatchFargateMode(Map config) {
