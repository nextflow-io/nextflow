/*
 * Copyright 2013-2023, Seqera Labs
 *
 * Licensed under the Apache License, Version 2.0 (the "License");
 * you may not use this file except in compliance with the License.
 * You may obtain a copy of the License at
 *
 *     http://www.apache.org/licenses/LICENSE-2.0
 *
 * Unless required by applicable law or agreed to in writing, software
 * distributed under the License is distributed on an "AS IS" BASIS,
 * WITHOUT WARRANTIES OR CONDITIONS OF ANY KIND, either express or implied.
 * See the License for the specific language governing permissions and
 * limitations under the License.
 *
 */

package io.seqera.wave.plugin

import java.net.http.HttpClient
import java.net.http.HttpRequest
import java.net.http.HttpResponse
import java.nio.file.Path
import java.time.Duration
import java.time.OffsetDateTime
import java.util.concurrent.Callable
import java.util.concurrent.TimeUnit

import com.google.common.cache.Cache
import com.google.common.cache.CacheBuilder
import com.google.common.util.concurrent.UncheckedExecutionException
import com.google.gson.Gson
import com.google.gson.reflect.TypeToken
import groovy.json.JsonOutput
import groovy.transform.CompileStatic
import groovy.transform.Memoized
import io.seqera.wave.plugin.config.TowerConfig
import io.seqera.wave.plugin.config.WaveConfig
import io.seqera.wave.plugin.exception.BadResponseException
import io.seqera.wave.plugin.exception.UnauthorizedException
import io.seqera.wave.plugin.packer.Packer
import nextflow.Session
import nextflow.SysEnv
import nextflow.container.resolver.ContainerInfo
import nextflow.fusion.FusionConfig
import nextflow.processor.TaskRun
import nextflow.script.bundle.ResourcesBundle
import nextflow.util.MustacheTemplateEngine
import org.slf4j.Logger
import org.slf4j.LoggerFactory
/**
 * Wave client service
 *
 * @author Paolo Di Tommaso <paolo.ditommaso@gmail.com>
 */
@CompileStatic
class WaveClient {

    private static Logger log = LoggerFactory.getLogger(WaveClient)

    private static final List<String> DEFAULT_CONDA_CHANNELS = ['conda-forge','defaults']

    final private HttpClient httpClient

    final private WaveConfig config

    final private FusionConfig fusion

    final private TowerConfig tower

    final private Packer packer

    final private String endpoint

    private Cache<String, SubmitContainerTokenResponse> cache

    private Session session

    private volatile String accessToken

    private volatile String refreshToken

    private CookieManager cookieManager

    private List<String> condaChannels

    WaveClient(Session session) {
        this.session = session
        this.config = new WaveConfig(session.config.wave as Map ?: Collections.emptyMap(), SysEnv.get())
        this.fusion = new FusionConfig(session.config.fusion as Map ?: Collections.emptyMap(), SysEnv.get())
        this.tower = new TowerConfig(session.config.tower as Map ?: Collections.emptyMap(), SysEnv.get())
        this.endpoint = config.endpoint()
        this.condaChannels = session.getCondaConfig()?.getChannels() ?: DEFAULT_CONDA_CHANNELS
        log.debug "Wave server endpoint: ${endpoint}"
        this.packer = new Packer()
        // create cache
        cache = CacheBuilder<String, SubmitContainerTokenResponse>
            .newBuilder()
            .expireAfterWrite(config.tokensCacheMaxDuration().toSeconds(), TimeUnit.SECONDS)
            .build()
        // the cookie manager
        cookieManager = new CookieManager()
        // create http client
        this.httpClient = HttpClient.newBuilder()
                .version(HttpClient.Version.HTTP_1_1)
                .followRedirects(HttpClient.Redirect.NEVER)
                .cookieHandler(cookieManager)
                .connectTimeout(Duration.ofSeconds(10))
                .build()
    }

    WaveConfig config() { return config }

    Boolean enabled() { return config.enabled() }

    protected ContainerLayer makeLayer(ResourcesBundle bundle) {
        final result = packer.layer(bundle.content())
        return result
    }

    SubmitContainerTokenRequest makeRequest(WaveAssets assets) {
        final containerConfig = assets.containerConfig ?: new ContainerConfig()
        // prepend the bundle layer
        if( assets.moduleResources!=null && assets.moduleResources.hasEntries() ) {
            containerConfig.prependLayer(makeLayer(assets.moduleResources))
        }
        // prepend project resources bundle
        if( assets.projectResources!=null && assets.projectResources.hasEntries() ) {
            containerConfig.prependLayer(makeLayer(assets.projectResources))
        }

        if( !assets.containerImage && !assets.dockerFileContent )
            throw new IllegalArgumentException("Wave container request requires at least a image or container file to build")

        if( assets.containerImage && assets.dockerFileContent )
            throw new IllegalArgumentException("Wave container image and container file cannot be specified in the same request")

        return new SubmitContainerTokenRequest(
                containerImage: assets.containerImage,
                containerPlatform: assets.containerPlatform,
                containerConfig: containerConfig,
                containerFile: assets.dockerFileEncoded(),
                condaFile: assets.condaFileEncoded(),
                spackFile: assets.spackFileEncoded(),
                buildRepository: config().buildRepository(),
                cacheRepository: config.cacheRepository(),
                timestamp: OffsetDateTime.now().toString(),
                fingerprint: assets.fingerprint()
        )
    }

    SubmitContainerTokenResponse sendRequest(WaveAssets assets) {
        final req = makeRequest(assets)
        req.towerAccessToken = tower.accessToken
        req.towerRefreshToken = tower.refreshToken
        req.towerWorkspaceId = tower.workspaceId
        req.towerEndpoint = tower.endpoint
        req.workflowId = tower.workflowId
        return sendRequest(req)
    }

    SubmitContainerTokenResponse sendRequest(String image) {
        final ContainerConfig containerConfig = resolveContainerConfig()
        final request = new SubmitContainerTokenRequest(
                containerImage: image,
                containerConfig: containerConfig,
                towerAccessToken: tower.accessToken,
                towerWorkspaceId: tower.workspaceId,
                towerEndpoint: tower.endpoint,
                workflowId: tower.workflowId)
        return sendRequest(request)
    }

    SubmitContainerTokenResponse sendRequest(SubmitContainerTokenRequest request) {
        return sendRequest0(request, 1)
    }

    SubmitContainerTokenResponse sendRequest0(SubmitContainerTokenRequest request, int attempt) {
        assert endpoint, 'Missing wave endpoint'
        assert !endpoint.endsWith('/'), "Endpoint url must not end with a slash - offending value: $endpoint"

        // update the request token
        accessToken ?= tower.accessToken
        refreshToken ?= tower.refreshToken

        // set the request access token
        request.towerAccessToken = accessToken
        request.towerRefreshToken = refreshToken

        final body = JsonOutput.toJson(request)
        final uri = URI.create("${endpoint}/container-token")
        log.debug "Wave request: $uri; attempt=$attempt - request: $request"
        final req = HttpRequest.newBuilder()
                .uri(uri)
                .headers('Content-Type','application/json')
                .POST(HttpRequest.BodyPublishers.ofString(body))
                .build()

        try {
            final resp = httpClient.send(req, HttpResponse.BodyHandlers.ofString())
            log.debug "Wave response: statusCode=${resp.statusCode()}; body=${resp.body()}"
            if( resp.statusCode()==200 )
                return jsonToSubmitResponse(resp.body())
            if( resp.statusCode()==401 ) {
                final shouldRetry = request.towerAccessToken
                        && refreshToken
                        && attempt==1
                        && refreshJwtToken0(refreshToken)
                if( shouldRetry ) {
                    return sendRequest0(request, attempt+1)
                }
                else
                    throw new UnauthorizedException("Unauthorized [401] - Verify you have provided a valid access token")
            }
            else
                throw new BadResponseException("Wave invalid response: [${resp.statusCode()}] ${resp.body()}")
        }
        catch (ConnectException e) {
            throw new IllegalStateException("Unable to connect Wave service: $endpoint")
        }
    }

    private SubmitContainerTokenResponse jsonToSubmitResponse(String body) {
        final type = new TypeToken<SubmitContainerTokenResponse>(){}.getType()
        return new Gson().fromJson(body, type)
    }

    private ContainerConfig jsonToContainerConfig(String json) {
        final type = new TypeToken<ContainerConfig>(){}.getType()
        return new Gson().fromJson(json, type)
    }

    protected URL defaultFusionUrl() {
        final isArm = config.containerPlatform()?.tokenize('/')?.contains('arm64')
        return isArm
                ? new URL(FusionConfig.DEFAULT_FUSION_ARM64_URL)
                : new URL(FusionConfig.DEFAULT_FUSION_AMD64_URL)
    }

    ContainerConfig resolveContainerConfig() {
        final urls = new ArrayList<URL>(config.containerConfigUrl())
        if( fusion.enabled() ) {
            final fusionUrl = fusion.containerConfigUrl() ?: defaultFusionUrl()
            urls.add(fusionUrl)
        }
        if( !urls )
            return null
        def result = new ContainerConfig()
        for( URL it : urls ) {
            // append each config to the other - the last has priority
            result += fetchContainerConfig(it)
        }
        return result
    }

    @Memoized
    synchronized protected ContainerConfig fetchContainerConfig(URL configUrl) {
        log.debug "Wave request container config: $configUrl"
        final req = HttpRequest.newBuilder()
                .uri(configUrl.toURI())
                .headers('Content-Type','application/json')
                .GET()
                .build()

        final resp = httpClient.send(req, HttpResponse.BodyHandlers.ofString())
        final code = resp.statusCode()
        if( code>=200 && code<400 ) {
            log.debug "Wave container config response: [$code] ${resp.body()}"
            return jsonToContainerConfig(resp.body())
        }
        throw new BadResponseException("Unexpected response for containerContainerConfigUrl \'$configUrl\': [${resp.statusCode()}] ${resp.body()}")
    }

    protected void checkConflicts(Map<String,String> attrs, String name) {
        if( attrs.dockerfile && attrs.conda ) {
            throw new IllegalArgumentException("Process '${name}' declares both a 'conda' directive and a module bundle dockerfile that conflict each other")
        }
        if( attrs.container && attrs.dockerfile ) {
            throw new IllegalArgumentException("Process '${name}' declares both a 'container' directive and a module bundle dockerfile that conflict each other")
        }
        if( attrs.container && attrs.conda ) {
            throw new IllegalArgumentException("Process '${name}' declares both 'container' and 'conda' directives that conflict each other")
        }
        if( attrs.dockerfile && attrs.spack ) {
            throw new IllegalArgumentException("Process '${name}' declares both a 'spack' directive and a module bundle dockerfile that conflict each other")
        }
        if( attrs.container && attrs.spack ) {
            throw new IllegalArgumentException("Process '${name}' declares both 'container' and 'spack' directives that conflict each other")
        }
        if( attrs.spack && attrs.conda ) {
            throw new IllegalArgumentException("Process '${name}' declares both 'spack' and 'conda' directives that conflict each other")
        }
    }

    Map<String,String> resolveConflicts(Map<String,String> attrs, List<String> strategy) {
        final result = new HashMap<String,String>()
        for( String it : strategy ) {
            if( attrs.get(it) ) {
                return [(it): attrs.get(it)]
            }
        }
        return result
    }

    @Memoized
    WaveAssets resolveAssets(TaskRun task, String containerImage) {
        // get the bundle
        final bundle = task.getModuleBundle()
        // compose the request attributes
        def attrs = new HashMap<String,String>()
        attrs.container = containerImage
        attrs.conda = task.config.conda as String
        attrs.spack = task.config.spack as String
        if( bundle!=null && bundle.dockerfile ) {
            attrs.dockerfile = bundle.dockerfile.text
        }

        // validate request attributes
        if( config().strategy() )
            attrs = resolveConflicts(attrs, config().strategy())
        else
            checkConflicts(attrs, task.lazyName())

        //  resolve the wave assets
        return resolveAssets0(attrs, bundle)
    }

    protected WaveAssets resolveAssets0(Map<String,String> attrs, ResourcesBundle bundle) {

        String dockerScript = attrs.dockerfile
        final containerImage = attrs.container

        /*
         * If 'conda' directive is specified use it to create a Dockefile
         * to assemble the target container
         */
        Path condaFile = null
        if( attrs.conda ) {
            if( dockerScript )
                throw new IllegalArgumentException("Unexpected conda and dockerfile conflict")

            // map the recipe to a dockerfile
            if( isCondaLocalFile(attrs.conda) ) {
                condaFile = Path.of(attrs.conda)
                dockerScript = condaFileToDockerFile()
            }
            else {
                dockerScript = condaRecipeToDockerFile(attrs.conda)
            }
        }

        /*
         * If 'spack' directive is specified use it to create a Dockefile
         * to assemble the target container
         */
        Path spackFile = null
        if( attrs.spack ) {
            if( dockerScript )
                throw new IllegalArgumentException("Unexpected spack and dockerfile conflict")

            // map the recipe to a dockerfile
            if( isSpackFile(attrs.spack) ) {
                spackFile = Path.of(attrs.spack)
                dockerScript = spackFileToDockerFile()
            }
            else {
                dockerScript = spackRecipeToDockerFile(attrs.spack)
            }
        }

        /*
         * The process should declare at least a container image name via 'container' directive
         * or a dockerfile file to build, otherwise there's no job to be done by wave
         */
        if( !dockerScript && !containerImage ) {
            return null
        }

        /*
         * project level resources i.e. `ROOT/bin/` directory files
         * are only uploaded when using fusion
         */
        final projectRes = config.bundleProjectResources() && session.binDir
                    ? projectResources(session.binDir)
                    : null

        /*
         * the container platform to be used
         */
        final platform = config.containerPlatform()

        // read the container config and go ahead
        final containerConfig = this.resolveContainerConfig()
        return new WaveAssets(
                    containerImage,
                    platform,
                    bundle,
                    containerConfig,
                    dockerScript,
                    condaFile,
                    spackFile,
                    projectRes)
    }

    @Memoized
    protected ResourcesBundle projectResources(Path path) {
        log.debug "Wave assets bundle bin resources: $path"
        // place project 'bin' resources under '/usr/local'
        // see https://unix.stackexchange.com/questions/8656/usr-bin-vs-usr-local-bin-on-linux
        return path && path.parent
                ? ResourcesBundle.scan( path.parent, [filePattern: "$path.name/**", baseDirectory:'usr/local'] )
                : null
    }

    ContainerInfo fetchContainerImage(WaveAssets assets) {
        try {
            // compute a unique hash for this request assets
            final key = assets.fingerprint()
            // get from cache or submit a new request
            final response = cache.get(key, { sendRequest(assets) } as Callable )
            // assemble the container info response
            return new ContainerInfo(assets.containerImage, response.targetImage, key)
        }
        catch ( UncheckedExecutionException e ) {
            throw e.cause
        }
    }

    protected String condaFileToDockerFile() {
        final template = """\
        FROM {{base_image}}
        COPY --chown=\$MAMBA_USER:\$MAMBA_USER conda.yml /tmp/conda.yml
        RUN micromamba install -y -n base -f /tmp/conda.yml && \\
            {{base_packages}}
            micromamba clean -a -y
        """.stripIndent()
        final image = config.condaOpts().mambaImage
        final basePackage =  config.condaOpts().basePackages ? "micromamba install -y -n base ${config.condaOpts().basePackages} && \\".toString() : null
        final binding = ['base_image': image, 'base_packages': basePackage]
        final result = new MustacheTemplateEngine().render(template, binding)

        return addCommands(result)
    }

    // Dockerfile template adpated from the Spack package manager
    // https://github.com/spack/spack/blob/develop/share/spack/templates/container/Dockerfile
    // LICENSE APACHE 2.0
    protected String spackFileToDockerFile() {

        def noChecksumString = config.spackOpts().noChecksum ? '-n ' : ''
        def result = """\
# Builder image
FROM ${config.spackOpts().builderImage} as builder
COPY spack.yaml /tmp/spack.yaml

RUN mkdir -p /opt/spack-env \\
&&  sed -e 's;compilers:;compilers::;' \\
         -e 's;^ *flags: *{};    flags:\\n      cflags: ${config.spackOpts().cFlags}\\n      cxxflags: ${config.spackOpts().cxxFlags}\\n      fflags: ${config.spackOpts().fFlags};' \\
         /root/.spack/linux/compilers.yaml > /opt/spack-env/compilers.yaml \\
&&  sed '/^spack:/a  \\ \\ include: [/opt/spack-env/compilers.yaml]\\
  concretizer:\\
    unify: true' /tmp/spack.yaml > /opt/spack-env/spack.yaml \\
&&  echo -e "\\
  packages: \\n\\
    all: \\n\\
      target: [${config.spackOpts().target}] \\n\\
  config: \\n\\
    install_tree: /opt/software \\n\\
  view: /opt/view \\n\\
" >> /opt/spack-env/spack.yaml

# Install packages, clean afterwards
RUN cd /opt/spack-env && spack env activate . && spack install --fail-fast ${noChecksumString}&& spack gc -y

# Strip binaries
RUN find -L /opt/._view/* -type f -exec readlink -f '{}' \\; | \\
    xargs file -i | \\
    grep 'charset=binary' | \\
    grep 'x-executable\\|x-archive\\|x-sharedlib' | \\
    awk -F: '{print \$1}' | xargs strip -s

RUN cd /opt/spack-env && \\
    spack env activate --sh -d . >> /etc/profile.d/z10_spack_environment.sh && \\
    original_view=\$( cd /opt ; ls -1d ._view/* ) && \\
    sed -i "s;/view/;/\$original_view/;" /etc/profile.d/z10_spack_environment.sh && \\
    echo "# Needed for Perl applications" >>/etc/profile.d/z10_spack_environment.sh && \\
    echo "export PERL5LIB=\$(eval ls -d /opt/._view/*/lib/5.*):\$PERL5LIB" >>/etc/profile.d/z10_spack_environment.sh && \\
    rm -rf /opt/view

# Runner image
FROM ${config.spackOpts().runnerImage}

COPY --from=builder /opt/spack-env /opt/spack-env
COPY --from=builder /opt/software /opt/software
COPY --from=builder /opt/._view /opt/._view
COPY --from=builder /etc/profile.d/z10_spack_environment.sh /etc/profile.d/z10_spack_environment.sh

# Near OS-agnostic package addition
RUN ( apt update -y && apt install -y procps libgomp1 ${config.spackOpts().osPackages} && rm -rf /var/lib/apt/lists/* ) || \\
    ( yum install -y procps libgomp ${config.spackOpts().osPackages} && yum clean all && rm -rf /var/cache/yum ) || \\
    ( zypper ref && zypper install -y procps libgomp1 ${config.spackOpts().osPackages} && zypper clean -a ) || \\
    ( apk update && apk add --no-cache procps libgomp bash ${config.spackOpts().osPackages} && rm -rf /var/cache/apk )
""" //.stripIndent()

        result = addCommands(result)

        result += """\

ENTRYPOINT ["/bin/bash", "--rcfile", "/etc/profile", "-l", "-c", "\$*", "--" ]
CMD [ "/bin/bash" ]
"""//.stripIndent()

        return result
    }

    protected String addCommands(String result) {
        if( config.condaOpts().commands )
            for( String cmd : config.condaOpts().commands ) {
                result += cmd + "\n"
            }
        if( config.spackOpts().commands )
            for( String cmd : config.spackOpts().commands ) {
                result += cmd + "\n"
        }
        return result
    }

    protected String condaRecipeToDockerFile(String recipe) {
        final template = """\
        FROM {{base_image}}
        RUN \\
            micromamba install -y -n base {{channel_opts}} \\
            {{target}} \\
            {{base_packages}}
            && micromamba clean -a -y
        """.stripIndent()

        final channelsOpts = condaChannels.collect(it -> "-c $it").join(' ')
        final image = config.condaOpts().mambaImage
        final target = recipe.startsWith('http://') || recipe.startsWith('https://')
                ? "-f $recipe".toString()
                : recipe
        final basePackage =  config.condaOpts().basePackages ? "&& micromamba install -y -n base ${config.condaOpts().basePackages} \\".toString() : null
        final binding = [base_image: image, channel_opts: channelsOpts, target:target, base_packages: basePackage]
        final result = new MustacheTemplateEngine().render(template, binding)
        return addCommands(result)
    }

<<<<<<< HEAD
    // MARCO MARCO WORK IN PROGRESS
    // DEFINE recipeWithCommas
    //
    // Dockerfile template adpated from the Spack package manager
    // https://github.com/spack/spack/blob/develop/share/spack/templates/container/Dockerfile
    // LICENSE APACHE 2.0
    protected String spackRecipeToDockerFile(String recipe) {

        def noChecksumString = config.spackOpts().noChecksum ? '-n ' : ''
        def result = """\
# Builder image
FROM ${config.spackOpts().builderImage} as builder

RUN mkdir -p /opt/spack-env \\
&&  sed -e 's;compilers:;compilers::;' \\
         -e 's;^ *flags: *{};    flags:\\n      cflags: ${config.spackOpts().cFlags}\\n      cxxflags: ${config.spackOpts().cxxFlags}\\n      fflags: ${config.spackOpts().fFlags};' \\
         /root/.spack/linux/compilers.yaml > /opt/spack-env/compilers.yaml \\
&&  echo -e "\\
spack: \\n\\
  include: [/opt/spack-env/compilers.yaml] \\n\\
  concretizer: \\n\\
    unify: true \\n\\
  specs: [${recipe}] \\n\\
  packages: \\n\\
    all: \\n\\
      target: [${config.spackOpts().target}] \\n\\
  config: \\n\\
    install_tree: /opt/software \\n\\
  view: /opt/view \\n\\
" > /opt/spack-env/spack.yaml

# Install packages, clean afterwards
RUN cd /opt/spack-env && spack env activate . && spack install --fail-fast ${noChecksumString}&& spack gc -y

# Strip binaries
RUN find -L /opt/._view/* -type f -exec readlink -f '{}' \\; | \\
    xargs file -i | \\
    grep 'charset=binary' | \\
    grep 'x-executable\\|x-archive\\|x-sharedlib' | \\
    awk -F: '{print \$1}' | xargs strip -s

RUN cd /opt/spack-env && \\
    spack env activate --sh -d . >> /etc/profile.d/z10_spack_environment.sh && \\
    original_view=\$( cd /opt ; ls -1d ._view/* ) && \\
    sed -i "s;/view/;/\$original_view/;" /etc/profile.d/z10_spack_environment.sh && \\
    echo "# Needed for Perl applications" >>/etc/profile.d/z10_spack_environment.sh && \\
    echo "export PERL5LIB=\$(eval ls -d /opt/._view/*/lib/5.*):\$PERL5LIB" >>/etc/profile.d/z10_spack_environment.sh && \\
    rm -rf /opt/view

# Runner image
FROM ${config.spackOpts().runnerImage}

COPY --from=builder /opt/spack-env /opt/spack-env
COPY --from=builder /opt/software /opt/software
COPY --from=builder /opt/._view /opt/._view
COPY --from=builder /etc/profile.d/z10_spack_environment.sh /etc/profile.d/z10_spack_environment.sh

# Near OS-agnostic package addition
RUN ( apt update -y && apt install -y procps libgomp1 ${config.spackOpts().osPackages} && rm -rf /var/lib/apt/lists/* ) || \\
    ( yum install -y procps libgomp ${config.spackOpts().osPackages} && yum clean all && rm -rf /var/cache/yum ) || \\
    ( zypper ref && zypper install -y procps libgomp1 ${config.spackOpts().osPackages} && zypper clean -a ) || \\
    ( apk update && apk add --no-cache procps libgomp bash ${config.spackOpts().osPackages} && rm -rf /var/cache/apk )
""" //.stripIndent()

        result = addCommands(result)

        result += """\

ENTRYPOINT ["/bin/bash", "--rcfile", "/etc/profile", "-l", "-c", "\$*", "--" ]
CMD [ "/bin/bash" ]
"""//.stripIndent()

        return result
    }

    protected boolean isCondaFile(String value) {
=======
    static protected boolean isCondaLocalFile(String value) {
>>>>>>> 797b0352
        if( value.contains('\n') )
            return false
        if( value.startsWith('http://') || value.startsWith('https://') )
            return false
        return value.endsWith('.yaml') || value.endsWith('.yml') || value.endsWith('.txt')
    }

    protected boolean isSpackFile(String value) {
        if( value.contains('\n') )
            return false
        return value.endsWith('.yaml')
    }

    protected boolean refreshJwtToken0(String refresh) {
        log.debug "Token refresh request >> $refresh"

        final req = HttpRequest.newBuilder()
                .uri(new URI("${tower.endpoint}/oauth/access_token"))
                .headers('Content-Type',"application/x-www-form-urlencoded")
                .POST(HttpRequest.BodyPublishers.ofString("grant_type=refresh_token&refresh_token=${URLEncoder.encode(refresh, 'UTF-8')}"))
                .build()

        final resp = httpClient.send(req, HttpResponse.BodyHandlers.ofString())
        log.debug "Refresh cookie response: [${resp.statusCode()}] ${resp.body()}"
        if( resp.statusCode() != 200 )
            return false

        final authCookie = getCookie('JWT')
        final refreshCookie = getCookie('JWT_REFRESH_TOKEN')

        // set the new bearer token in the current client session
        if( authCookie?.value ) {
            log.trace "Updating http client bearer token=$authCookie.value"
            accessToken = authCookie.value
        }
        else {
            log.warn "Missing JWT cookie from refresh token response ~ $authCookie"
        }

        // set the new refresh token
        if( refreshCookie?.value ) {
            log.trace "Updating http client refresh token=$refreshCookie.value"
            refreshToken = refreshCookie.value
        }
        else {
            log.warn "Missing JWT_REFRESH_TOKEN cookie from refresh token response ~ $refreshCookie"
        }

        return true
    }

    private HttpCookie getCookie(final String cookieName) {
        for( HttpCookie it : cookieManager.cookieStore.cookies ) {
            if( it.name == cookieName )
                return it
        }
        return null
    }

}<|MERGE_RESOLUTION|>--- conflicted
+++ resolved
@@ -546,7 +546,6 @@
         return addCommands(result)
     }
 
-<<<<<<< HEAD
     // MARCO MARCO WORK IN PROGRESS
     // DEFINE recipeWithCommas
     //
@@ -622,10 +621,7 @@
         return result
     }
 
-    protected boolean isCondaFile(String value) {
-=======
     static protected boolean isCondaLocalFile(String value) {
->>>>>>> 797b0352
         if( value.contains('\n') )
             return false
         if( value.startsWith('http://') || value.startsWith('https://') )
