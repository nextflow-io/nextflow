--- conflicted
+++ resolved
@@ -82,12 +82,6 @@
             // then adapt it to singularity format
             return defaultResolver.resolveImage(task, image.target)
         }
-<<<<<<< HEAD
-        else if ( engine == 'sarus' ) {
-            return defaultResolver.resolveImage(task, imageName)
-        }
-=======
->>>>>>> 77a516b6
         else
             throw new IllegalArgumentException("Wave does not support '$engine' container engine")
     }
