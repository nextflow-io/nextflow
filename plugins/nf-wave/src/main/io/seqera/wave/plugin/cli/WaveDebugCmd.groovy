--- conflicted
+++ resolved
@@ -98,19 +98,8 @@
             if( !isRemotePath(trace.workDir) )
                 throw new AbortOperationException("Cannot run non-fusion enabled task - Task work dir: $trace.workDir")
             log.info "Launching debug session for task '${trace.get('name')}' - work directory: ${trace.workDir}"
-<<<<<<< HEAD
-            final workDir = FileHelper.asPath(trace.workDir)
-            final fusionPath = FusionHelper.toContainerMount(workDir, 's3')
-            new WaveRunCmd(session)
-                    .withContainerParams([tty:true, privileged: true])
-                    .withEnvironment('AWS_ACCESS_KEY_ID')
-                    .withEnvironment('AWS_SECRET_ACCESS_KEY')
-                    .withEnvironment("FUSION_WORK=$fusionPath".toString())
-                    .runContainer(trace.get('container')?.toString(), ['/usr/bin/fusion','sh', '-c', '\'cd $FUSION_WORK && exec bash\''])
-=======
             final cmd = buildWaveRunCmd(getUrlProtocol(trace.workDir))
             cmd.runContainer(trace.get('container')?.toString(), buildCommand(trace.workDir))
->>>>>>> 77a516b6
         }
         finally {
             cacheDb.close()
