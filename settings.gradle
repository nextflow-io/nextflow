/*
 * Copyright (c) 2013-2018, Centre for Genomic Regulation (CRG).
 * Copyright (c) 2013-2018, Paolo Di Tommaso and the respective authors.
 *
 *   This file is part of 'Nextflow'.
 *
 *   Nextflow is free software: you can redistribute it and/or modify
 *   it under the terms of the GNU General Public License as published by
 *   the Free Software Foundation, either version 3 of the License, or
 *   (at your option) any later version.
 *
 *   Nextflow is distributed in the hope that it will be useful,
 *   but WITHOUT ANY WARRANTY; without even the implied warranty of
 *   MERCHANTABILITY or FITNESS FOR A PARTICULAR PURPOSE.  See the
 *   GNU General Public License for more details.
 *
 *   You should have received a copy of the GNU General Public License
 *   along with Nextflow.  If not, see <http://www.gnu.org/licenses/>.
 */

include 'my-capsule'
include 'nxf-commons'
include 'nxf-console'
include 'nxf-ignite'
include 'nxf-httpfs'
<<<<<<< HEAD
include 'nxf-prov'
=======
include 'nxf-ga4gh'
>>>>>>> fa2a8efc

rootProject.children.each { prj ->
    prj.projectDir = new File("$rootDir/subprojects/$prj.name")
}<|MERGE_RESOLUTION|>--- conflicted
+++ resolved
@@ -23,11 +23,8 @@
 include 'nxf-console'
 include 'nxf-ignite'
 include 'nxf-httpfs'
-<<<<<<< HEAD
+include 'nxf-ga4gh'
 include 'nxf-prov'
-=======
-include 'nxf-ga4gh'
->>>>>>> fa2a8efc
 
 rootProject.children.each { prj ->
     prj.projectDir = new File("$rootDir/subprojects/$prj.name")
