--- conflicted
+++ resolved
@@ -55,13 +55,8 @@
 #
 # Integration tests (strict syntax)
 #
-<<<<<<< HEAD
-if [[ $TEST_MODE == 'test_strict' ]]; then
-  export NXF_ENABLE_STRICT_SYNTAX=true
-=======
 if [[ $TEST_MODE == 'test_parser_v2' ]]; then
   export NXF_SYNTAX_PARSER=v2
->>>>>>> b019b0bb
   test_integration
 fi
 
