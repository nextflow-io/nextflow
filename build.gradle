--- conflicted
+++ resolved
@@ -135,11 +135,7 @@
     compile ('com.amazonaws:aws-java-sdk-s3:1.11.25') { exclude group: 'commons-logging', module: 'commons-logging' }
     compile ('com.amazonaws:aws-java-sdk-ec2:1.11.25') { exclude group: 'commons-logging', module: 'commons-logging' }
     compile ('javax.mail:mail:1.4.7')
-<<<<<<< HEAD
-    compile ('org.yaml:snakeyaml:1.17')
-=======
     compile ('org.yaml:snakeyaml:1.18')
->>>>>>> 6e82081c
 
     // include Ivy at runtime in order to have Grape @Grab work correctly
     runtime "org.apache.ivy:ivy:2.3.0"
