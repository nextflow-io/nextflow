/*
 * Copyright 2013-2023, Seqera Labs
 *
 * Licensed under the Apache License, Version 2.0 (the "License");
 * you may not use this file except in compliance with the License.
 * You may obtain a copy of the License at
 *
 *     http://www.apache.org/licenses/LICENSE-2.0
 *
 * Unless required by applicable law or agreed to in writing, software
 * distributed under the License is distributed on an "AS IS" BASIS,
 * WITHOUT WARRANTIES OR CONDITIONS OF ANY KIND, either express or implied.
 * See the License for the specific language governing permissions and
 * limitations under the License.
 */

plugins {
    id "io.codearte.nexus-staging" version "0.21.2"
    id 'java'
    id 'idea'
}

// Add ability to test with upcoming versions of Groovy
def groovyVer = System.getenv('CI_GROOVY_VERSION')
if (groovyVer) {
    def repo = groovyVer.startsWith('com.github.apache:') ? 'https://jitpack.io' : 'https://oss.jfrog.org/oss-snapshot-local/'
    logger.lifecycle "Overridden Groovy dependency to use $groovyVer - repository: $repo"
    allprojects {
        repositories {
            maven { url repo }
        }

        configurations.all {
            resolutionStrategy.eachDependency { DependencyResolveDetails details ->
                if (details.requested.group == 'org.apache.groovy') {
                    if( groovyVer.contains(':') )
                        details.useTarget(groovyVer)
                    else
                        details.useVersion(groovyVer)
                    println ">> Overriding $details.requested with version: $groovyVer"
                }
            }
        }
    }
}

def projects(String...args) {
    args.collect {project(it)}
}

group = 'io.nextflow'
version = rootProject.file('VERSION').text.trim()

allprojects {
    apply plugin: 'java'
    apply plugin: 'java-test-fixtures'
    apply plugin: 'idea'
    apply plugin: 'groovy'
    apply plugin: 'java-library'
    apply plugin: 'jacoco'

    java {
        toolchain {
            languageVersion = JavaLanguageVersion.of(19)
        }
    }

    compileJava {
        options.release.set(11)
    }

    tasks.withType(GroovyCompile) {
        sourceCompatibility = '11'
        targetCompatibility = '11'
    }

    idea {
        module.inheritOutputDirs = true
    }

    repositories {
        mavenCentral()
        maven { url 'https://repo.eclipse.org/content/groups/releases' }
        maven { url 'https://oss.sonatype.org/content/repositories/snapshots' }
        maven { url = "https://s3-eu-west-1.amazonaws.com/maven.seqera.io/releases" }
        maven { url = "https://s3-eu-west-1.amazonaws.com/maven.seqera.io/snapshots" }
    }

    configurations {
        // see https://docs.gradle.org/4.1/userguide/dependency_management.html#sub:exclude_transitive_dependencies
        all*.exclude group: 'org.apache.groovy', module: 'groovy-all'
        all*.exclude group: 'org.apache.groovy', module: 'groovy-cli-picocli'
        // groovydoc libs
        groovyDoc.extendsFrom runtime
    }

    dependencies {
        // see https://docs.gradle.org/4.1/userguide/dependency_management.html#sec:module_replacement
        modules {
            module("commons-logging:commons-logging") { replacedBy("org.slf4j:jcl-over-slf4j") }
        }

        // Documentation required libraries
        groovyDoc 'org.fusesource.jansi:jansi:1.11'
<<<<<<< HEAD
        groovyDoc "org.apache.groovy:groovy-groovydoc:4.0.7"
        groovyDoc "org.apache.groovy:groovy-ant:4.0.7"
=======
        groovyDoc "org.codehaus.groovy:groovy-groovydoc:3.0.19"
        groovyDoc "org.codehaus.groovy:groovy-ant:3.0.19"
>>>>>>> e952299f
    }

    test {
        useJUnitPlatform()
    }
    
    // this is required due to this IDEA bug
    // https://youtrack.jetbrains.com/issue/IDEA-129282
    sourceSets {
        main {
            output.resourcesDir = 'build/classes/main'
        }
    }

    // Disable strict javadoc checks
    // See http://blog.joda.org/2014/02/turning-off-doclint-in-jdk-8-javadoc.html
    if (JavaVersion.current().isJava8Compatible()) {
        tasks.withType(Javadoc) {
            options.addStringOption('Xdoclint:none', '-quiet')
        }
    }

    tasks.withType(Jar) {
        duplicatesStrategy = DuplicatesStrategy.INCLUDE
    }

    // patched as described here
    // http://forums.gradle.org/gradle/topics/gradle_task_groovydoc_failing_with_noclassdeffounderror
    tasks.withType(Groovydoc) {
        groovyClasspath = project.configurations.groovyDoc
        includes = ["nextflow/**"]
    }

    // Required to run tests on Java 9 and higher in compatibility mode
    if (JavaVersion.current() >= JavaVersion.VERSION_1_9) {
        tasks.withType(Test) {
            jvmArgs ([
                    '--enable-preview',
                    '--add-opens=java.base/java.lang=ALL-UNNAMED',
                    '--add-opens=java.base/java.io=ALL-UNNAMED',
                    '--add-opens=java.base/java.nio=ALL-UNNAMED',
                    '--add-opens=java.base/java.nio.file.spi=ALL-UNNAMED',
                    '--add-opens=java.base/java.net=ALL-UNNAMED',
                    '--add-opens=java.base/java.util=ALL-UNNAMED',
                    '--add-opens=java.base/java.util.concurrent.locks=ALL-UNNAMED',
                    '--add-opens=java.base/java.util.concurrent.atomic=ALL-UNNAMED',
                    '--add-opens=java.base/sun.nio.ch=ALL-UNNAMED',
                    '--add-opens=java.base/sun.nio.fs=ALL-UNNAMED',
                    '--add-opens=java.base/sun.net.www.protocol.http=ALL-UNNAMED',
                    '--add-opens=java.base/sun.net.www.protocol.https=ALL-UNNAMED',
                    '--add-opens=java.base/sun.net.www.protocol.ftp=ALL-UNNAMED',
                    '--add-opens=java.base/sun.net.www.protocol.file=ALL-UNNAMED',
                    '--add-opens=java.base/jdk.internal.misc=ALL-UNNAMED',
                    '--add-opens=java.base/jdk.internal.vm=ALL-UNNAMED',
            ])
        }
    }

    /**
     * Code coverage with JaCoCo.
     * See: https://www.jacoco.org/; https://docs.gradle.org/current/userguide/jacoco_plugin.html
     */
    // Code coverage report is always generated after tests run
    test { finalizedBy jacocoTestReport }
    jacocoTestReport {
        // Tests are required to run before generating the code coverage report
        dependsOn test

        // Remove closure classes from the report, as they are already covered by the enclosing class coverage stats adding only noise.
        // See: https://stackoverflow.com/questions/39453696
        afterEvaluate {
            classDirectories.setFrom(files(classDirectories.files.collect { dir ->
                fileTree(dir: dir, excludes: ['**/*$*_closure*'])
            }))
        }
    }
}

// disable jar for root project
jar.enabled = false

/*
 * Update the build timestamp in the source source file
 */
task buildInfo { doLast {

    def file0 = file('./modules/nf-commons/src/main/nextflow/Const.groovy')
    def buildNum = 0
    def src = file0.text
    src.find(/APP_BUILDNUM *= *([0-9]*)/) { buildNum = it[1]?.toInteger()+1 }
    src = src.replaceAll('APP_VER *= *"[0-9a-zA-Z_\\-\\.]+"', "APP_VER = \"${version}\"" as String)
    src = src.replaceAll('APP_TIMESTAMP *= *[0-9]*', "APP_TIMESTAMP = ${System.currentTimeMillis()}" as String)
    if( buildNum ) {
        src = src.replaceAll('APP_BUILDNUM *= *[0-9]*', "APP_BUILDNUM = ${buildNum}" as String)
    }
    else {
        println "WARN: Unable to find current build number"
    }
    file0.text = src

    // -- update 'nextflow' wrapper
    file0 = file('nextflow')
    src = file0.text
    src = src.replaceAll(/NXF_VER\=\$\{NXF_VER:-'.*'\}/, 'NXF_VER=\\${NXF_VER:-\'' + version + '\'}')
    file0.text = src

    // -- update sphynx
    def major = version.split(/\./)[0..1].join('.')
    file0 = file('docs/conf.py')
    src = file0.text
    src = src.replaceAll(/version *= *'[0-9a-zA-Z_\-\.]+'/, "version = '$major'" as String)
    src = src.replaceAll(/release *= *'[0-9a-zA-Z_\-\.]+'/, "release = '$version'" as String)
    file0.text = src

    // -- update dockerfile
    file0 = file('docker/Dockerfile')
    src = file0.text
    src = src.replaceAll(/releases\/v[0-9a-zA-Z_\-\.]+\//, "releases/v$version/" as String)
    file0.text = src

    // -- create plugins-info file
    def plugins = []
    new File(rootProject.rootDir, 'plugins')
            .eachDir { if(it.name.startsWith('nf-')) plugins << project(":plugins:${it.name}") }

    def meta = plugins .collect { "$it.name@$it.version" }
    file('modules/nextflow/src/main/resources/META-INF/plugins-info.txt').text = meta.toSorted().join('\n')
}}


/*
 * Compile sources and copies all libs to target directory
 */
task compile {
    dependsOn buildInfo
    dependsOn allprojects.classes
}

def getRuntimeConfigs() {
    def names = subprojects
            .findAll { prj -> prj.name in ['nextflow','nf-commons','nf-httpfs'] }
            .collect { it.name }

    FileCollection result = null
    for( def it : names ) {
        def cfg = project(it).configurations.getByName('runtimeClasspath')
        if( result==null )
            result = cfg
        else
            result += cfg
        // this include the module actual jar file
        // note: migrating to gradle 7 does not work any more
        //result = result + cfg.getOutgoing().getArtifacts().getFiles()
    }
    return result
}

/*
 * Save the runtime classpath
 */
task exportClasspath {
    dependsOn allprojects.jar
    doLast {
        def home = System.getProperty('user.home')
        def all = getRuntimeConfigs()
        def libs = all.collect { File file ->  /*println file.canonicalPath.replace(home, '$HOME');*/ file.canonicalPath;  }
        ['nextflow','nf-commons','nf-httpfs'].each {libs << file("modules/$it/build/libs/${it}-${version}.jar").canonicalPath }
        file('.launch.classpath').text = libs.unique().join(':')
    }
}

ext.nexusUsername = project.findProperty('nexusUsername')
ext.nexusPassword = project.findProperty('nexusPassword')
ext.nexusFullName = project.findProperty('nexusFullName')
ext.nexusEmail = project.findProperty('nexusEmail')

// `signing.keyId` property needs to be defined in the `gradle.properties` file
ext.enableSignArchives = project.findProperty('signing.keyId')

ext.coreProjects = projects( ':nextflow', ':nf-commons', ':nf-httpfs' )

configure(coreProjects) {
    group = 'io.nextflow'
    version = rootProject.file('VERSION').text.trim()
}

/*
 * Maven central deployment
 * http://central.sonatype.org/pages/gradle.html
 */
configure(coreProjects) {
    apply plugin: 'maven-publish'
    apply plugin: 'signing'

    task javadocJar(type: Jar) {
        classifier = 'javadoc'
        from configurations.groovyDoc
    }

    task sourcesJar(type: Jar) {
        classifier = 'sources'
        from sourceSets.main.allSource
    }

    publishing {
        publications {
            mavenJava(MavenPublication) {
                suppressPomMetadataWarningsFor('testFixturesApiElements')
                suppressPomMetadataWarningsFor('testFixturesRuntimeElements')
                from components.java
                versionMapping {
                    usage('java-api') {
                        fromResolutionOf('runtimeClasspath')
                    }
                    usage('java-runtime') {
                        fromResolutionResult()
                    }
                }
                pom {
                    name = 'Nextflow'
                    description = 'A DSL modelled around the UNIX pipe concept, that simplifies writing parallel and scalable pipelines in a portable manner'
                    url = 'http://www.nextflow.io'
                    licenses {
                        license {
                            name = 'The Apache License, Version 2.0'
                            url = 'http://www.apache.org/licenses/LICENSE-2.0.txt'
                        }
                    }
                    developers {
                        developer {
                            id = nexusUsername
                            name = nexusFullName
                            email = nexusEmail
                        }
                    }
                    scm {
                        connection = 'scm:git:https://github.com/nextflow-io/nextflow'
                        developerConnection = 'scm:git:git@github.com:nextflow-io/nextflow.git'
                        url = 'https://github.com/nextflow-io/nextflow'
                    }
                }

                artifact sourcesJar
                artifact javadocJar
            }
        }

        repositories {
            maven {
                // change URLs to point to your repos, e.g. http://my.org/repo
                def releasesRepoUrl = "https://oss.sonatype.org/service/local/staging/deploy/maven2/"
                def snapshotsRepoUrl = "https://oss.sonatype.org/content/repositories/snapshots/"
                url = version.endsWith('SNAPSHOT') ? snapshotsRepoUrl : releasesRepoUrl
                credentials(PasswordCredentials) {
                    username nexusUsername
                    password nexusPassword
                }
            }
        }
    }

    signing {
        required { enableSignArchives }
        sign publishing.publications.mavenJava
    }

}


String bytesToHex(byte[] bytes) {
    StringBuffer result = new StringBuffer();
    for (byte byt : bytes) result.append(Integer.toString((byt & 0xff) + 0x100, 16).substring(1));
    return result.toString();
}

task makeDigest { doLast {
    byte[] digest
    String  str = file('nextflow').text
    // create sha1
    digest = java.security.MessageDigest.getInstance("SHA1").digest(str.getBytes())
    file('nextflow.sha1').text = new BigInteger(1, digest).toString(16) + '\n'
    // create sha-256
    digest = java.security.MessageDigest.getInstance("SHA-256").digest(str.getBytes())
    file('nextflow.sha256').text = bytesToHex(digest) + '\n'
    // create md5
    digest = java.security.MessageDigest.getInstance("MD5").digest(str.getBytes())
    file('nextflow.md5').text = bytesToHex(digest) + '\n'
}}


task upload {
    dependsOn compile
    dependsOn makeDigest
    dependsOn coreProjects.publish
}

/*
 * Configure Nextflow staging plugin -- https://github.com/Codearte/gradle-nexus-staging-plugin
 * It adds the tasks
 * - closeRepository
 * - releaseRepository
 * - closeAndReleaseRepository
 */
nexusStaging {
    packageGroup = 'io.nextflow'
    delayBetweenRetriesInMillis = 10_000
}

if( System.env.BUILD_PACK ) {
    apply from: 'packing.gradle'
}
<|MERGE_RESOLUTION|>--- conflicted
+++ resolved
@@ -102,13 +102,8 @@
 
         // Documentation required libraries
         groovyDoc 'org.fusesource.jansi:jansi:1.11'
-<<<<<<< HEAD
         groovyDoc "org.apache.groovy:groovy-groovydoc:4.0.7"
         groovyDoc "org.apache.groovy:groovy-ant:4.0.7"
-=======
-        groovyDoc "org.codehaus.groovy:groovy-groovydoc:3.0.19"
-        groovyDoc "org.codehaus.groovy:groovy-ant:3.0.19"
->>>>>>> e952299f
     }
 
     test {
