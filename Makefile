--- conflicted
+++ resolved
@@ -101,15 +101,6 @@
 	BUILD_PACK=1 ./gradlew pack
 
 #
-<<<<<<< HEAD
-# Create self-contained distribution package, including GA4GH support and associated dependencies
-#
-packGA4GH:
-	BUILD_PACK=1 ./gradlew -PGA4GH pack
-
-#
-=======
->>>>>>> 1f9210ab
 # Upload NF launcher to nextflow.io web site
 #
 deploy:
