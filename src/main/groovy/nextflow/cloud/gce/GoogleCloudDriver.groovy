package nextflow.cloud.gce

import com.google.api.services.compute.Compute
<<<<<<< HEAD
import com.google.api.services.compute.model.AccessConfig
import com.google.api.services.compute.model.Instance
import com.google.api.services.compute.model.InstancesSetLabelsRequest
import com.google.api.services.compute.model.NetworkInterface
import com.google.api.services.compute.model.Operation
=======
import com.google.api.services.compute.model.*
>>>>>>> c4f2ad7b
import groovy.transform.CompileDynamic
import groovy.transform.CompileStatic
import groovy.transform.PackageScope
import groovy.transform.stc.ClosureParams
import groovy.transform.stc.SimpleType
import groovy.util.logging.Slf4j
import nextflow.Global
import nextflow.cloud.CloudDriver
import nextflow.cloud.CloudScripts
import nextflow.cloud.LaunchConfig
import nextflow.cloud.aws.CloudBootTemplateBinding
import nextflow.cloud.types.CloudInstance
import nextflow.cloud.types.CloudInstanceStatus
import nextflow.cloud.types.CloudInstanceType
import nextflow.exception.AbortOperationException
import nextflow.processor.TaskTemplateEngine
import nextflow.util.ServiceName

<<<<<<< HEAD
import java.nio.file.Path

=======
>>>>>>> c4f2ad7b
import static nextflow.cloud.CloudConst.TAG_CLUSTER_NAME
import static nextflow.cloud.CloudConst.TAG_CLUSTER_ROLE

@Slf4j
@CompileStatic
@ServiceName('gce')
/**
 * Cloud driver implementation for Google Compute Engine
 *
 * @author Vilmundur Pálmason <vilmundur@wuxinextcode.com>
 */
class GoogleCloudDriver implements CloudDriver {

    /**
     * The GCE zone eg. {@code us-central1-f}. If it's not specified the current region is retrieved from
     * the GCE instance metadata
     */
    private String group = "inst"

    private GceApiHelper helper

    static long OPS_WAIT_TIMEOUT_MS = 5*60*1000

    static  long POLL_WAIT = 1000

    /**
     * Initialise the Google cloud driver with default (empty) parameters
     */
    GoogleCloudDriver() {
        this(Collections.emptyMap())
    }

    /**
     * Initialise the Google cloud driver with the specified parameters
     *
     * @param config
     *      A map holding the driver parameters:
     *      - zone: the GCE zone
     *      - project: GCE project id
     */
    @CompileDynamic
    GoogleCloudDriver(Map config) {
        log.debug("Config: {}",config)
        log.debug("Global config: {}",Global.getConfig())
        def zone = config.zone ?: Global.getConfig()?.gce?.zone
        def project = config.project ?: Global.getConfig()?.gce?.project
        this.helper = new GceApiHelper(project,zone)
        log.debug("Starting GoogleCloudDriver in project {} and zone {}",helper.project,helper.zone)
    }

    /**
     * Gets {@link Compute} instance given the current
     * configuration parameter
     *
     * @return
     *      An {@link Compute} instance
     */
    synchronized Compute getClient() {
        return helper.compute()
    }

    @Override
    void validate(LaunchConfig config) {
        if( !config.imageId )
            throw new AbortOperationException("Missing mandatory cloud `imageId` setting")

        if( !config.instanceType )
            throw new AbortOperationException("Missing mandatory cloud `instanceType` setting")

        if( !helper.lookupMachineType(config.instanceType) )
            throw new AbortOperationException("Unknown GCE machine type: ${config.instanceType}")

        String validationError = helper.validateLabelValue(config.getClusterName());
        if (validationError != null) {
            throw new AbortOperationException("Invalid cluster name '"+config.getClusterName()+"': "+validationError);
        }

        if (config.sharedStorageId && config.sharedStorageMount) {
            throw new AbortOperationException("Shared storage not supported in Google Cloud")
        }
    }

    @Override
    List<String> launchInstances(int instanceCount, LaunchConfig config) {
        List<String> result = []
        List<Operation> ops = []
        instanceCount.times {
            Instance inst = new Instance();
            inst.setName(helper.randomName(config.getClusterName() + "-"));
            inst.setMachineType(helper.instanceType(config.getInstanceType()));

            helper.setBootDisk(inst,config.getImageId());
            helper.setNetworkInterface(inst);
            helper.setStartupScript(inst,gceStartupScript(config))
            def insert = helper.compute().instances().insert(helper.project, helper.zone, inst);

            result << inst.getName()
            ops << insert.execute()
        }
        helper.blockUntilComplete(ops,OPS_WAIT_TIMEOUT_MS);
        return result
    }

    @Override
    void waitInstanceStatus(Collection<String> instanceIds, CloudInstanceStatus status) {
        switch( status ) {
            case CloudInstanceStatus.STARTED:
                waitStatus(instanceIds, status)
                break

            case CloudInstanceStatus.READY:
                waitStatus(instanceIds, status)
                break

            case CloudInstanceStatus.TERMINATED:
                waitStatus(instanceIds, status)
                break

            default:
                throw new IllegalStateException("Unknown instance status: $status")
        }
    }

    @PackageScope
    void waitStatus( Collection<String> instanceIds, CloudInstanceStatus status) {
        def instanceStatusList

        if (status.toString() == 'STARTED') {
            instanceStatusList = ['PROVISIONING', 'STAGING', 'RUNNING']
        } else if (status.toString() == 'READY') {
            instanceStatusList = ['RUNNING']
        } else if (status.toString() == 'TERMINATED') {
            instanceStatusList = ['TERMINATED']
        }

        Set<String> remaining = new HashSet<>(instanceIds)
        while (!remaining.isEmpty()) {
            def filter = instanceIds.collect(this.&instanceIdToFilterExpression).join(" OR ")
            def listRequest = helper.compute().instances().list(helper.project, helper.zone)
            listRequest.setFilter(filter)
            List<Instance> instances = listRequest.execute().getItems()
            if (instances != null) {
                for (Instance instance: instances) {
                    if (instanceStatusList.contains(instance.status)) {
                        remaining.remove(instance.getName())
                    }
                }
            } else if (status.toString() == 'TERMINATED' && instances == null) {
                break
            }
            if (!remaining.isEmpty()) Thread.sleep(POLL_WAIT)
        }
    }

    @Override
    void tagInstances(Collection<String> instanceIds, Map<String, String> tags) {
        Map<String,String> labels = [:]
        tags.each {k,v -> labels[k.toLowerCase()] = v}

        List<Operation> ops = []
        for (String instanceId: instanceIds) {
            def instance = helper.compute().instances().get(helper.project,helper.zone,instanceId).execute()

            // Preserve existing labels
            if (instance.getLabels() != null) {
                labels = labels + instance.getLabels()
            }

            def request = new InstancesSetLabelsRequest()
            request.setLabelFingerprint(instance.getLabelFingerprint())
            request.setLabels(labels)

            ops << helper.compute().instances().setLabels(helper.project,helper.zone,instanceId,request).execute()
        }
        helper.blockUntilComplete(ops,OPS_WAIT_TIMEOUT_MS)
    }

    @Override
    void eachSpotPrice(List<String> instanceTypes,
                       @ClosureParams(value=SimpleType, options = ['nextflow.cloud.types.CloudSpotPrice']) Closure callback) {
        unsupported("eachSpotPrice")

    }

    @Override
    void eachInstanceWithTags(Map tags,
                              @ClosureParams(value=SimpleType, options = ['nextflow.cloud.types.CloudInstance']) Closure callback) {
        String filter = null

        if (tags != null && !tags.isEmpty()) {
            filter = tags.collect(this.&tagToFilterExpression).join(" ")
        }
        eachInstanceWithFilter(filter,callback)
    }

    @Override
    void eachInstanceWithIds(List<String> instanceIds,
                             @ClosureParams(value=SimpleType, options = ['nextflow.cloud.types.CloudInstance']) Closure callback) {
        if (instanceIds.size() > 0) {
            eachInstanceWithFilter(instanceIds.collect(this.&instanceIdToFilterExpression).join(" OR "),callback)
        }
    }

    @Override
    void eachInstance(
            @ClosureParams(value=SimpleType, options = ['nextflow.cloud.types.CloudInstance']) Closure callback) {
        eachInstanceWithFilter(null as String,callback)
    }

    void eachInstanceWithFilter(String filter,@ClosureParams(value=SimpleType, options = ['nextflow.cloud.types.CloudInstance']) Closure callback) {
        def listRequest = helper.compute().instances().list(helper.project, helper.zone)
        listRequest.setFilter(filter)
        listRequest.execute().getItems()?.each { inst -> callback.call(toNextflow(inst)) }
    }

    @Override
    List<String> listPrivateIPs(String clusterName) {
        def result = []

        eachInstanceWithTags([(TAG_CLUSTER_NAME): clusterName]) { CloudInstance it ->
            result << it.privateIpAddress
        }

        return result
    }

    @Override
    void terminateInstances(Collection<String> instanceIds) {
        log.debug "Terminating Compute instances: ids=${instanceIds?.join(',')}"
        for (String idInstance : instanceIds) {
<<<<<<< HEAD
            Compute.Instances.Delete delete = helper.compute().instances().delete(helper.project, helper.zone, idInstance)
=======
            Compute.Instances.Delete delete = helper.compute().instances().delete(project, zone, idInstance)
>>>>>>> c4f2ad7b
            delete.execute()
        }
    }

    @Override
    String getLocalInstanceId() {
        helper.readInstanceId()
    }

    @Override
    String getLocalTerminationNotice() {
        unsupported("getLocalTerminationNotice")
    }

    @Override
    CloudInstanceType describeInstanceType(String instanceType) {
        unsupported("describeInstanceType")
        return null
    }

    /**
     * @TODO: This method will be removed once all methods are implemented
     */
    def unsupported(String msg) {
        log.warn("UNSUPPORTED: "+msg)
    }

    def tagToFilterExpression(String k,v) {
        '(labels.' + k.toLowerCase() + '= "' + (v?:'*') + '")'
    }

    def instanceIdToFilterExpression(instanceId) {
        '(name = "' + instanceId + '")'
    }

    def toNextflow(Instance instance) {
        NetworkInterface iface
        AccessConfig accessConfig
        def labels = instance.getLabels() ?: {}

        if (instance.getNetworkInterfaces() != null && !instance.getNetworkInterfaces().isEmpty()) {
            iface = instance.getNetworkInterfaces()[0]
            if (iface.getAccessConfigs() != null && !iface.getAccessConfigs()?.isEmpty()) {
                accessConfig = iface.getAccessConfigs()[0]
            }
        }

        new CloudInstance(
                id: instance.getName(),
                privateIpAddress: iface?.getNetworkIP(),
                privateDnsName: helper.instanceIdToPrivateDNS(instance.getName()),
                publicIpAddress: accessConfig?.getNatIP(),
                publicDnsName: accessConfig?.getPublicPtrDomainName() ?: helper.publicIpToDns(accessConfig?.getNatIP()),
                state: instance.getStatus(),
                role: labels[TAG_CLUSTER_ROLE.toLowerCase()],
                clusterName: labels[TAG_CLUSTER_NAME.toLowerCase()]
        )
    }


    /**
     * @TODO: This is mostly a copy paste from AmazonCloudDriver
     */
    @PackageScope
    String gceStartupScript( LaunchConfig cfg ) {
        def builder = []

        if( cfg.createUser ) {
            builder << CloudScripts.scriptCreateUser(cfg.userName, cfg.keyHash)
        }

        builder << cloudInitScript(cfg)

        if( builder ) {
            builder.add(0, '#!/bin/bash')
        }
        // note: `findAll` remove all empty strings
        builder.join('\n')
    }

    def GCE_CREDENTIAL_FILE = '$HOME/.nextflow/gce_credentials.json'

    /**
     * @TODO: This is mostly a copy paste from AmazonCloudDriver
     */
    @PackageScope
    String cloudInitScript(LaunchConfig cfg) {
        // load init script template
        def template =  this.class.getResourceAsStream('cloud-boot.txt')
        if( !template )
            throw new IllegalStateException("Missing `cloud-boot.txt` template resource")

        def binding = new CloudBootTemplateBinding(cfg)
        binding.nextflowConfig = cfg.renderCloudConfigObject()
        binding.bashProfile = scriptBashEnv(cfg)
        def credFile = System.getenv("GOOGLE_APPLICATION_CREDENTIALS") as Path
        if (credFile) {
            binding.gceCredentialsFile = GCE_CREDENTIAL_FILE
            binding.gceCredentials = credFile.text
        }
        new TaskTemplateEngine()
                .setPlaceholder('!' as char)
                .setEnableShortNotation(false)
                .createTemplate(new InputStreamReader(template))
                .make(binding)
                .toString()

    }

    /**
     * @TODO: This is mostly a copy paste from AmazonCloudDriver
     */
    String scriptBashEnv( LaunchConfig cfg ) {
        def profile = """\
        export NXF_VER='${cfg.nextflow.version}'
        export NXF_MODE='${cfg.nextflow.mode}'
        export NXF_EXECUTOR='ignite'
        export NXF_CLUSTER_JOIN='cloud:gce:${cfg.clusterName}'
        """
                .stripIndent()

        if( cfg.nextflow.trace )
            profile += "export NXF_TRACE='${cfg.nextflow.trace}'\n"

        if( cfg.nextflow.options )
            profile += "export NXF_OPTS='${cfg.nextflow.options}'\n"

        if( cfg.sharedStorageId && cfg.sharedStorageMount ) {
            profile += "export NXF_WORK='${cfg.sharedStorageMount}/${cfg.userName}/work'\n"
            profile += "export NXF_ASSETS='${cfg.sharedStorageMount}/${cfg.userName}/projects'\n"
        }

        if (System.getenv("GOOGLE_APPLICATION_CREDENTIALS")) {
            profile += 'export GOOGLE_APPLICATION_CREDENTIALS='+GCE_CREDENTIAL_FILE
        }

        return profile
    }
}<|MERGE_RESOLUTION|>--- conflicted
+++ resolved
@@ -1,15 +1,11 @@
 package nextflow.cloud.gce
 
 import com.google.api.services.compute.Compute
-<<<<<<< HEAD
 import com.google.api.services.compute.model.AccessConfig
 import com.google.api.services.compute.model.Instance
 import com.google.api.services.compute.model.InstancesSetLabelsRequest
 import com.google.api.services.compute.model.NetworkInterface
 import com.google.api.services.compute.model.Operation
-=======
-import com.google.api.services.compute.model.*
->>>>>>> c4f2ad7b
 import groovy.transform.CompileDynamic
 import groovy.transform.CompileStatic
 import groovy.transform.PackageScope
@@ -28,11 +24,8 @@
 import nextflow.processor.TaskTemplateEngine
 import nextflow.util.ServiceName
 
-<<<<<<< HEAD
 import java.nio.file.Path
 
-=======
->>>>>>> c4f2ad7b
 import static nextflow.cloud.CloudConst.TAG_CLUSTER_NAME
 import static nextflow.cloud.CloudConst.TAG_CLUSTER_ROLE
 
@@ -148,6 +141,7 @@
                 break
 
             case CloudInstanceStatus.TERMINATED:
+                System.out.println("******************** You are in cloud instance TERMINATED ********************")
                 waitStatus(instanceIds, status)
                 break
 
@@ -179,8 +173,9 @@
                     if (instanceStatusList.contains(instance.status)) {
                         remaining.remove(instance.getName())
                     }
+                    System.out.println(instances.status)
                 }
-            } else if (status.toString() == 'TERMINATED' && instances == null) {
+            } else if (status.toString() == 'TERMINATED' && (instances == null || instances.isEmpty())) {
                 break
             }
             if (!remaining.isEmpty()) Thread.sleep(POLL_WAIT)
@@ -263,13 +258,10 @@
     void terminateInstances(Collection<String> instanceIds) {
         log.debug "Terminating Compute instances: ids=${instanceIds?.join(',')}"
         for (String idInstance : instanceIds) {
-<<<<<<< HEAD
             Compute.Instances.Delete delete = helper.compute().instances().delete(helper.project, helper.zone, idInstance)
-=======
-            Compute.Instances.Delete delete = helper.compute().instances().delete(project, zone, idInstance)
->>>>>>> c4f2ad7b
             delete.execute()
         }
+        waitInstanceStatus(instanceIds, CloudInstanceStatus.TERMINATED)
     }
 
     @Override
