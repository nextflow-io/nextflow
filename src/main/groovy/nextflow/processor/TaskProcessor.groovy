/*
 * Copyright (c) 2013-2017, Centre for Genomic Regulation (CRG).
 * Copyright (c) 2013-2017, Paolo Di Tommaso and the respective authors.
 *
 *   This file is part of 'Nextflow'.
 *
 *   Nextflow is free software: you can redistribute it and/or modify
 *   it under the terms of the GNU General Public License as published by
 *   the Free Software Foundation, either version 3 of the License, or
 *   (at your option) any later version.
 *
 *   Nextflow is distributed in the hope that it will be useful,
 *   but WITHOUT ANY WARRANTY; without even the implied warranty of
 *   MERCHANTABILITY or FITNESS FOR A PARTICULAR PURPOSE.  See the
 *   GNU General Public License for more details.
 *
 *   You should have received a copy of the GNU General Public License
 *   along with Nextflow.  If not, see <http://www.gnu.org/licenses/>.
 */
package nextflow.processor
import java.nio.file.Files
import java.nio.file.LinkOption
import java.nio.file.NoSuchFileException
import java.nio.file.Path
import java.nio.file.Paths
import java.util.concurrent.atomic.AtomicBoolean
import java.util.concurrent.atomic.AtomicInteger
import java.util.concurrent.locks.Lock
import java.util.concurrent.locks.ReentrantLock

import ch.grengine.Grengine
import com.google.common.hash.HashCode
import groovy.transform.CompileStatic
import groovy.transform.Memoized
import groovy.transform.PackageScope
import groovy.util.logging.Slf4j
import groovyx.gpars.agent.Agent
import groovyx.gpars.dataflow.Dataflow
import groovyx.gpars.dataflow.DataflowChannel
import groovyx.gpars.dataflow.DataflowQueue
import groovyx.gpars.dataflow.DataflowReadChannel
import groovyx.gpars.dataflow.expression.DataflowExpression
import groovyx.gpars.dataflow.operator.DataflowEventAdapter
import groovyx.gpars.dataflow.operator.DataflowOperator
import groovyx.gpars.dataflow.operator.DataflowProcessor
import groovyx.gpars.dataflow.operator.PoisonPill
import groovyx.gpars.dataflow.stream.DataflowStreamWriteAdapter
import groovyx.gpars.group.PGroup
import nextflow.Nextflow
import nextflow.Session
import nextflow.cloud.CloudSpotTerminationException
import nextflow.exception.FailedGuardException
import nextflow.exception.MissingFileException
import nextflow.exception.MissingValueException
import nextflow.exception.ProcessException
import nextflow.exception.ProcessFailedException
import nextflow.exception.ProcessNotRecoverableException
import nextflow.exception.ProcessStageException
import nextflow.executor.CachedTaskHandler
import nextflow.executor.Executor
import nextflow.file.FileHelper
import nextflow.file.FileHolder
import nextflow.file.FilePatternSplitter
import nextflow.script.BaseScript
import nextflow.script.BasicMode
import nextflow.script.EachInParam
import nextflow.script.EnvInParam
import nextflow.script.FileInParam
import nextflow.script.FileOutParam
import nextflow.script.InParam
import nextflow.script.OutParam
import nextflow.script.ScriptType
import nextflow.script.SetInParam
import nextflow.script.SetOutParam
import nextflow.script.StdInParam
import nextflow.script.StdOutParam
import nextflow.script.TaskBody
import nextflow.script.ValueInParam
import nextflow.script.ValueOutParam
import nextflow.util.ArrayBag
import nextflow.util.BlankSeparatedList
import nextflow.util.CacheHelper
import nextflow.util.CollectionHelper

import static nextflow.processor.ErrorStrategy.*

import nextflow.util.Escape

/**
 *
 * @author Paolo Di Tommaso <paolo.ditommaso@gmail.com>
 */
@Slf4j
class TaskProcessor {

    static enum RunType {
        SUBMIT('Submitted process'),
        RETRY('Re-submitted process')

        String message;

        RunType(String str) { message=str };
    }

    static final public String TASK_CONTEXT_PROPERTY_NAME = 'task'

    /**
     * Keeps track of the task instance executed by the current thread
     */
    protected final ThreadLocal<TaskRun> currentTask = new ThreadLocal<>()

    /**
     * Unique task index number (run)
     */
    final protected indexCount = new AtomicInteger()

    /**
     * The current workflow execution session
     */
    protected Session session

    /**
     * The script object which defines this task
     */
    protected BaseScript ownerScript

    /**
     * Gpars thread pool
     */
    protected PGroup group = Dataflow.retrieveCurrentDFPGroup()

    /**
     * The processor descriptive name
     */
    protected String name

    /**
     * The piece of code to be execute provided by the user
     */
    protected TaskBody taskBody

    /**
     * The corresponding {@code DataflowProcessor} which will receive and
     * manage accordingly the task inputs
     *
     * note: it must be declared volatile -- issue #41
     */
    protected volatile DataflowProcessor processor

    /**
     * The underlying executor which will run the task
     */
    protected final Executor executor

    /**
     * The corresponding task configuration properties, it holds the inputs/outputs
     * definition as well as other execution meta-declaration
     */
    protected final ProcessConfig config

    /**
     * Count the number of time an error occurred
     */
    private volatile int errorCount

    /**
     * Lock the work dir creation process
     */
    private static Lock lockWorkDirCreation = new ReentrantLock()

    /**
     * Set to true the very first time the error is shown.
     *
     * Note: it is declared static because the error must be shown only the
     * very first time  for all processes
     */
    private static final AtomicBoolean errorShown = new AtomicBoolean()

    /**
     * Flag set {@code true} when the processor termination has been invoked
     *
     * See {@code #checkProcessTermination}
     */
    protected volatile boolean terminated

    protected boolean allScalarValues

    protected boolean hasEachParams

    /**
     * Whenever the process execution is required to be blocking in order to handle
     * shared object in a thread safe manner
     */
    protected boolean blocking

    /**
     * The state is maintained by using an agent
     */
    protected Agent<StateObj> state

    /**
     * Groovy engine used to evaluate dynamic code
     */
    protected Grengine grengine

    /**
     * Whenever the process is executed only once
     */
    protected boolean singleton

    /**
     * Process ID number. The first is 1, the second 2 and so on ..
     */
    private final int id

    private static int processCount

    /*
     * Initialise the process ID
     *
     * Note: processes are create in a sequential manner (by the main thread that parse the script)
     * so it does not require a synchronized block
     */
    {
        id = ++processCount
        grengine = session && session.classLoader ? new Grengine(session.classLoader) : new Grengine()
    }

    /* for testing purpose - do not remove */
    protected TaskProcessor() { }

    /**
     * Create and initialize the processor object
     *
     * @param name
     * @param executor
     * @param session
     * @param script
     * @param config
     * @param taskBody
     */
    TaskProcessor( String name, Executor executor, Session session, BaseScript script, ProcessConfig config, TaskBody taskBody ) {
        assert executor
        assert session
        assert script
        assert taskBody

        this.executor = executor
        this.session = session
        this.ownerScript = script
        this.config = config
        this.taskBody = taskBody
        this.name = name

    }

    /**
     * @return The processor unique id
     */
    int getId() { id }
  
    /**
     * @return The {@code TaskConfig} object holding the task configuration properties
     */
    ProcessConfig getConfig() { config }

    /**
     * @return The current {@code Session} instance
     */
    Session getSession() { session }

    /**
     * @return The processor name
     */
    String getName() { name }

    /**
     * @return The {@code BaseScript} object which represents pipeline script
     */
    BaseScript getOwnerScript() { ownerScript }

    /**
     *  Define the type of script hold by the {@code #code} property
     */
    protected ScriptType getScriptType() { taskBody.type }

    /**
     * @return The user provided script block
     */
    public TaskBody getTaskBody() { taskBody }

    /**
     * Launch the 'script' define by the code closure as a local bash script
     *
     * @param code A {@code Closure} retuning a bash script e.g.
     *          <pre>
     *              {
     *                 """
     *                 #!/bin/bash
     *                 do this ${x}
     *                 do that ${y}
     *                 :
     *                 """
     *              }
     *
     * @return {@code this} instance
     */
    def run() {

        // -- check that the task has a body
        if ( !taskBody )
            throw new IllegalStateException("Missing task body for process `$name`")

        // -- check that input set defines at least two elements
        def invalidInputSet = config.getInputs().find { it instanceof SetInParam && it.inner.size()<2 }
        if( invalidInputSet )
            log.warn "Input `set` must define at least two component -- Check process `$name`"

        // -- check that output set defines at least two elements
        def invalidOutputSet = config.getOutputs().find { it instanceof SetOutParam && it.inner.size()<2 }
        if( invalidOutputSet )
            log.warn "Output `set` must define at least two component -- Check process `$name`"

        /**
         * Verify if this process run only one time
         */
        allScalarValues = config.getInputs().allScalarInputs()
        hasEachParams = config.getInputs().any { it instanceof EachInParam }

        /*
         * Normalize input channels
         */
        config.fakeInput()

        /*
         * Normalize the output
         * - even though the output may be empty, let return the stdout as output by default
         */
        if ( config.getOutputs().size() == 0 ) {
            config.fakeOutput()
        }

        // the state agent
        state = new Agent<>(new StateObj(name))
        state.addListener { StateObj old, StateObj obj ->
            try {
                log.trace "<$name> Process state changed to: $obj -- finished: ${obj.isFinished()}"
                if( !terminated && obj.isFinished() ) {
                    terminateProcess()
                    terminated = true
                }
            }
            catch( Throwable e ) {
                session.abort(e)
            }
        }

        // register the processor
        // note: register the task *before* creating (and starting the dataflow operator) in order
        // a race condition on the processes barrier - this fix issue #43
        session.processRegister(this)

        // create the underlying dataflow operator
        createOperator()

        session.notifyProcessCreate(this)

        /*
         * When there is a single output channel, return let returns that item
         * otherwise return the list
         */
        def result = config.getOutputs().channels
        return result.size() == 1 ? result[0] : result
    }

    /**
     * Template method which extending classes have to override in order to
     * create the underlying *dataflow* operator associated with this processor
     *
     * See {@code DataflowProcessor}
     */

    protected void createOperator() {

        def opInputs = new ArrayList(config.getInputs().getChannels())

        /*
         * check if there are some iterators declaration
         * the list holds the index in the list of all *inputs* for the {@code each} declaration
         */
        def iteratorIndexes = []
        config.getInputs().eachWithIndex { param, index ->
            if( param instanceof EachInParam ) {
                log.trace "Process ${name} > got each param: ${param.name} at index: ${index} -- ${param.dump()}"
                iteratorIndexes << index
            }
        }

        /*
         * When one (or more) {@code each} are declared as input, it is created an extra
         * operator which will receive the inputs from the channel (excepts the values over iterate)
         *
         * The operator will *expand* the received inputs, iterating over the user provided value and
         * forwarding the final values the the second *parallel* processor executing the user specified task
         */
        if( iteratorIndexes ) {
            log.debug "Creating *combiner* operator for each param(s) at index(es): ${iteratorIndexes}"

            // don't care about the last channel, being the control channel it doesn't bring real values
            final size = opInputs.size()-1

            // the iterator operator needs to executed just one time
            // thus add a dataflow queue binding a single value and then a stop signal
            def termination = new DataflowQueue<>()
            termination << Boolean.TRUE
            opInputs[size] = termination

            // the channel forwarding the data from the *iterator* process to the target task
            final linkingChannels = new ArrayList(size)
            size.times { linkingChannels[it] = new DataflowQueue() }

            // the script implementing the iterating process
            final forwarder = createForwardWrapper(size, iteratorIndexes)

            // instantiate the iteration process
            def stopAfterFirstRun = allScalarValues
            def interceptor = new BaseProcessInterceptor(opInputs, stopAfterFirstRun)
            def params = [inputs: opInputs, outputs: linkingChannels, maxForks: 1, listeners: [interceptor]]
            session.allProcessors << (processor = new DataflowOperator(group, params, forwarder))
            // fix issue #41
            processor.start()

            // set as next inputs the result channels of the iteration process
            // adding the 'control' channel removed previously
            opInputs = new ArrayList(size+1)
            opInputs.addAll( linkingChannels )
            opInputs.add( config.getInputs().getChannels().last() )
        }


        /*
         * create a mock closure to trigger the operator
         */
        final wrapper = createCallbackWrapper( opInputs.size(), this.&invokeTask )

        /*
         * define the max forks attribute:
         * - by default the process execution is parallel using the poolSize value
         * - otherwise use the value defined by the user via 'taskConfig'
         */
        def maxForks = session.poolSize
        if( config.maxForks ) {
            maxForks = config.maxForks
            blocking = true
        }
        log.debug "Creating operator > $name -- maxForks: $maxForks"

        /*
         * finally create the operator
         */
        // note: do not specify the output channels in the operator declaration
        // this allows us to manage them independently from the operator life-cycle
        this.singleton = allScalarValues && !hasEachParams
        config.getOutputs().setSingleton(singleton)
        def interceptor = new TaskProcessorInterceptor(opInputs, singleton)
        def params = [inputs: opInputs, maxForks: maxForks, listeners: [interceptor] ]
        session.allProcessors << (processor = new DataflowOperator(group, params, wrapper))

        // notify the creation of a new vertex the execution DAG
        session.dag.addProcessNode(name, config.getInputs(), config.getOutputs())

        // fix issue #41
        processor.start()

    }

    /**
     * Implements the closure which *combines* all the iteration
     *
     * @param numOfInputs Number of in/out channel
     * @param indexes The list of indexes which identify the position of iterators in the input channels
     * @return The closure implementing the iteration/forwarding logic
     */
    protected createForwardWrapper( int len, List indexes ) {

        final args = []
        (len+1).times { args << "x$it" }

        final outs = []
        len.times { outs << "x$it" }

        /*
         * Explaining the following closure:
         *
         * - it has to be evaluated as a string since the number of input must much the number input channel
         *   that is known only at runtime
         *
         * - 'out' holds the list of all input values which need to be forwarded (bound) to output as many
         *   times are the items in the iteration list
         *
         * - the iteration list(s) is (are) passed like in the closure inputs like the other values,
         *   the *indexes* argument defines the which of them are the iteration lists
         *
         * - 'itr' holds the list of all iteration lists
         *
         * - using the groovy method a combination of all values is create (cartesian product)
         *   see http://groovy.codehaus.org/groovy-jdk/java/util/Collection.html#combinations()
         *
         * - the resulting values are replaced in the 'out' array of values and forwarded out
         *
         */

        final str =
                """
            { ${args.join(',')} ->
                def out = [ ${outs.join(',')} ]
                def itr = [ ${indexes.collect { 'x'+it }.join(',')} ]
                def cmb = itr.combinations()
                for( entries in cmb ) {
                    def count = 0
                    ${len}.times { i->
                        if( i in indexes ) { out[i] = entries[count++] }
                    }
                    bindAllOutputValues( *out )
                }
            }
            """


        final Binding binding = new Binding( indexes: indexes )
        final result = (Closure)grengine.run(str, binding)
        return result

    }


    /**
     * The processor execution body
     *
     * @param processor
     * @param values
     */
    final protected void invokeTask( def args ) {

        // create and initialize the task instance to be executed
        final List values = args instanceof List ? args : [args]
        log.trace "Setup new process > $name"

        // -- create the task run instance
        final task = createTaskRun()
        // -- set the task instance as the current in this thread
        currentTask.set(task)

        // -- map the inputs to a map and use to delegate closure values interpolation
        final secondPass = [:]
        int count = makeTaskContextStage1(task, secondPass, values)
        makeTaskContextStage2(task, secondPass, count)

        // verify that `when` guard, when specified, is satisfied
        if( !checkWhenGuard(task) )
            return

        // -- verify if exists a stored result for this case,
        //    if true skip the execution and return the stored data
        if( checkStoredOutput(task) )
            return

        def hash = createTaskHashKey(task)
        checkCachedOrLaunchTask(task, hash, resumable)
    }


    /**
     * @return A string 'she-bang' formatted to the added on top script to be executed.
     * The interpreter to be used define bu the *taskConfig* property {@code shell}
     */
    static shebangLine(shell) {
        assert shell, "Missing 'shell' property in process configuration"

        String result = shell instanceof List ? shell.join(' ') : shell
        if( result.startsWith('/') ) {
            result = '#!' + result
        }
        else {
            result= '#!/usr/bin/env ' + result
        }

        return result

    }

    /**
     * Remove extra leading, trailing whitespace and newlines chars,
     * also if the script does not start with a {@code shebang} line,
     * add the default by using the current {@code #shell} attribute
     */
    static String normalizeScript(String script, shell) {
        assert script != null

        def result = new StringBuilder()
        result << script.stripIndent().trim()
        result << '\n'

        if( result[0] != '#' || result[1] != '!') {
            result.insert(0, shebangLine(shell) +'\n')
        }

        return result.toString()
    }

    /**
     * Given the task script extract the top *she-bang* interpreter declaration removing the {@code #!} characters.
     * @param script The script to be executed
     *
     * @return The interpreter as defined in the she-bang declaration, for example {@code /usr/bin/env perl}
     */
    static String fetchInterpreter( String script ) {
        assert script != null

        if( script[0] == '#' && script[1] == '!') {
            return script.readLines()[0].substring(2)
        }

        return null
    }

    /**
     * Wraps the target method by a closure declaring as many arguments as many are the user declared inputs
     * object.
     *
     * @param n The number of inputs
     * @param method The method which will execute the task
     * @return The operator closure adapter
     */
    final protected Closure createCallbackWrapper( int n, Closure method ) {

        final args = []
        for( int i=0; i<n; i++ )
            args << "__p$i"

        final str = " { ${args.join(',')} -> callback([ ${args.join(',')} ]) }"
        final binding = new Binding( ['callback': method] )
        final result = (Closure)grengine.run(str,binding)

        return result
    }

    /**
     * Create a new {@code TaskRun} instance, initializing the following properties :
     * <li>{@code TaskRun#id}
     * <li>{@code TaskRun#status}
     * <li>{@code TaskRun#index}
     * <li>{@code TaskRun#name}
     * <li>{@code TaskRun#process}
     *
     * @return The new newly created {@code TaskRun}
     */

    final protected TaskRun createTaskRun() {
        log.trace "Creating a new process > $name"

        def index = indexCount.incrementAndGet()
        def task = new TaskRun(
                id: TaskId.next(),
                index: index,
                processor: this,
                type: scriptType,
                config: config.createTaskConfig(),
                context: new TaskContext(this)
        )

        // setup config
        task.config.index = task.index
        task.config.process = task.processor.name
        task.config.executor = task.processor.executor.name

        /*
         * initialize the inputs/outputs for this task instance
         */
        config.getInputs().each { InParam param ->
            if( param instanceof SetInParam )
                param.inner.each { task.setInput(it)  }
            else
                task.setInput(param)
        }

        config.getOutputs().each { OutParam param ->
            if( param instanceof SetOutParam ) {
                param.inner.each { task.setOutput(it) }
            }
            else
                task.setOutput(param)
        }

        return task
    }

    /**
     * Try to check if exists a previously executed process result in the a cached folder. If it exists
     * use the that result and skip the process execution, otherwise the task is sumitted for execution.
     *
     * @param task
     *      The {@code TaskRun} instance to be executed
     * @param hash
     *      The unique {@code HashCode} for the given task inputs
     * @param script
     *      The script to be run (only when it's a merge task)
     * @return
     *      {@code false} when a cached result has been found and the execution has skipped,
     *      or {@code true} if the task has been submitted for execution
     *
     */

    final protected boolean checkCachedOrLaunchTask( TaskRun task, HashCode hash, boolean shouldTryCache ) {

        int tries = 0
        while( true ) {
            if( tries++ ) {
                hash = CacheHelper.defaultHasher().newHasher().putBytes(hash.asBytes()).putInt(tries).hash()
            }

            boolean exists=false
            final folder = FileHelper.getWorkFolder(session.workDir, hash)
            lockWorkDirCreation.lock()
            try {
                exists = folder.exists()
                if( !exists && !folder.mkdirs() )
                    throw new IOException("Unable to create folder: $folder -- check file system permission")
            }
            finally {
                lockWorkDirCreation.unlock()
            }

            log.trace "[${task.name}] Cacheable folder: $folder -- exists: $exists; try: $tries"
            def cached = shouldTryCache && exists && checkCachedOutput(task, folder, hash)
            if( cached )
                return false

            if( exists )
                continue

            // submit task for execution
            submitTask( task, hash, folder )
            return true
        }

    }

    /**
     * Check if exists a *storeDir* for the specified task. When if exists
     * and contains the expected result files, the process execution is skipped.
     *
     * @param task The task for which check the stored output
     * @return {@code true} when the folder exists and it contains the expected outputs,
     *      {@code false} otherwise
     */
    final boolean checkStoredOutput( TaskRun task ) {
        if( !task.config.storeDir ) {
            log.trace "[$task.name] Store dir not set -- return false"
            return false
        }

        // -- when store path is set, only output params of type 'file' can be specified
        final ctx = task.context
        def invalid = task.getOutputs().keySet().any {
            if( it instanceof ValueOutParam ) {
                return !ctx.containsKey(it.name)
            }
            if( it instanceof FileOutParam ) {
                return false
            }
            return true
        }
        if( invalid ) {
            log.warn "[$task.name] StoreDir can only be used when using 'file' outputs"
            return false
        }

        if( !task.config.getStoreDir().exists() ) {
            log.trace "[$task.name] Store dir does not exists > ${task.config.storeDir} -- return false"
            // no folder -> no cached result
            return false
        }


        try {
            // -- check if all output resources are available
            collectOutputs(task)
            log.info "[skipping] Stored process > ${task.name}"

            // set the exit code in to the task object
            task.exitStatus = task.config.getValidExitStatus()[0]
            task.cached = true

            // -- now bind the results
            finalizeTask0(task)
            return true
        }
        catch( MissingFileException | MissingValueException e ) {
            log.trace "[$task.name] Missed store > ${e.getMessage()} -- folder: ${task.config.storeDir}"
            task.exitStatus = Integer.MAX_VALUE
            task.workDir = null
            return false
        }
    }

    /**
     * Check whenever the outputs for the specified task already exist
     *
     * @param task The task instance
     * @param folder The folder where the outputs are stored (eventually)
     * @return {@code true} when all outputs are available, {@code false} otherwise
     */
    final boolean checkCachedOutput(TaskRun task, Path folder, HashCode hash) {

        // check if exists the task exit code file
        def exitCode = null
        def exitFile = folder.resolve(TaskRun.CMD_EXIT)
        if( task.type == ScriptType.SCRIPTLET ) {
            def str
            try {
                str = exitFile.text?.trim()
            }
            catch( IOException e ) {
                log.trace "[$task.name] Exit file can't be read > $exitFile -- return false -- Cause: ${e.message}"
                return false
            }

            exitCode = str.isInteger() ? str.toInteger() : null
            if( !task.isSuccess(exitCode) ) {
                log.trace "[$task.name] Exit code is not valid > $str -- return false"
                return false
            }
        }

        /*
         * load the task record in the cache DB
         */

        /*
         * verify cached context map
         */
        TaskEntry entry
        try {
            entry = session.cache.getTaskEntry(hash, task.processor)
            if( !entry ) {
                log.trace "[$task.name] Missing cache entry -- return false"
                return false
            }

            if( task.hasCacheableValues() && !entry.context ) {
                log.trace "[$task.name] Missing cache context -- return false"
                return false
            }

        }
        catch( Throwable e ) {
            log.warn1("[$task.name] Unable to resume cached task -- See log file for details", causedBy: e)
            return false
        }

        /*
         * verify stdout file
         */
        final ctx = entry.context
        final stdoutFile = folder.resolve( TaskRun.CMD_OUTFILE )

        try {
            // -- check if all output resources are available
            collectOutputs(task, folder, stdoutFile, ctx)

            // set the exit code in to the task object
            task.cached = true
            task.hash = hash
            task.workDir = folder
            task.stdout = stdoutFile
            if( exitCode != null ) {
                task.exitStatus = exitCode
            }
            if( ctx != null ) {
                task.context = ctx
                task.config.context = ctx
                task.code?.delegate = ctx
            }

            log.info "[${task.hashLog}] Cached process > ${task.name}"
            // -- notify cached event
            if( entry )
                session.notifyTaskCached(new CachedTaskHandler(task,entry.trace))

            // -- now bind the results
            finalizeTask0(task)
            return true
        }
        catch( MissingFileException | MissingValueException e ) {
            log.trace "[$task.name] Missed cache > ${e.getMessage()} -- folder: $folder"
            task.exitStatus = Integer.MAX_VALUE
            task.workDir = null
            return false
        }

    }

    /**
     * Handles an error raised during the processor execution
     *
     * @param error The exception raised during the task execution
     * @param task The {@code TaskDef} instance which raised the exception
     * @return {@code true} to terminate the processor execution,
     *         {@code false} ignore the error and continue to process other pending tasks
     */
    final protected boolean handleException( Throwable error, TaskRun task = null ) {
        log.trace "Handling error: $error -- task: $task"
        def fault = resumeOrDie(task, error)

        if (fault instanceof TaskFault) {
            session.fault(fault)
            // when a `TaskFault` is returned a `TERMINATE` is implicit, thus return `true`
            return true
        }

        return fault == TERMINATE || fault == FINISH
    }

    /**
     * @param task The {@code TaskRun} instance that raised an error
     * @param error The error object
     * @return
     *      Either a value of value of {@link ErrorStrategy} representing the error strategy chosen
     *      or an instance of {@TaskFault} representing the cause of the error (that implicitly means
     *      a {@link ErrorStrategy#TERMINATE})
     */
    final synchronized protected resumeOrDie( TaskRun task, Throwable error ) {
        log.trace "Handling unexpected condition for\n  task: $task\n  error [${error?.class?.name}]: ${error?.getMessage()?:error}"

        ErrorStrategy errorStrategy = TERMINATE
        final message = []
        try {
            // -- do not recoverable error, just re-throw it
            if( error instanceof Error ) throw error

            // -- retry without increasing the error counts
            if( error.cause instanceof CloudSpotTerminationException ) {
                log.warn "${error.message} -- Cause: ${error.cause.message} -- Execution is retried"
                final taskCopy = task.makeCopy()
                taskCopy.runType = RunType.RETRY
                session.getExecService().submit { checkCachedOrLaunchTask( taskCopy, taskCopy.hash, false ) }
                task.failed = true
                return RETRY
            }

            final int taskErrCount = task ? ++task.failCount : 0
            final int procErrCount = ++errorCount

            // -- when is a task level error and the user has chosen to ignore error,
            //    just report and error message and DO NOT stop the execution
            if( task && error instanceof ProcessException ) {
                // expose current task exist status
                task.config.exitStatus = task.exitStatus
                task.config.errorCount = procErrCount
                task.config.retryCount = taskErrCount

                errorStrategy = checkErrorStrategy(task, error, taskErrCount, procErrCount)
                if( errorStrategy.soft ) {
                    def msg = error.getMessage()
                    if( errorStrategy == IGNORE) msg += " -- Error is ignored"
                    else if( errorStrategy == RETRY ) msg += " -- Execution is retried ($taskErrCount)"
                    log.warn msg
                    task.failed = true
                    return errorStrategy
                }
            }

            // -- mark the task as failed
            if( task )
                task.failed = true

            // -- make sure the error is showed only the very first time across all processes
            if( errorShown.getAndSet(true) || session.aborted ) {
                return errorStrategy
            }

            def dumpStackTrace = log.isTraceEnabled()
            message << "Error executing process > '${task?.name ?: name}'"
            switch( error ) {
                case ProcessException:
                    formatTaskError( message, error, task )
                    break

                case FailedGuardException:
                    formatGuardError( message, error as FailedGuardException, task )
                    break;

                default:
                    message << formatErrorCause(error)
                    dumpStackTrace = true
            }
            if( dumpStackTrace )
                log.error(message.join('\n'), error)
            else
                log.error(message.join('\n'))
        }
        catch( Throwable e ) {
            // no recoverable error
            log.error("Execution aborted due to an unexpected error", e )
        }

        return new TaskFault(error: error, task: task, report: message.join('\n'), strategy: errorStrategy)
    }

    protected ErrorStrategy checkErrorStrategy( TaskRun task, ProcessException error, final int taskErrCount, final int procErrCount ) {

        final errorStrategy = task.config.getErrorStrategy()

        // retry is not allowed when the script cannot be compiled or similar errors
        if( error instanceof ProcessNotRecoverableException ) {
            return !errorStrategy.soft ? errorStrategy : ErrorStrategy.TERMINATE
        }

        // IGNORE strategy -- just continue
        if( errorStrategy == ErrorStrategy.IGNORE ) {
            return ErrorStrategy.IGNORE
        }

        // RETRY strategy -- check that process do not exceed 'maxError' and the task do not exceed 'maxRetries'
        if( errorStrategy == ErrorStrategy.RETRY ) {
            final int maxErrors = task.config.getMaxErrors()
            final int maxRetries = task.config.getMaxRetries()

            if( (procErrCount < maxErrors || maxErrors == -1) && taskErrCount <= maxRetries ) {
                final taskCopy = task.makeCopy()
                session.getExecService().submit({
                    try {
                        taskCopy.config.attempt = taskErrCount+1
                        taskCopy.runType = RunType.RETRY
                        taskCopy.error = null
                        checkCachedOrLaunchTask( taskCopy, taskCopy.hash, false )
                    }
                    catch( Throwable e ) {
                        log.error("Unable to re-submit task `${taskCopy.name}`", e)
                        session.abort(e)
                    }
                } as Runnable)
                return RETRY
            }

            return TERMINATE
        }

        return errorStrategy
    }

    final protected formatGuardError( List message, FailedGuardException error, TaskRun task ) {
        // compose a readable error message
        message << formatErrorCause( error )

        if( error.source )  {
            message << "\nWhen block:"
            error.source.stripIndent().eachLine {
                message << "  $it"
            }
        }

        if( task?.workDir )
            message << "\nWork dir:\n  ${task.workDir.toString()}"

        return message
    }

    final protected formatTaskError( List message, Throwable error, TaskRun task ) {

        // compose a readable error message
        message << formatErrorCause( error )

        /*
         * task executing scriptlets
         */
        if( task?.script ) {
            // - print the executed command
            message << "Command executed${task.template ? " [$task.template]": ''}:\n"
            task.script?.stripIndent()?.trim()?.eachLine {
                message << "  ${it}"
            }

            // - the exit status
            message << "\nCommand exit status:\n  ${task.exitStatus != Integer.MAX_VALUE ? task.exitStatus : '-'}"

            // - the tail of the process stdout
            message << "\nCommand output:"
            final max = 50
            def lines = task.dumpStdout(max)
            if( lines.size() == 0 ) {
                message << "  (empty)"
            }
            lines.each {
                message << "  ${task.workDir ? it.replace(task.workDir.toString()+'/','') : it }"
            }

            // - the tail of the process stderr
            lines = task.dumpStderr(max)
            if( lines ) {
                message << "\nCommand error:"
                lines.each {
                    message << "  ${task.workDir ? it.replace(task.workDir.toString()+'/','') : it }"
                }
            }
            // - this is likely a task wrapper issue
            else if( task.exitStatus != 0 ) {
                lines = task.dumpLogFile(max)
                if( lines ) {
                    message << "\nCommand wrapper:"
                    lines.each {
                        message << "  ${task.workDir ? it.replace(task.workDir.toString()+'/','') : it }"
                    }
                }
            }

        }
        else {
            if( task?.source )  {
                message << "\nSource block:"
                task.source.stripIndent().eachLine {
                    message << "  $it"
                }
            }

        }

        if( task?.workDir )
            message << "\nWork dir:\n  ${task.workDir.toString()}"

        message << "\nTip: ${getRndTip()}"

        return message
    }

    static List tips = [
            'when you have fixed the problem you can continue the execution appending to the nextflow command line the option `-resume`',
            "you can try to figure out what's wrong by changing to the process work dir and showing the script file named `${TaskRun.CMD_SCRIPT}`",
            "view the complete command output by changing to the process work dir and entering the command `cat ${TaskRun.CMD_OUTFILE}`",
            "you can replicate the issue by changing to the process work dir and entering the command `bash ${TaskRun.CMD_RUN}`"
    ]

    static Random RND = Random.newInstance()

    /**
     * Display a random tip at the bottom of the error report
     *
     * @return The tip string to display
     */
    protected String getRndTip() {
        tips[ RND.nextInt( tips.size() ) ]
    }


    /**
     * Send a poison pill over all the outputs channel
     */
    final protected synchronized void sendPoisonPill() {
        log.trace "<$name> Sending a poison pill(s)"

        config.getOutputs().getChannels().each { channel ->

            if( channel instanceof DataflowQueue ) {
                channel.bind( PoisonPill.instance )
            }
            else if( channel instanceof DataflowStreamWriteAdapter ) {
                channel.bind( PoisonPill.instance )
            }
            else if( channel instanceof DataflowExpression & !channel.isBound()) {
                channel.bind( PoisonPill.instance )
            }
        }
    }


    private String formatErrorCause( Throwable error ) {

        def result = new StringBuilder()
        result << '\nCaused by:\n'

        def message = error instanceof ProcessStageException ? error.getMessage().toString() : error.cause?.getMessage()
        if( !message )
            message = error.getMessage()
        if( !message )
            message = error.toString()

        result
            .append('  ')
            .append(message)
            .append('\n')
            .toString()
    }

    /**
     * Publish output files to a specified target folder
     *
     * @param task The task whose outputs need to be published
     * @param overwrite When {@code true} any existing file will be overwritten, otherwise the publishing is ignored
     */
    @CompileStatic
    protected void publishOutputs( TaskRun task ) {
        def publish = task.config.getPublishDir()
        if( !publish ) {
            return
        }

        if( publish.overwrite == null ) {
            publish.overwrite = !task.cached
        }

        List<Path> files = []
        task.getOutputsByType(FileOutParam).each { param, value ->
            if( value instanceof Path ) {
                files << ((Path)value)
            }
            else if( value instanceof Collection<Path> ) {
                value.each { Path it -> files << it }
            }
            else if( value != null ) {
                throw new IllegalArgumentException("Unknown output file object [${value.class.name}]: ${value}")
            }
        }


        publish.apply(files, task)
    }


    /**
     * Bind the expected output files to the corresponding output channels
     * @param processor
     */
    synchronized protected void bindOutputs( TaskRun task ) {

        // -- creates the map of all tuple values to bind
        Map<Short,List> tuples = [:]
        for( OutParam param : config.getOutputs() ) {
            tuples.put(param.index, [])
        }

        // -- collects the values to bind
        for( OutParam param: task.outputs.keySet() ){
            def value = task.outputs.get(param)

            switch( param ) {
            case StdOutParam:
                log.trace "Process $name > normalize stdout param: $param"
                value = value instanceof Path ? value.text : value?.toString()

            case FileOutParam:
                if( !value && param instanceof FileOutParam && param.optional  )
                    break

            case ValueOutParam:
                log.trace "Process $name > collecting out param: ${param} = $value"
                tuples[param.index].add(value)
                break

            default:
                throw new IllegalArgumentException("Illegal output parameter type: $param")
            }
        }

        // -- bind out the collected values
        for( OutParam param : config.getOutputs() ) {
            def list = tuples[param.index]
            if( list == null ) throw new IllegalStateException()

            if( param.mode == BasicMode.standard ) {
                log.trace "Process $name > Binding out param: ${param} = ${list}"
                bindOutParam(param, list)
            }

            else if( param.mode == BasicMode.flatten ) {
                log.trace "Process $name > Flatting out param: ${param} = ${list}"
                CollectionHelper.flatten( list ) {
                    bindOutParam( param, it )
                }
            }

            else if( param.mode == SetOutParam.CombineMode.combine ) {
                log.trace "Process $name > Combining out param: ${param} = ${list}"
                def combs = list.combinations()
                combs.each { bindOutParam(param, it) }
            }

            else
                throw new IllegalStateException("Unknown bind output parameter type: ${param}")
        }

        // -- finally prints out the task output when 'echo' is true
        if( task.config.echo ) {
            task.echoStdout()
        }
    }

    protected void bindOutParam( OutParam param, List values ) {
        log.trace "<$name> Binding param $param with $values"

        if( !values && param instanceof FileOutParam && param.optional )
            return

        def x = values.size() == 1 ? values[0] : values
        param.getOutChannels().each { it.bind(x) }
    }

    protected void collectOutputs( TaskRun task ) {
        collectOutputs( task, task.getTargetDir(), task.@stdout, task.context )
    }

    /**
     * Once the task has completed this method is invoked to collected all the task results
     *
     * @param task
     */
    final protected void collectOutputs( TaskRun task, Path workDir, def stdout, Map context ) {
        log.trace "<$name> collecting output: ${task.outputs}"

        task.outputs.keySet().each { OutParam param ->

            switch( param ) {
                case StdOutParam:
                    collectStdOut(task, (StdOutParam)param, stdout)
                    break

                case FileOutParam:
                    collectOutFiles(task, (FileOutParam)param, workDir, context)
                    break

                case ValueOutParam:
                    collectOutValues(task, (ValueOutParam)param, context)
                    break

                default:
                    throw new IllegalArgumentException("Illegal output parameter: ${param.class.simpleName}")

            }
        }

        // mark ready for output binding
        task.canBind = true
    }

    /**
     * Collects the process 'std output'
     *
     * @param task The executed process instance
     * @param param The declared {@link StdOutParam} object
     * @param stdout The object holding the task produced std out object
     */
    protected void collectStdOut( TaskRun task, StdOutParam param, def stdout ) {

        if( stdout == null && task.type == ScriptType.SCRIPTLET ) {
            throw new IllegalArgumentException("Missing 'stdout' for process > ${task.name}")
        }

        if( stdout instanceof Path && !stdout.exists() ) {
            throw new MissingFileException("Missing 'stdout' file: ${stdout} for process > ${task.name}")
        }

        task.setOutput(param, stdout)
    }


    protected void collectOutFiles( TaskRun task, FileOutParam param, Path workDir, Map context ) {

        final List<Path> allFiles = []
        // type file parameter can contain a multiple files pattern separating them with a special character
        def entries = param.getFilePatterns(context, task.workDir)

        // for each of them collect the produced files
        entries.each { String filePattern ->
            List<Path> result = null

            def splitter = param.glob ? FilePatternSplitter.glob().parse(filePattern) : null
            if( splitter?.isPattern() ) {
                result = fetchResultFiles(param, filePattern, workDir)
                // filter the inputs
                if( !param.includeInputs ) {
                    result = filterByRemovingStagedInputs(task, result)
                    log.trace "Process ${task.name} > after removing staged inputs: ${result}"
                }
            }
            else {
                def path = param.glob ? splitter.strip(filePattern) : filePattern
                def file = workDir.resolve(path)
                def exists = param.followLinks ? file.exists() : file.exists(LinkOption.NOFOLLOW_LINKS)
                if( exists )
                    result = [file]
                else
                    log.debug "Process `${task.name}` is unable to find [${file.class.simpleName}]: `$file` (pattern: `$filePattern`)"
            }

            if( result )
                allFiles.addAll(result)

            else if( !param.optional )
                throw new MissingFileException("Missing output file(s) `$filePattern` expected by process `${task.name}`")
        }

        task.setOutput( param, allFiles.size()==1 ? allFiles[0] : allFiles )

    }


    protected void collectOutValues( TaskRun task, ValueOutParam param, Map ctx ) {

        try {
            // fetch the output value
            final val = param.resolve(ctx)
            // set into the output set
            task.setOutput(param,val)
            // trace the result
            log.trace "Collecting param: ${param.name}; value: ${val}"
        }
        catch( MissingPropertyException e ) {
            throw new MissingValueException("Missing value declared as output parameter: ${e.property}")
        }

    }

    /**
     * Collect the file(s) with the name specified, produced by the execution
     *
     * @param workDir The job working path
     * @param namePattern The file name, it may include file name wildcards
     * @return The list of files matching the specified name in lexicographical order
     * @throws MissingFileException when no matching file is found
     */
    @PackageScope
    List<Path> fetchResultFiles( FileOutParam param, String namePattern, Path workDir ) {
        assert namePattern
        assert workDir

        List files = []
        def opts = visitOptions(param, namePattern)
        // scan to find the file with that name
        try {
            FileHelper.visitFiles(opts, workDir, namePattern) { Path it -> files.add(it) }
        }
        catch( NoSuchFileException e ) {
            throw new MissingFileException("Cannot access folder: '$workDir'", e)
        }

        return files.sort()
    }

    /**
     * Given a {@link FileOutParam} object create the option map for the
     * {@link FileHelper#visitFiles(java.util.Map, java.nio.file.Path, java.lang.String, groovy.lang.Closure)} method
     *
     * @param param A task {@link FileOutParam}
     * @param namePattern A file glob pattern
     * @return A {@link Map} object holding the traverse options for the {@link FileHelper#visitFiles(java.util.Map, java.nio.file.Path, java.lang.String, groovy.lang.Closure)} method
     */
    @PackageScope
    Map visitOptions( FileOutParam param, String namePattern ) {
        final opts = [:]
        opts.relative = false
        opts.hidden = param.hidden ?: namePattern.startsWith('.')
        opts.followLinks = param.followLinks
        opts.maxDepth = param.maxDepth
        opts.type = param.type ? param.type : ( namePattern.contains('**') ? 'file' : 'any' )
        return opts
    }

    /**
     * Given a list of {@code Path} removes all the hidden file i.e. the ones which names starts with a dot char
     * @param files A list of {@code Path}
     * @return The result list not containing hidden file entries
     */
    @PackageScope
    List<Path> filterByRemovingHiddenFiles( List<Path> files ) {
        files.findAll { !it.getName().startsWith('.') }
    }

    /**
     * Given a list of {@code Path} removes all the entries which name match the name of
     * file used as input for the specified {@code TaskRun}
     *
     * See TaskRun#getStagedInputs
     *
     * @param task
     * @param files
     * @return
     */
    @PackageScope
    List<Path> filterByRemovingStagedInputs( TaskRun task, List<Path> files ) {

        // get the list of input files
        def List<String> allStaged = task.getStagedInputs()
        files.findAll { !allStaged.contains(it.getName()) }

    }


    /**
     * @return The map holding the shell environment variables for the task to be executed
     */
    @Memoized
    def Map<String,String> getProcessEnvironment() {

        def result = [:]

        // add the taskConfig environment entries
        if( session.config.env instanceof Map ) {
            session.config.env.each { name, value ->
                result.put( name, value?.toString() )
            }
        }
        else {
            log.debug "Invalid 'session.config.env' object: ${session.config.env?.class?.name}"
        }


        // pre-pend the 'bin' folder to the task environment
        if( session.binDir ) {
            if( result.containsKey('PATH') ) {
                result['PATH'] =  "${Escape.path(session.binDir)}:${result['PATH']}".toString()
            }
            else {
                result['PATH'] = "${Escape.path(session.binDir)}:\$PATH".toString()
            }
        }

        return Collections.unmodifiableMap(result)
    }

    /**
     * An input file parameter can be provided with any value other than a file.
     * This function normalize a generic value to a {@code Path} create a temporary file
     * in the for it.
     *
     * @param input The input value
     * @param altName The name to be used when a temporary file is created.
     * @return The {@code Path} that will be staged in the task working folder
     */
    protected FileHolder normalizeInputToFile( Object input, String altName ) {

        /*
         * when it is a local file, just return a reference holder to it
         */
        if( input instanceof Path && input.fileSystem == FileHelper.workDirFileSystem ) {
            return new FileHolder(input)
        }

        /*
         * when it is a file stored in a "foreign" storage, copy
         * to a local file and return a reference holder to the local file
         */

        if( input instanceof Path ) {
            try {
                log.debug "Copying to process workdir foreign file: ${input.toUri().toString()}"
                def result = Nextflow.tempFile(input.getFileName().toString())
                InputStream source = null
                try {
                    source = Files.newInputStream(input)
                    Files.copy(source, result)
                }
                finally {
                    source?.closeQuietly()
                }
                return new FileHolder(input, result)
            }
<<<<<<< HEAD
            finally {
                source?.closeQuietly()
=======
            catch( IOException e ) {
                def message = "Can't stage file ${input.toUri().toString()}"
                if( e instanceof NoSuchFileException )
                    message += " -- file does not exist"
                else if( e.message )
                    message += " -- reason: ${e.message}"
                throw new ProcessStageException(message, e)
>>>>>>> 6e82081c
            }
        }

        /*
         * default case, convert the input object to a string and save
         * to a local file
         */
        def source = input?.toString() ?: ''
        def result = Nextflow.tempFile(altName)
        result.text = source
        return new FileHolder(source, result)
    }


    protected List<FileHolder> normalizeInputToFiles( Object obj, int count ) {

        Collection allItems = obj instanceof Collection ? obj : [obj]
        def len = allItems.size()

        // use a bag so that cache hash key is not affected by file entries order
        def files = new ArrayBag(len)
        for( def item : allItems ) {
            files << normalizeInputToFile(item, "input.${++count}")
        }

        return files
    }

    protected singleItemOrList( List<FileHolder> items ) {
        assert items != null

        if( items.size() == 1 ) {
            return Paths.get(items[0].stageName)
        }

        def result = new ArrayList(items.size())
        for( int i=0; i<items.size(); i++ ) {
            result.add( Paths.get(items[i].stageName) )
        }
        return new BlankSeparatedList(result)
    }


    /**
     * An input file name may contain wildcards characters which have to be handled coherently
     * given the number of files specified.
     *
     * @param name A file name with may contain a wildcard character star {@code *} or question mark {@code ?}.
     *  Only one occurrence can be specified for star or question mark wildcards.
     *
     * @param value Any value that have to be managed as an input files. Values other than {@code Path} are converted
     * to a string value, using the {@code #toString} method and saved in the local file-system. Value of type {@code Collection}
     * are expanded to multiple values accordingly.
     *
     * @return
     */
    protected List<FileHolder> expandWildcards( String name, List<FileHolder> files ) {
        assert files != null

        // use an unordered so that cache hash key is not affected by file entries order
        final result = new ArrayBag()
        if( files.size()==0 ) { return result }

        if( !name || name == '*' ) {
            return files
        }

        if( name.endsWith('/*') ) {
            final p = name.lastIndexOf('/')
            final dir = name.substring(0,p)
            return files.collect { it.withName("${dir}/${it.stageName}") }
        }

        // no wildcards in the file name
        else if( !name.contains('*') && !name.contains('?') ) {
            /*
             * The name do not contain any wildcards *BUT* when multiple files are provide
             * it is managed like having a 'star' at the end of the file name
             */
            if( files.size()>1 ) {
                name += '*'
            }
            else {
                // just return that name
                result << files[0].withName(name)
                return result
            }
        }

        /*
         * The star wildcard: when a single item is provided, it is simply ignored
         * When a collection of files is provided, the name is expanded to the index number
         */
        if( name.contains('*') ) {
            if( files.size()>1 ) {
                def count = 1
                files.each { FileHolder holder ->
                    def stageName = name.replace('*', (count++).toString())
                    result << holder.withName(stageName)
                }
            }
            else {
                // there's just one value, remove the 'star' wildcards
                def stageName = name.replace('*','')
                result << files[0].withName(stageName)
            }
        }

        /*
         * The question mark wildcards *always* expand to an index number
         * as long as are the number of question mark characters
         */
        else if( name.contains('?') ) {
            def count = 1
            files.each { FileHolder holder ->
                String match = (name =~ /\?+/)[0]
                def replace = (count++).toString().padLeft(match.size(), '0')
                def stageName = name.replace(match, replace)
                result << holder.withName(stageName)
            }

        }

        // not a valid condition
        else {
            throw new IllegalStateException("Invalid file expansion for name: '$name'")
        }

        return result
    }


    /**
     * Given a map holding variables key-value pairs, create a script fragment
     * exporting the required environment variables
     */
    static String bashEnvironmentScript( Map<String,String> environment ) {

        final script = []
        environment.each { name, value ->
            if( name ==~ /[a-zA-Z_]+[a-zA-Z0-9_]*/ ) {
                script << "export $name=\"$value\""
            }
            else {
                log.trace "Illegal environment variable name: '${name}'"
            }
        }
        script << ''

        return script.join('\n')
    }


    protected decodeInputValue( InParam param, List values ) {

        def val = values[ param.index ]
        if( param.mapIndex != -1 ) {
            def list
            if( val instanceof Map )
                list = val.values()

            else if( val instanceof Collection )
                list = val
            else
                list = [val]

            try {
                return list[param.mapIndex]
            }
            catch( IndexOutOfBoundsException e ) {
                throw new ProcessException(e)
            }
        }

        return val
    }


    final protected int makeTaskContextStage1( TaskRun task, Map secondPass, List values ) {

        final contextMap = task.context
        int count = 0

        task.inputs.keySet().each { InParam param ->

            // add the value to the task instance
            def val = decodeInputValue(param,values)

            switch(param) {
                case EachInParam:
                case ValueInParam:
                    contextMap.put( param.name, val )
                    break

                case FileInParam:
                    secondPass[param] = val
                    return // <-- leave it, because we do not want to add this 'val' at this stage

                case StdInParam:
                case EnvInParam:
                    // nothing to do
                    break

                default:
                    log.debug "Unsupported input param type: ${param?.class?.simpleName}"
            }

            // add the value to the task instance context
            task.setInput(param, val)
        }

        return count
    }

    final protected void makeTaskContextStage2( TaskRun task, Map secondPass, int count ) {

        final ctx = task.context

        // -- all file parameters are processed in a second pass
        //    so that we can use resolve the variables that eventually are in the file name
        secondPass.each { FileInParam param, val ->

            def fileParam = param as FileInParam
            def normalized = normalizeInputToFiles(val,count)
            def resolved = expandWildcards( fileParam.getFilePattern(ctx), normalized )
            ctx.put( param.name, singleItemOrList(resolved) )
            count += resolved.size()

            // add the value to the task instance context
            task.setInput(param, resolved)
        }

        // -- set the delegate map as context ih the task config
        //    so that lazy directives will be resolved against it
        task.config.context = ctx

        // -- resolve the task command script
        task.resolve(taskBody)
    }

    final protected void makeTaskContextStage3( TaskRun task, HashCode hash, Path folder ) {

        // set hash-code & working directory
        task.hash = hash
        task.workDir = folder
        task.config.workDir = folder
        task.config.hash = hash.toString()
        task.config.name = task.getName()

    }

    final protected createTaskHashKey(TaskRun task) {

        List keys = [ session.uniqueId, name, task.source ]
        // add all the input name-value pairs to the key generator
        task.inputs.each {
            keys.add( it.key.name )
            keys.add( it.value )
        }

        // add all variable references in the task script but not declared as input/output
        def vars = getTaskGlobalVars(task)
        if( vars ) {
            log.trace "Task: $name > Adding script vars hash code: ${vars}"
            vars.each { k, v -> keys.add( k ); keys.add( v ) }
        }

        final mode = config.getHashMode()
        final hash = CacheHelper.hasher(keys, mode).hash()
        if( session.dumpHashes ) {
            traceInputsHashes(task, keys, mode, hash)
        }
        return hash
    }

    private void traceInputsHashes( TaskRun task, List entries, CacheHelper.HashMode mode, hash ) {

        def buffer = new StringBuilder()
        buffer.append("[${task.name}] cache hash: ${hash}; mode: $mode; entries: \n")
        for( Object item : entries ) {
            buffer.append( "  ${CacheHelper.hasher(item, mode).hash()} [${item?.class?.name}] $item \n")
        }

        log.info(buffer.toString())
    }

    final protected Map<String,Object> getTaskGlobalVars(TaskRun task) {
        getTaskGlobalVars( task.context.getVariableNames(), ownerScript.binding, task.context.getHolder() )
    }

    /**
     * @param variableNames The collection of variables referenced in the task script
     * @param binding The script global binding
     * @param context The task variable context
     * @return The set of task variables accessed in global script context and not declared as input/output
     */
    final protected Map<String,Object> getTaskGlobalVars(Set<String> variableNames, Binding binding, Map context) {
        final result = new HashMap(variableNames.size())
        final processName = name

        def itr = variableNames.iterator()
        while( itr.hasNext() ) {
            final varName = itr.next()

            final p = varName.indexOf('.')
            final baseName = p !=- 1 ? varName.substring(0,p) : varName

            if( context.containsKey(baseName) ) {
                // when the variable belong to the task local context just ignore it,
                // because it must has been provided as an input parameter
                continue
            }

            if( binding.hasVariable(baseName) ) {
                def value
                try {
                    if( p == -1 ) {
                        value = binding.getVariable(varName)
                    }
                    else {
                        value = grengine.run(varName, binding)
                    }
                }
                catch( MissingPropertyException | NullPointerException e ) {
                    value = null
                    log.trace "Process `${processName}` cannot access global variable `$varName` -- Cause: ${e.message}"
                }

                // value for 'workDir' and 'baseDir' folders are added always as string
                // in order to avoid to invalid the cache key when resuming the execution
                if( varName=='workDir' || varName=='baseDir' )
                    value = value.toString()

                result.put( varName, value )
            }

        }
        return result
    }


    /**
     * Execute the specified task shell script
     *
     * @param script The script string to be execute, e.g. a BASH script
     * @return {@code TaskDef}
     */
    final protected void submitTask( TaskRun task, HashCode hash, Path folder ) {
        log.trace "[${task.name}] actual run folder: ${task.workDir}"

        makeTaskContextStage3(task, hash, folder)

        // add the task to the collection of running tasks
        session.dispatcher.submit(task, blocking)

    }

    protected boolean checkWhenGuard(TaskRun task) {

        try {
            def pass = task.config.getGuard('when')
            if( pass ) {
                return true
            }

            log.trace "Task ${task.name} is not executed becase `when` condition is not verified"
            finalizeTask0(task)
            return false
        }
        catch ( FailedGuardException error ) {
            handleException(error, task)
            return false
        }
    }

    /**
     * Finalize the task execution, checking the exit status
     * and binding output values accordingly
     *
     * @param task The {@code TaskRun} instance to finalize
     */
    @PackageScope
    final finalizeTask( TaskRun task ) {
        log.trace "finalizing process > ${task.name} -- $task"

        def fault = null
        try {
            // -- verify task exist status
            if( task.error )
                throw new ProcessFailedException("Process `${task.name}` failed", task.error)

            if( task.type == ScriptType.SCRIPTLET ) {
                if( task.exitStatus == Integer.MAX_VALUE )
                    throw new ProcessFailedException("Process `${task.name}` terminated for an unknown reason -- Likely it has been terminated by the external system")

                if ( !task.isSuccess() )
                    throw new ProcessFailedException("Process `${task.name}` terminated with an error exit status (${task.exitStatus})")
            }

            // -- if it's OK collect results and finalize
            collectOutputs(task)
        }
        catch ( Throwable error ) {
            fault = resumeOrDie(task, error)
        }

        // -- finalize the task
        if( fault != ErrorStrategy.RETRY )
            finalizeTask0(task)

        return fault
    }

    /**
     * Whenever the process can be cached
     */
    boolean isCacheable() {
        session.cacheable && config.cacheable
    }

    @PackageScope boolean isResumable() {
        isCacheable() && session.resumeMode
    }

    /**
     * Finalize the task execution, checking the exit status
     * and binding output values accordingly
     *
     * @param task The {@code TaskRun} instance to finalize
     * @param producedFiles The map of files to be bind the outputs
     */
    private void finalizeTask0( TaskRun task ) {
        log.trace "Finalize process > ${task.name}"

        // -- bind output (files)
        if( task.canBind ) {
            bindOutputs(task)
            publishOutputs(task)
        }

        // increment the number of processes executed
        state.update { StateObj it -> it.incCompleted() }
    }

    protected void terminateProcess() {
        log.debug "<${name}> Sending poison pills and terminating process"
        sendPoisonPill()
        session.processDeregister(this)
    }

    /**
     * Prints a warning message. This method uses a {@link Memoized} annotation
     * to avoid to show multiple times the same message when multiple process instances
     * invoke it.
     *
     * @param message The warning message to print
     */
    @Memoized
    def warn( String message ) {
        log.warn "Process `$name` $message"
        return null
    }


    /*
     * logger class for the *iterator* processor
     */
    class BaseProcessInterceptor extends DataflowEventAdapter {

        final List<DataflowChannel> inputs

        final boolean stopAfterFirstRun

        final int len

        final DataflowQueue control

        final int first

        BaseProcessInterceptor( List<DataflowChannel> inputs, boolean stop ) {
            this.inputs = new ArrayList<>(inputs)
            this.stopAfterFirstRun = stop
            this.len = inputs.size()
            this.control = (DataflowQueue)inputs.get(len-1)
            this.first = inputs.findIndexOf { it instanceof DataflowQueue }
        }

        @Override
        public Object messageArrived(final DataflowProcessor processor, final DataflowReadChannel<Object> channel, final int index, final Object message) {
            if( len == 1 || stopAfterFirstRun ) {
                // -- kill itself
                control.bind(PoisonPill.instance)
            }
            else if( index == first ) {
                // -- keep things rolling
                control.bind(Boolean.TRUE)
            }

            return message;
        }

    }

    /**
     *  Intercept dataflow process events
     */
    class TaskProcessorInterceptor extends BaseProcessInterceptor {

        TaskProcessorInterceptor(List<DataflowChannel> inputs, boolean stop) {
            super(inputs, stop)
        }

        @Override
        public List<Object> beforeRun(final DataflowProcessor processor, final List<Object> messages) {
            log.trace "<${name}> Before run -- messages: ${messages}"
            // the counter must be incremented here, otherwise it won't be consistent
            state.update { StateObj it -> it.incSubmitted() }
            return messages;
        }


        @Override
        void afterRun(DataflowProcessor processor, List<Object> messages) {
            log.trace "<${name}> After run"
            currentTask.remove()
        }

        @Override
        public Object messageArrived(final DataflowProcessor processor, final DataflowReadChannel<Object> channel, final int index, final Object message) {
            if( log.isTraceEnabled() ) {
                def channelName = config.getInputs()?.names?.get(index)
                def taskName = currentTask.get()?.name ?: name
                log.trace "<${taskName}> Message arrived -- ${channelName} => ${message}"
            }

            super.messageArrived(processor, channel, index, message)
        }

        @Override
        public Object controlMessageArrived(final DataflowProcessor processor, final DataflowReadChannel<Object> channel, final int index, final Object message) {
            if( log.isTraceEnabled() ) {
                def channelName = config.getInputs()?.names?.get(index)
                def taskName = currentTask.get()?.name ?: name
                log.trace "<${taskName}> Control message arrived ${channelName} => ${message}"
            }

            super.controlMessageArrived(processor, channel, index, message)

            if( message == PoisonPill.instance ) {
                log.debug "<${name}> Poison pill arrived"
                state.update { StateObj it -> it.poison() }
            }

            return message
        }

        @Override
        public void afterStop(final DataflowProcessor processor) {
            log.debug "<${name}> After stop"
        }

        /**
         * Invoked if an exception occurs. Unless overridden by subclasses this implementation returns true to terminate the operator.
         * If any of the listeners returns true, the operator will terminate.
         * Exceptions outside of the operator's body or listeners' messageSentOut() handlers will terminate the operator irrespective of the listeners' votes.
         * When using maxForks, the method may be invoked from threads running the forks.
         * @param processor
         * @param error
         * @return
         */
        public boolean onException(final DataflowProcessor processor, final Throwable error) {
            // return `true` to terminate the dataflow processor
            handleException( error, currentTask.get() )
        }
    }
}<|MERGE_RESOLUTION|>--- conflicted
+++ resolved
@@ -1564,10 +1564,6 @@
                 }
                 return new FileHolder(input, result)
             }
-<<<<<<< HEAD
-            finally {
-                source?.closeQuietly()
-=======
             catch( IOException e ) {
                 def message = "Can't stage file ${input.toUri().toString()}"
                 if( e instanceof NoSuchFileException )
@@ -1575,7 +1571,6 @@
                 else if( e.message )
                     message += " -- reason: ${e.message}"
                 throw new ProcessStageException(message, e)
->>>>>>> 6e82081c
             }
         }
 
