/*
 * Copyright (c) 2013-2018, Centre for Genomic Regulation (CRG).
 * Copyright (c) 2013-2018, Paolo Di Tommaso and the respective authors.
 *
 *   This file is part of 'Nextflow'.
 *
 *   Nextflow is free software: you can redistribute it and/or modify
 *   it under the terms of the GNU General Public License as published by
 *   the Free Software Foundation, either version 3 of the License, or
 *   (at your option) any later version.
 *
 *   Nextflow is distributed in the hope that it will be useful,
 *   but WITHOUT ANY WARRANTY; without even the implied warranty of
 *   MERCHANTABILITY or FITNESS FOR A PARTICULAR PURPOSE.  See the
 *   GNU General Public License for more details.
 *
 *   You should have received a copy of the GNU General Public License
 *   along with Nextflow.  If not, see <http://www.gnu.org/licenses/>.
 */

package nextflow.config

import static nextflow.util.ConfigHelper.parseValue

import java.nio.file.Path
import java.nio.file.Paths

import groovy.transform.PackageScope
import groovy.util.logging.Slf4j
import nextflow.Const
import nextflow.cli.CliOptions
import nextflow.cli.CmdConfig
import nextflow.cli.CmdNode
import nextflow.cli.CmdRun
import nextflow.exception.AbortOperationException
import nextflow.exception.ConfigParseException
import nextflow.util.HistoryFile
/**
 * Builds up the Nextflow configuration object
 *
 * @author Paolo Di Tommaso <paolo.ditommaso@gmail.com>
 */
@Slf4j
class ConfigBuilder {

    static final public String DEFAULT_PROFILE = 'standard'

    CliOptions options

    CmdRun cmdRun

    CmdNode cmdNode

    Path baseDir

    Path homeDir

    Path currentDir

    boolean showAllProfiles

    String profile = DEFAULT_PROFILE

    boolean validateProfile

    List<Path> userConfigFiles = []

    List<Path> parsedConfigFiles = []

    boolean showClosures

    {
        setHomeDir(Const.APP_HOME_DIR)
        setCurrentDir(Paths.get('.'))
    }

    ConfigBuilder setShowClosures(boolean value) {
        this.showClosures = value
        return this
    }

    ConfigBuilder setOptions( CliOptions options ) {
        this.options = options
        return this
    }

    ConfigBuilder setCmdRun( CmdRun cmdRun ) {
        this.cmdRun = cmdRun
        setProfile(cmdRun.profile)
        return this
    }

    ConfigBuilder setBaseDir( Path path ) {
        this.baseDir = path.complete()
        return this
    }

    ConfigBuilder setCurrentDir( Path path ) {
        this.currentDir = path.complete()
        return this
    }

    ConfigBuilder setHomeDir( Path path ) {
        this.homeDir = path.complete()
        return this
    }

    ConfigBuilder setCmdNode( CmdNode node ) {
        this.cmdNode = node
        return this
    }

    ConfigBuilder setCmdConfig( CmdConfig cmdConfig ) {
        showAllProfiles = cmdConfig.showAllProfiles
        setProfile(cmdConfig.profile)
        return this
    }

    ConfigBuilder setProfile( String value ) {
        profile = value ?: DEFAULT_PROFILE
        validateProfile = value as boolean
        return this
    }

    ConfigBuilder setUserConfigFiles( Path... files )  {
        setUserConfigFiles(files as List)
        return this
    }

    ConfigBuilder setUserConfigFiles( List<Path> files ) {
        if( files )
            userConfigFiles.addAll(files)
        return this
    }

    static private wrapValue( value ) {
        if( !value )
            return ''

        value = value.toString().trim()
        if( value == 'true' || value == 'false')
            return value

        if( value.isNumber() )
            return value

        return "'$value'"
    }

    /**
     * Transform the specified list of string to a list of files, verifying their existence.
     * <p>
     *     If a file in the list does not exist an exception of type {@code CliArgumentException} is thrown.
     * <p>
     *     If the specified list is empty it tries to return of default configuration files located at:
     *     <li>$HOME/.nextflow/taskConfig
     *     <li>$PWD/nextflow.taskConfig
     *
     * @param files
     * @return
     */
    @PackageScope
    List<Path> validateConfigFiles( List<String> files ) {

        def result = []
        if ( files ) {
            for( String fileName : files ) { 
                def thisFile = currentDir.resolve(fileName)
                if(!thisFile.exists()) {
                    throw new AbortOperationException("The specified configuration file does not exist: $thisFile -- check the name or choose another file")
                }
                result << thisFile
            }
            return result
        }

        /*
         * config file in the nextflow home
         */
        def home = homeDir.resolve('config')
        if( home.exists() ) {
            log.debug "Found config home: $home"
            result << home
        }

        /**
         * Config file in the pipeline base dir
         */
        def base = null
        if( baseDir && baseDir != currentDir ) {
            base = baseDir.resolve('nextflow.config')
            if( base.exists() ) {
                log.debug "Found config base: $base"
                result << base
            }
        }

        /**
         * Local or user provided file
         */
        def local = currentDir.resolve('nextflow.config')
        if( local.exists() && local != base ) {
            log.debug "Found config local: $local"
            result << local
        }

        def customConfigs = []
        if( userConfigFiles ) customConfigs.addAll(userConfigFiles)
        if( options?.userConfig ) customConfigs.addAll(options.userConfig)
        if( cmdRun?.runConfig ) customConfigs.addAll(cmdRun.runConfig)
        if( customConfigs ) {
            for( def item : customConfigs ) {
                def configFile = item instanceof Path ? item : currentDir.resolve(item.toString())
                if(!configFile.exists()) {
                    throw new AbortOperationException("The specified configuration file does not exist: $configFile -- check the name or choose another file")
                }

                log.debug "User config file: $configFile"
                result << configFile
            }
        }

        return result
    }

    /**
     * Create the nextflow configuration {@link ConfigObject} given a one or more
     * config files
     *
     * @param files A list of config files {@link Path}
     * @return The resulting {@link ConfigObject} instance
     */
    @PackageScope
    ConfigObject buildGivenFiles(List<Path> files) {

        final Map<String,String> vars = cmdRun?.env
        final boolean exportSysEnv = cmdRun?.exportSysEnv

        def items = []
        if( files ) for( Path file : files ) {
            log.debug "Parsing config file: ${file.complete()}"
            if (!file.exists()) {
                log.warn "The specified configuration file cannot be found: $file"
            }
            else {
                items << file
            }
        }

        Map env = [:]
        if( exportSysEnv ) {
            log.debug "Adding current system environment to session environment"
            env.putAll(System.getenv())
        }
        if( vars ) {
            log.debug "Adding following variables to session environment: $vars"
            env.putAll(vars)
        }

        // set the cluster options for the node command
        if( cmdNode?.clusterOptions )  {
            def str = new StringBuilder()
            cmdNode.clusterOptions.each { k, v ->
                str << "cluster." << k << '=' << wrapValue(v) << '\n'
            }
            items << str
        }

        // -- add the executor obj from the command line args
        if( cmdRun?.clusterOptions )  {
            def str = new StringBuilder()
            cmdRun.clusterOptions.each { k, v ->
                str << "cluster." << k << '=' << wrapValue(v) << '\n'
            }
            items << str
        }

        if( cmdRun?.executorOptions )  {
            def str = new StringBuilder()
            cmdRun.executorOptions.each { k, v ->
                str << "executor." << k << '=' << wrapValue(v) << '\n'
            }
            items << str
        }

        buildConfig0( env, items )
    }

    @PackageScope
    ConfigObject buildGivenFiles(Path... files) {
        buildGivenFiles(files as List<Path>)
    }

    protected ConfigObject buildConfig0( Map env, List configEntries )  {
        assert env != null

        final slurper = new ConfigParser().setRenderClosureAsString(showClosures)
        ConfigObject result = new ConfigObject()

        if( cmdRun?.params )
            slurper.setParams(cmdRun.parsedParams)

        // add the user specified environment to the session env
        env.sort().each { name, value -> result.env.put(name,value) }

        if( configEntries ) {
            // the configuration object binds always the current environment
            // so that in the configuration file may be referenced any variable
            // in the current environment
            final binding = new HashMap(System.getenv())
            binding.putAll(env)
            binding.put('baseDir', baseDir)

            slurper.setBinding(binding)

            // merge of the provided configuration files
            for( def entry : configEntries ) {

                try {
                    merge0(result, slurper, entry)
                }
                catch( ConfigParseException e ) {
                    throw e
                }
                catch( Exception e ) {
                    def message = (entry instanceof Path ? "Unable to parse config file: '$entry'" : "Unable to parse configuration ")
                    throw new ConfigParseException(message,e)
                }
            }

            log.trace "Resolved config object:\n${result.prettyPrint().indent('  ')}"
            if( validateProfile ) {
                checkValidProfile(slurper.getConditionalBlockNames())
            }

        }

        // guarantee top scopes
        for( String name : ['env','session','params','process','executor']) {
            if( !result.isSet(name) ) result.put(name, new ConfigObject())
        }

        return result
    }

    /**
     * Merge the main config with a separate config file
     *
     * @param result The main {@link ConfigObject}
     * @param slurper The {@ComposedConfigSlurper} parsed instance
     * @param entry The next config snippet/file to be parsed
     * @return
     */
    protected void merge0(ConfigObject result, ConfigParser slurper, entry) {
        if( !entry )
            return

        // select the profile
        if( showAllProfiles ) {
            def config = parse0(slurper,entry)
            validate(config,entry)
            result.merge(config)
            return
        }

        log.debug "Applying config profile: `${profile}`"
        def allNames = profile.tokenize(',')
        slurper.registerConditionalBlock('profiles', allNames)

        def config = parse0(slurper,entry)
        validate(config,entry)
        result.merge(config)
    }

    protected ConfigObject parse0(ConfigParser slurper, entry) {
        if( entry instanceof File ) {
            final path = entry.toPath()
            parsedConfigFiles << path
            return slurper.parse(path)
        }

        if( entry instanceof Path ) {
            parsedConfigFiles << entry
            return slurper.parse(entry)
        }

        return slurper.parse(entry.toString())
    }

    /**
     * Validate a config object verifying is does not contains unresolved attributes
     *
     * @param config The {@link ConfigObject} to verify
     * @param file The source config file/snippet
     * @return
     */
    protected validate(ConfigObject config, file, String parent=null) {
        for( String key : config.keySet() ) {
            final value = config.get(key)
            if( value instanceof ConfigObject ) {
                final fqKey = parent ? "${parent}.${key}": key as String
                if( value.isEmpty() ) {
                    log.debug "In the following config object the attribute `$fqKey` is empty:\n${config.prettyPrint().indent('  ')}"
                    throw new ConfigParseException("Unknown config attribute `$fqKey` -- check config file: $file")
                }
                validate(value, file, fqKey)
            }
        }
    }

    protected void checkValidProfile(Collection<String> validNames) {
        if( !profile || profile == DEFAULT_PROFILE ) {
            return
        }

        log.debug "Available config profiles: $validNames"
        for( String name : profile.tokenize(',') ) {
            if( name in validNames )
                continue

            def message = "Unknown configuration profile: '${name}'"
            def choices = validNames.closest(name)
            if( choices ) {
                message += "\n\nDid you mean one of these?\n"
                choices.each { message += "    ${it}\n" }
                message += '\n'
            }

            throw new AbortOperationException(message)
        }
    }

    private String normalizeResumeId( String uniqueId ) {
        if( !uniqueId )
            return null

        if( uniqueId == 'last' || uniqueId == 'true' ) {
            uniqueId = HistoryFile.DEFAULT.getLast()?.sessionId

            if( !uniqueId ) {
                log.warn "It seems you never run this project before -- Option `-resume` is ignored"
            }
        }

        return uniqueId
    }

    @PackageScope
    void configRunOptions(ConfigObject config, Map env, CmdRun cmdRun) {

        // -- set config options
        config.cacheable = cmdRun.cacheable

        // -- set the run name
        if( cmdRun.runName )
            config.runName = cmdRun.runName

        // -- sets the working directory
        if( cmdRun.workDir )
            config.workDir = cmdRun.workDir

        else if( !config.workDir )
            config.workDir = env.get('NXF_WORK') ?: 'work'

        // -- sets the library path
        if( cmdRun.libPath )
            config.libDir = cmdRun.libPath

        else if ( !config.libDir )
            config.libDir = env.get('NXF_LIB')

        // -- override 'process' parameters defined on the cmd line
        cmdRun.process.each { name, value ->
            config.process[name] = parseValue(value)
        }

        // -- apply the conda environment
        if( cmdRun.withConda ) {
            config.process.conda = cmdRun.withConda
        }

        // -- sets the resume option
        if( cmdRun.resume )
            config.resume = cmdRun.resume

        if( config.isSet('resume') )
            config.resume = normalizeResumeId(config.resume as String)

        // -- sets `dumpKeys` option
        if( cmdRun.dumpHashes )
            config.dumpHashes = cmdRun.dumpHashes

        if( cmdRun.dumpChannels )
            config.dumpChannels = cmdRun.dumpChannels.tokenize(',')

        // -- other configuration parameters
        if( cmdRun.poolSize ) {
            config.poolSize = cmdRun.poolSize
        }
        if( cmdRun.queueSize ) {
            config.executor.queueSize = cmdRun.queueSize
        }
        if( cmdRun.pollInterval ) {
            config.executor.pollInterval = cmdRun.pollInterval
        }

        // -- sets trace file options
        if( cmdRun.withTrace ) {
            if( !(config.trace instanceof Map) )
                config.trace = [:]
            config.trace.enabled = true
            if( !config.trace.file )
                config.trace.file = cmdRun.withTrace

        }

        // -- sets report report options
        if( cmdRun.withReport ) {
            if( !(config.report instanceof Map) )
                config.report = [:]
            config.report.enabled = true
            if( !config.report.file )
                config.report.file = cmdRun.withReport
        }

        // -- sets timeline report options
        if( cmdRun.withTimeline ) {
            if( !(config.timeline instanceof Map) )
                config.timeline = [:]
            config.timeline.enabled = true
            if( !config.timeline.file )
                config.timeline.file = cmdRun.withTimeline
        }

        // -- sets DAG report options
        if( cmdRun.withDag ) {
            if( !(config.dag instanceof Map) )
                config.dag = [:]
            config.dag.enabled = true
            if( !config.dag.file )
                config.dag.file = cmdRun.withDag
        }

        if( cmdRun.withNotification ) {
            if( !(config.notification instanceof Map) )
                config.notification = [:]
            if( cmdRun.withNotification in ['true','false']) {
                config.notification.enabled = cmdRun.withNotification == 'true'
            }
            else {
                config.notification.enabled = true
                config.notification.to = cmdRun.withNotification
            }
        }
<<<<<<< HEAD
        // -- sets the messages options
        if( cmdRun.withProv ) {
            if( !(config.prov instanceof Map) )
                config.prov = [:]
                config.prov.enabled = true
        }
=======

        // -- sets the messages options
        if( cmdRun.withWebLog ) {
            if( !(config.weblog instanceof Map) )
                config.weblog = [:]
            config.weblog.enabled = true
            if ( !config.weblog.url )
                config.weblog.url = cmdRun.withWebLog
        }


>>>>>>> fa2a8efc
        // -- add the command line parameters to the 'taskConfig' object
        if( cmdRun.params || cmdRun.paramsFile )
            config.params.putAll( cmdRun.parsedParams )

        if( cmdRun.withoutDocker && config.docker instanceof Map ) {
            // disable docker execution
            log.debug "Disabling execution in Docker contained as requested by cli option `-without-docker`"
            config.docker.enabled = false
        }

        if( cmdRun.withDocker ) {
            configContainer(config, 'docker', cmdRun.withDocker)
        }

        if( cmdRun.withSingularity ) {
            configContainer(config, 'singularity', cmdRun.withSingularity)
        }
    }

    private void configContainer(ConfigObject config, String engine, def cli) {
        log.debug "Enabling execution in ${engine.capitalize()} container as requested by cli option `-with-$engine ${cmdRun.withDocker}`"

        if( !config.containsKey(engine) )
            config.put(engine, [:])

        if( !(config.get(engine) instanceof Map) )
            throw new AbortOperationException("Invalid `$engine` definition in the config file")

        def containerConfig = (Map)config.get(engine)
        containerConfig.enabled = true
        if( cli != '-' ) {
            // this is supposed to be a docker image name
            config.process.container = cli
        }
        else if( containerConfig.image ) {
            config.process.container = containerConfig.image
        }

        if( !hasContainerDirective(config.process) )
            throw new AbortOperationException("You have requested to run with ${engine.capitalize()} but no image were specified")

    }

    /**
     * Verify that configuration for process contains at last one `container` directive
     *
     * @param process
     * @return {@code true} when a `container` is defined or {@code false} otherwise
     */
    protected boolean hasContainerDirective(process)  {

        if( process instanceof Map ) {
            if( process.container )
                return true

            def result = process
                            .findAll { String name, value -> name.startsWith('$') && value instanceof Map }
                            .find { String name, Map value -> value.container as boolean }  // the first non-empty `container` string

            return result as boolean
        }

        return false
    }

    ConfigObject buildConfigObject() {
        // -- configuration file(s)
        def configFiles = validateConfigFiles(options?.config)
        def config = buildGivenFiles(configFiles)

        if( cmdRun )
            configRunOptions(config, System.getenv(), cmdRun)

        return config
    }


    /**
     * @return A the application options hold in a {@code ConfigObject} instance
     */
    Map build() {
        buildConfigObject().toMap()
    }


}<|MERGE_RESOLUTION|>--- conflicted
+++ resolved
@@ -552,14 +552,6 @@
                 config.notification.to = cmdRun.withNotification
             }
         }
-<<<<<<< HEAD
-        // -- sets the messages options
-        if( cmdRun.withProv ) {
-            if( !(config.prov instanceof Map) )
-                config.prov = [:]
-                config.prov.enabled = true
-        }
-=======
 
         // -- sets the messages options
         if( cmdRun.withWebLog ) {
@@ -571,7 +563,6 @@
         }
 
 
->>>>>>> fa2a8efc
         // -- add the command line parameters to the 'taskConfig' object
         if( cmdRun.params || cmdRun.paramsFile )
             config.params.putAll( cmdRun.parsedParams )
