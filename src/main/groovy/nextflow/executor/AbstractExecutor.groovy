--- conflicted
+++ resolved
@@ -67,7 +67,7 @@
         }
 
         // replace any wildcards characters
-        // TODO give a try to http://code.google.com/p/wildcard/  -or- http://commons.apache.org/io/
+        // TODO use newDirectoryStream here and eventually glob
         String filePattern = fileName.replace("?", ".?").replace("*", ".*")
 
         // when there's not change in the pattern, try to find a single file
@@ -99,7 +99,6 @@
         assert task
         assert target
 
-<<<<<<< HEAD
         // get the 'static' environment
         final environment = task.processor.getProcessEnvironment()
 
@@ -110,27 +109,27 @@
 
         // create the *bash* environment script
         target.text = TaskProcessor.bashEnvironmentScript(environment)
-=======
-        target.text = createEnvironmentString(task)
-    }
-
-    def String createEnvironmentString( TaskRun task ) {
-        assert task
-
-        final envMap = task.processor.getProcessEnvironment()
-        final envBuilder = new StringBuilder()
-        envMap.each { name, value ->
-            if( name ==~ /[a-zA-Z_]+[a-zA-Z0-9_]*/ ) {
-                envBuilder << "export $name='$value'" << '\n'
-            }
-            else {
-                log.trace "Task ${task.name} > Invalid environment variable name: '${name}'"
-            }
-        }
-
-        return envBuilder.toString()
-
->>>>>>> 27460757
+//=======
+//        target.text = createEnvironmentString(task)
+//    }
+//
+//    def String createEnvironmentString( TaskRun task ) {
+//        assert task
+//
+//        final envMap = task.processor.getProcessEnvironment()
+//        final envBuilder = new StringBuilder()
+//        envMap.each { name, value ->
+//            if( name ==~ /[a-zA-Z_]+[a-zA-Z0-9_]*/ ) {
+//                envBuilder << "export $name='$value'" << '\n'
+//            }
+//            else {
+//                log.trace "Task ${task.name} > Invalid environment variable name: '${name}'"
+//            }
+//        }
+//
+//        return envBuilder.toString()
+//
+//>>>>>>> beatriz/master
     }
 
 
