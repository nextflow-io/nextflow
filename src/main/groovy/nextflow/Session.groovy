--- conflicted
+++ resolved
@@ -20,11 +20,6 @@
 
 package nextflow
 
-<<<<<<< HEAD
-import nextflow.cli.Launcher
-
-=======
->>>>>>> fa2a8efc
 import static nextflow.Const.S3_UPLOADER_CLASS
 
 import java.lang.reflect.Method
