--- conflicted
+++ resolved
@@ -359,19 +359,12 @@
 else JAVA_OPTS+=(-Djava.awt.headless=true)
 fi
 
-<<<<<<< HEAD
 if [[ $NXF_CAPSULE_LAUNCHER ]]; then
   [[ "$JAVA_HOME" ]] && JAVA_OPTS+=(-Dcapsule.java.home="$JAVA_HOME")
   [[ "$CAPSULE_LOG" ]] && JAVA_OPTS+=(-Dcapsule.log=$CAPSULE_LOG)
   [[ "$CAPSULE_RESET" ]] && JAVA_OPTS+=(-Dcapsule.reset=true)
 fi
-[[ "$JAVA_VER" =~ ^(21) ]] && [[ ! "$NXF_ENABLE_VIRTUAL_THREADS" ]] && NXF_ENABLE_VIRTUAL_THREADS=true
-=======
 [[ "$JAVA_VER" =~ ^(21|22) ]] && [[ ! "$NXF_ENABLE_VIRTUAL_THREADS" ]] && NXF_ENABLE_VIRTUAL_THREADS=true
-[[ "$JAVA_HOME" ]] && JAVA_OPTS+=(-Dcapsule.java.home="$JAVA_HOME")
-[[ "$CAPSULE_LOG" ]] && JAVA_OPTS+=(-Dcapsule.log=$CAPSULE_LOG)
-[[ "$CAPSULE_RESET" ]] && JAVA_OPTS+=(-Dcapsule.reset=true)
->>>>>>> f5c2355b
 [[ "$cmd" != "run" && "$cmd" != "node" ]] && JAVA_OPTS+=(-XX:+TieredCompilation -XX:TieredStopAtLevel=1)
 [[ "$NXF_OPTS" ]] && JAVA_OPTS+=($NXF_OPTS)
 [[ "$NXF_CLASSPATH" ]] && export NXF_CLASSPATH
