NEXTFLOW

Copyright 2020-2023, Seqera Labs
Copyright 2013-2019, Centre for Genomic Regulation (CRG)


This software includes source code and libraries developed by:

    Lorenz Gerber
    Licensed under Apache License, Version 2.0

    SciLifeLab
    Licensed under Apache License, Version 2.0

    Synthetic Genomics
    Licensed under Apache License, Version 2.0

    University of Tübingen, Quantitative Biology Center (QBiC)
    Licensed under Apache License, Version 2.0

    WuxiNextcode
    Copyright 2018, WuxiNextcode
    Licensed under Apache License, Version 2.0

    Apache Commons Lang
    Copyright Apache Software Foundation
    Licensed under Apache License, Version 2.0

    Apache Commons Codec
    Copyright Apache Software Foundation
    Licensed under Apache License, Version 2.0

    Apache Http Components
    Copyright Apache Software Foundation
    Licensed under Apache License, Version 2.0

    Apache Groovy
    Copyright 2003-2018 Apache Software Foundation
    Licensed under Apache License, Version 2.0

    AWS SDK for Java
    Copyright 2010-2014 Amazon.com, Inc. or its affiliates
    Licensed under Apache License, Version 2.0

    Azure Cloud plugin for Nextflow
    Copyright 2021, Microsoft Corp
    Licensed under Apache License, Version 2.0

    Azure SDK for Java
    Copyright (c) 2015 Microsoft Corp
    Licensed under MIT License (MIT)
    
    Failsafe
    Copyright Jonathan Halterman and friends
    Released under the Apache 2.0 license
           
    Gpars
    Copyright (c) 2008-2011, The Gpars authors
    Licensed under the Apache License, Version 2.0

    Grengine
    https://gitlab.com/jexler/grengine
    Copyright (c) 2014-now, Alain Stalder
    Licensed under the Apache License, Version 2.0

    Google plugin for Nextflow
    Copyright 2019, Google Inc
    Licensed under the Apache License, Version 2.0

    Google API Java client
    Copyright 2019, Google Inc
    Licensed under the Apache License, Version 2.0
    
    Gson
    https://github.com/google/gson
    Copyright 2008 Google Inc.
    Licensed under the Apache License, Version 2.0

    Guava
    https://github.com/google/guava
    Copyright 2008 The Guava Authors
    Licensed under Apache License, Version 2.0

    JGit
    Copyright JGit authors
    Licensed under the Eclipse Distribution License - v 1.0

    Javaewah
    https://github.com/lemire/javaewah
    Copyright 2009-2016, Daniel Lemire, Cliff Moon, David McIntosh, Robert Becho, Google Inc., Veronika Zenz, Owen Kaser, Gregory Ssi-Yan-Kai, Rory Graves
    Licensed under Apache License, Version 2.0

    Jackson
    https://github.com/FasterXML/jackson-core
    https://github.com/FasterXML/jackson-annotations
    https://github.com/FasterXML/jackson-databind
    Copyright The Jackson authors
    Licensed under Apache License, Version 2.0
    
    JCommander
    Copyright (c) 2010 Cedric Beust
    Licensed under Apache License, Version 2.0

    Jsoup
    https://github.com/jhy/jsoup
    Copyright 2009-2018 Jonathan Hedley
    Licensed under the MIT license

    Kryo
    Copyright (c) 2008-2018, Nathan Sweet
    Licensed under BSD 3-Clause license

    Kryo serializers
    https://github.com/magro/kryo-serializers
    Copyright 2010 Martin Grotzke
    Licensed under Apache License, Version 2.0

    Leveldb, https://github.com/dain/leveldb
    Copyright 2011 Dain Sundstrom dain@iq80.com
    Copyright 2011 FuseSource Corp. http://fusesource.com
    Licensed under Apache License, Version 2.0

    Logback
    Copyright 1999-2017, QOS.ch
    Licensed under the EPL v1.0 license

    Objenesis
    https://github.com/easymock/objenesis
    Copyright 2006-2018 the original author or authors
    Licensed under Apache License, Version 2.0

    Okhttp
    Copyright 2013-2016 Square, Inc.
    Licensed under Apache License, Version 2.0

    SLF4J
    Copyright 2004-2018 QOS.ch
    Licensed under the MIT license

    Snakeyaml
    Copyright 2008, http://www.snakeyaml.org
    Licensed under Apache License, Version 2.0

<<<<<<< HEAD
    Spack
    https://github.com/spack/spack
    Copyright 2013-2023 Lawrence Livermore National Security, LLC and other Spack Project Developers. See the top-level COPYRIGHT file for details.
    Licensed under Apache License, Version 2.0

Nextflow is a registered trademark of Centre for Genomic Regulation, Spain (CRG).
=======
Nextflow is a registered trademark of Seqera Labs, Spain.
>>>>>>> 7a3ebc7d
See the trademark policy for details https://github.com/nextflow-io/trademark<|MERGE_RESOLUTION|>--- conflicted
+++ resolved
@@ -141,14 +141,10 @@
     Copyright 2008, http://www.snakeyaml.org
     Licensed under Apache License, Version 2.0
 
-<<<<<<< HEAD
     Spack
     https://github.com/spack/spack
     Copyright 2013-2023 Lawrence Livermore National Security, LLC and other Spack Project Developers. See the top-level COPYRIGHT file for details.
     Licensed under Apache License, Version 2.0
 
-Nextflow is a registered trademark of Centre for Genomic Regulation, Spain (CRG).
-=======
 Nextflow is a registered trademark of Seqera Labs, Spain.
->>>>>>> 7a3ebc7d
 See the trademark policy for details https://github.com/nextflow-io/trademark