#
# Copyright (c) 2013-2014, Centre for Genomic Regulation (CRG).
# Copyright (c) 2013-2014, Paolo Di Tommaso and the respective authors.
#
#   This file is part of 'Nextflow'.
#
#   Nextflow is free software: you can redistribute it and/or modify
#   it under the terms of the GNU General Public License as published by
#   the Free Software Foundation, either version 3 of the License, or
#   (at your option) any later version.
#
#   Nextflow is distributed in the hope that it will be useful,
#   but WITHOUT ANY WARRANTY; without even the implied warranty of
#   MERCHANTABILITY or FITNESS FOR A PARTICULAR PURPOSE.  See the
#   GNU General Public License for more details.
#
#   You should have received a copy of the GNU General Public License
#   along with Nextflow.  If not, see <http://www.gnu.org/licenses/>.
#

<<<<<<< HEAD
groovyVer = 2.3.5
=======
groovyVer = 2.3.6
>>>>>>> 5572dd87
gparsVer = 1.2.1
slf4jVer = 1.7.7
logbackVar = 1.1.2
commonsLangVer = 2.6
commonsIoVer = 2.4
commonsCliVer = 1.2
jcommanderVer = 1.35
cglibVer = 2.2
spockVer = 0.7-groovy-2.0
objenesisVer = 1.4
jsr305Ver = 1.3.9
kryoVer = 2.24.0
hazelcastVer = 3.2
picardVer = 1.102.0
<<<<<<< HEAD
capsuleVer = 0.4.2
ivyVer = 2.3.0
=======
jgitVer = 3.4.1.201406201815-r
>>>>>>> 5572dd87
<|MERGE_RESOLUTION|>--- conflicted
+++ resolved
@@ -18,11 +18,7 @@
 #   along with Nextflow.  If not, see <http://www.gnu.org/licenses/>.
 #
 
-<<<<<<< HEAD
-groovyVer = 2.3.5
-=======
 groovyVer = 2.3.6
->>>>>>> 5572dd87
 gparsVer = 1.2.1
 slf4jVer = 1.7.7
 logbackVar = 1.1.2
@@ -37,9 +33,6 @@
 kryoVer = 2.24.0
 hazelcastVer = 3.2
 picardVer = 1.102.0
-<<<<<<< HEAD
 capsuleVer = 0.4.2
 ivyVer = 2.3.0
-=======
-jgitVer = 3.4.1.201406201815-r
->>>>>>> 5572dd87
+jgitVer = 3.4.1.201406201815-r