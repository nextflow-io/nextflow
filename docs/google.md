(google-page)=

# Google Cloud

## Credentials

Credentials for submitting requests to the Google Cloud Batch API are picked up from your environment using [Application Default Credentials](https://github.com/googleapis/google-auth-library-java#google-auth-library-oauth2-http). Application Default Credentials are designed to use the credentials most natural to the environment in which a tool runs.

The most common case will be to pick up your end-user Google credentials from your workstation. You can create these by running the command:

```bash
gcloud auth application-default login
```

and running through the authentication flow. This will write a credential file to your gcloud configuration directory that will be used for any tool you run on your workstation that picks up default credentials.

The next most common case would be when running on a Compute Engine VM. In this case, Application Default Credentials will pick up the Compute Engine Service Account credentials for that VM.

See the [Application Default Credentials](https://github.com/googleapis/google-auth-library-java#google-auth-library-oauth2-http) documentation for how to enable other use cases.

Finally, the `GOOGLE_APPLICATION_CREDENTIALS` environment variable can be used to specify location of the Google credentials file.

If you don't have it, the credentials file can be downloaded from the Google Cloud Console following these steps:

- Open the [Google Cloud Console](https://console.cloud.google.com)
- Go to APIs & Services → Credentials
- Click on the *Create credentials* (blue) drop-down and choose *Service account key*, in the following page
- Select an existing *Service account* or create a new one if needed
- Select JSON as *Key type*
- Click the *Create* button and download the JSON file giving a name of your choice e.g. `creds.json`.

Then, define the following variable replacing the path in the example with the one of your credentials file just downloaded:

```bash
export GOOGLE_APPLICATION_CREDENTIALS="/path/your/file/creds.json"
```

See [Get started with Nextflow on Google Cloud Batch](https://www.nextflow.io/blog/2023/nextflow-with-gbatch.html) for more information on how to use Google Cloud Batch, 
including how to set the required roles for your service account.

(google-batch)=

## Cloud Batch

:::{versionadded} 22.07.1-edge
:::

[Google Cloud Batch](https://cloud.google.com/batch) is a managed computing service that allows the execution of containerized workloads in the Google Cloud Platform infrastructure.

Nextflow provides built-in support for Google Cloud Batch, allowing the seamless deployment of Nextflow pipelines in the cloud, in which tasks are offloaded to the Cloud Batch service.

Read the {ref}`Google Cloud Batch executor <google-batch-executor>` section to learn more about the `google-batch` executor in Nextflow.

(google-batch-config)=

### Configuration

Make sure to have defined in your environment the `GOOGLE_APPLICATION_CREDENTIALS` variable. See the [Credentials](#credentials) section for details.

:::{note}
Make sure your Google account is allowed to access the Google Cloud Batch service by checking the [APIs & Services](https://console.cloud.google.com/apis/dashboard) dashboard.
:::

Create or edit the file `nextflow.config` in your project root directory. The config must specify the following parameters:

- Google Cloud Batch as Nextflow executor
- The Docker container image(s) for pipeline tasks
- The Google Cloud project ID and location

Example:

```groovy
process {
    executor = 'google-batch'
    container = 'your/container:latest'
}

google {
    project = 'your-project-id'
    location = 'us-central1'
}
```

Notes:

- A container image must be specified to execute processes. You can use a different Docker image for each process using one or more {ref}`config-process-selectors`.
- Make sure to specify the project ID, not the project name.
- Make sure to specify a location where Google Batch is available. Refer to the [Google Batch documentation](https://cloud.google.com/batch/docs/get-started#locations) for region availability.

Read the {ref}`Google configuration<config-google>` section to learn more about advanced configuration options.

(google-batch-process)=

### Process definition

By default, the `cpus` and `memory` directives are used to find the cheapest machine type that is available at the current
location and that fits the requested resources. If `memory` is not specified, 1 GB of memory is allocated per CPU.

The `machineType` directive can be used to request a specific VM instance type. It can be any predefined Google Compute
Platform [machine type](https://cloud.google.com/compute/docs/machine-types) or [custom machine type](https://cloud.google.com/compute/docs/instances/creating-instance-with-custom-machine-type).

```nextflow
process myTask {
    cpus 8
    memory '40 GB'

    script:
    """
    your_command --here
    """
}

process anotherTask {
    machineType 'n1-highmem-8'

    script:
    """
    your_command --here
    """
}
```

:::{versionadded} 23.02.0-edge
:::

The `machineType` directive can also be a comma-separated list of patterns. The pattern can contain a `*` to match any
number of characters and `?` to match any single character. Examples of valid patterns: `c2-*`, `m?-standard*`, `n*`.

```nextflow
process myTask {
    cpus 8
    memory '20 GB'
    machineType 'n2-*,c2-*,m3-*'

    script:
    """
    your_command --here
    """
}
```

:::{versionadded} 23.12.0-edge
:::

The `machineType` directive can also be an [Instance Template](https://cloud.google.com/compute/docs/instance-templates),
specified as `template://<instance-template>`. For example:

```nextflow
process myTask {
    cpus 8
    memory '20 GB'
    machineType 'template://my-template'

    script:
    """
    your_command --here
    """
}
```

:::{note}
Using an instance template will overwrite the `accelerator` and `disk` directives, as well as the following Google Batch
config options: `bootDiskImage`, `cpuPlatform`, `preemptible`, and `spot`.
:::

To use an instance template with GPUs, you must also set the `google.batch.installGpuDrivers` config option to `true`.

To use an instance template with Fusion, the instance template must include a `local-ssd` disk named `fusion` with 375 GB.
See the [Google Batch documentation](https://cloud.google.com/compute/docs/disks/local-ssd) for more details about local SSDs.


:::{versionadded} 23.06.0-edge
:::

The `disk` directive can be used to set the boot disk size or provision a disk for scratch storage. If the disk type is specified with the `type` option, a new disk will be mounted to the task VM at `/tmp` with the requested size and type. Otherwise, it will set the boot disk size, overriding the `google.batch.bootDiskSize` config option. See the [Google Batch documentation](https://cloud.google.com/compute/docs/disks) for more information about the available disk types.

Examples:

```nextflow
// set the boot disk size
disk 100.GB

// mount a persistent disk at '/tmp'
disk 100.GB, type: 'pd-standard'

// mount a local SSD disk at '/tmp' (should be a multiple of 375 GB)
disk 375.GB, type: 'local-ssd'
```

### Pipeline execution

The pipeline can be launched either in a local computer or a cloud instance. Pipeline input data can be stored either locally or in a Google Storage bucket.

The pipeline execution must specify a Google Storage bucket where the workflow's intermediate results are stored using the `-work-dir` command line options. For example:

```bash
nextflow run <script or project name> -work-dir gs://my-bucket/some/path
```

:::{tip}
Any input data **not** stored in a Google Storage bucket will automatically be transferred to the pipeline work bucket. Use this feature with caution being careful to avoid unnecessary data transfers.
:::

:::{warning}
The Google Storage path needs to contain at least sub-directory. Don't use only the bucket name e.g. `gs://my-bucket`.
:::

### Spot Instances

Spot Instances are supported by adding the following setting in the Nextflow config file:

```groovy
google {
    batch.spot = true
}
```

:::{versionadded} 23.11.0-edge
:::

Since this type of virtual machines can be retired by the provider before the job completion, it is advisable to add the following retry strategy to your config file to instruct Nextflow to automatically re-execute a job if the virtual machine was terminated preemptively:

```groovy
process {
    errorStrategy = { task.exitStatus==50001 ? 'retry' : 'terminate' }
    maxRetries = 5
}
```

### Fusion file system

:::{versionadded} 23.02.0-edge
:::

The Google Batch executor supports the use of {ref}`fusion-page`. Fusion allows the use of Google Cloud Storage as a virtual distributed file system, optimizing the data transfer and speeding up most job I/O operations.

See [Google Cloud Batch](https://docs.seqera.io/fusion/guide/gcp-batch) for more information about configuring Fusion for Google Cloud Batch.

### Supported directives

Currently, the following Nextflow directives are supported by the Google Batch executor:

- {ref}`process-accelerator`
- {ref}`process-container`
- {ref}`process-containeroptions`
- {ref}`process-cpus`
- {ref}`process-disk`
- {ref}`process-executor`
- {ref}`process-machinetype`
- {ref}`process-memory`
- {ref}`process-time`

### Hybrid execution

Nextflow allows the use of multiple executors in the same workflow. This feature enables the deployment of hybrid workloads, in which some jobs are executed in the local computer or local computing cluster, and some jobs are offloaded to Google Cloud.

To enable this feature, use one or more {ref}`config-process-selectors` in your Nextflow configuration file to apply the Google Cloud executor to the subset of processes that you want to offload. For example:

```groovy
process {
    withLabel: bigTask {
        executor = 'google-batch'
        container = 'my/image:tag'
    }
}

google {
    project = 'your-project-id'
    location = 'us-central1' // for Google Batch
}
```

Then launch the pipeline with the `-bucket-dir` option to specify a Google Storage path for the jobs computed with Google Cloud and, optionally, the `-work-dir` to specify the local storage for the jobs computed locally:

```bash
nextflow run <script or project name> -bucket-dir gs://my-bucket/some/path
```

:::{warning}
The Google Storage path needs to contain at least one sub-directory (e.g. `gs://my-bucket/work` rather than `gs://my-bucket`).
:::

:::{note}
Nextflow will automatically manage the transfer of input and output files between the local and cloud environments when using hybrid workloads.
:::

### Limitations

- Compute resources in Google Cloud are subject to [resource quotas](https://cloud.google.com/compute/quotas), which may affect your ability to run pipelines at scale. You can request quota increases, and your quotas may automatically increase over time as you use the platform. In particular, GPU quotas are initially set to 0, so you must explicitly request a quota increase in order to use GPUs. You can initially request an increase to 1 GPU at a time, and after one billing cycle you may be able to increase it further.

- Currently, it's not possible to specify a disk type different from the default one assigned by the service depending on the chosen instance type.
<<<<<<< HEAD

### Configuration tips

- Make sure to enable the Compute Engine API, Life Sciences API and Cloud Storage API in the [APIs & Services Dashboard](https://console.cloud.google.com/apis/dashboard) page.

- Make sure to have enough compute resources to run your pipeline in your project [Quotas](https://console.cloud.google.com/iam-admin/quotas) (i.e. Compute Engine CPUs, Compute Engine Persistent Disk, Compute Engine In-use IP addresses, etc).

- Make sure your security credentials allow you to access any Google Storage bucket where input data and temporary files are stored.

- When a job fails, you can check the `google/` directory in the task work directory (in the bucket storage), which contains useful information about the job execution. To enable the creation of this directory, set `google.lifeSciences.debug = true` in the Nextflow config.

- You can enable the optional SSH daemon in the job VM by setting `google.lifeSciences.sshDaemon = true` in the Nextflow config.

- Make sure you are choosing a `location` where the [Cloud Life Sciences API is available](https://cloud.google.com/life-sciences/docs/concepts/locations), and a `region` or `zone` where the [Compute Engine API is available](https://cloud.google.com/compute/docs/regions-zones/).
=======
>>>>>>> 06e0d426
<|MERGE_RESOLUTION|>--- conflicted
+++ resolved
@@ -288,21 +288,4 @@
 
 - Compute resources in Google Cloud are subject to [resource quotas](https://cloud.google.com/compute/quotas), which may affect your ability to run pipelines at scale. You can request quota increases, and your quotas may automatically increase over time as you use the platform. In particular, GPU quotas are initially set to 0, so you must explicitly request a quota increase in order to use GPUs. You can initially request an increase to 1 GPU at a time, and after one billing cycle you may be able to increase it further.
 
-- Currently, it's not possible to specify a disk type different from the default one assigned by the service depending on the chosen instance type.
-<<<<<<< HEAD
-
-### Configuration tips
-
-- Make sure to enable the Compute Engine API, Life Sciences API and Cloud Storage API in the [APIs & Services Dashboard](https://console.cloud.google.com/apis/dashboard) page.
-
-- Make sure to have enough compute resources to run your pipeline in your project [Quotas](https://console.cloud.google.com/iam-admin/quotas) (i.e. Compute Engine CPUs, Compute Engine Persistent Disk, Compute Engine In-use IP addresses, etc).
-
-- Make sure your security credentials allow you to access any Google Storage bucket where input data and temporary files are stored.
-
-- When a job fails, you can check the `google/` directory in the task work directory (in the bucket storage), which contains useful information about the job execution. To enable the creation of this directory, set `google.lifeSciences.debug = true` in the Nextflow config.
-
-- You can enable the optional SSH daemon in the job VM by setting `google.lifeSciences.sshDaemon = true` in the Nextflow config.
-
-- Make sure you are choosing a `location` where the [Cloud Life Sciences API is available](https://cloud.google.com/life-sciences/docs/concepts/locations), and a `region` or `zone` where the [Compute Engine API is available](https://cloud.google.com/compute/docs/regions-zones/).
-=======
->>>>>>> 06e0d426
+- Currently, it's not possible to specify a disk type different from the default one assigned by the service depending on the chosen instance type.