--- conflicted
+++ resolved
@@ -387,211 +387,5 @@
 
 Here is the Mermaid diagram produced by Nextflow for the above example (using the [Mermaid Live Editor](https://mermaid-js.github.io/mermaid-live-editor/edit) with the `default` theme):
 
-<<<<<<< HEAD
 ```{mermaid} images/dag.mmd
-```
-
-(weblog-service)=
-
-## Weblog via HTTP
-
-Nextflow can send detailed workflow execution metadata and runtime statistics to a HTTP endpoint. To enable this feature, use the `-with-weblog` as shown below:
-
-```bash
-nextflow run <pipeline name> -with-weblog [url]
-```
-
-Workflow events are sent as HTTP POST requests to the given URL. The message consists of the following JSON structure:
-
-```json
-{
-  "runName": "<run name>",
-  "runId": "<uuid>",
-  "event": "<started|process_submitted|process_started|process_completed|error|completed>",
-  "utcTime": "<UTC timestamp>",
-  "trace": {  },
-  "metadata": {  }
-}
-```
-
-The JSON object contains the following attributes:
-
-`runName`
-: The workflow execution run name.
-
-`runId`
-: The workflow execution unique ID.
-
-`event`
-: The workflow execution event. One of `started`, `process_submitted`, `process_started`, `process_completed`, `error`, `completed`.
-
-`utcTime`
-: The UTC timestamp in ISO 8601 format.
-
-`trace`
-: *Included only for the following events: `process_submitted`, `process_started`, `process_completed`, `error`*
-: The task runtime information as described in the {ref}`trace fields<trace-fields>` section.
-: The set of included fields is determined by the `trace.fields` setting in the Nextflow configuration file. See the {ref}`Trace configuration<config-trace>` and [Trace report](#trace-report) sections to learn more.
-
-`metadata`
-: *Included only for the following events: `started`, `completed`*
-: The workflow metadata including the {ref}`config manifest<config-manifest>`. For a list of all fields, have a look at the bottom message examples.
-
-### Example `started` event
-
-When a workflow execution is started, a message like the following is posted to the specified end-point. Be aware that the properties in the parameter scope will look different for your workflow. Here is an example output from the `nf-core/hlatyping` pipeline with the weblog feature enabled:
-
-```json
-{
-  "runName": "friendly_pesquet",
-  "runId": "170aa09c-105f-49d0-99b4-8eb6a146e4a7",
-  "event": "started",
-  "utcTime": "2018-10-07T11:42:08Z",
-  "metadata": {
-    "params": {
-      "container": "nfcore/hlatyping:1.1.4",
-      "help": false,
-      "outdir": "results",
-      "bam": true,
-      "singleEnd": false,
-      "single-end": false,
-      "reads": "data/test*{1,2}.fq.gz",
-      "seqtype": "dna",
-      "solver": "glpk",
-      "igenomes_base": "./iGenomes",
-      "multiqc_config": "/Users/sven1103/.nextflow/assets/nf-core/hlatyping/conf/multiqc_config.yaml",
-      "clusterOptions": false,
-      "cluster-options": false,
-      "enumerations": 1,
-      "beta": 0.009,
-      "prefix": "hla_run",
-      "base_index": "/Users/sven1103/.nextflow/assets/nf-core/hlatyping/data/indices/yara/hla_reference_",
-      "index": "/Users/sven1103/.nextflow/assets/nf-core/hlatyping/data/indices/yara/hla_reference_dna",
-      "custom_config_version": "master",
-      "custom_config_base": "https://raw.githubusercontent.com/nf-core/configs/master"
-    },
-    "workflow": {
-      "start": "2019-03-25T12:09:52Z",
-      "projectDir": "/Users/sven1103/.nextflow/assets/nf-core/hlatyping",
-      "manifest": {
-        "nextflowVersion": ">=18.10.1",
-        "defaultBranch": "master",
-        "version": "1.1.4",
-        "homePage": "https://github.com/nf-core/hlatyping",
-        "gitmodules": null,
-        "description": "Precision HLA typing from next-generation sequencing data.",
-        "name": "nf-core/hlatyping",
-        "mainScript": "main.nf",
-        "author": null
-      },
-      "complete": null,
-      "profile": "docker,test",
-      "homeDir": "/Users/sven1103",
-      "workDir": "/Users/sven1103/git/nextflow/work",
-      "container": "nfcore/hlatyping:1.1.4",
-      "commitId": "4bcced898ee23600bd8c249ff085f8f88db90e7c",
-      "errorMessage": null,
-      "repository": "https://github.com/nf-core/hlatyping.git",
-      "containerEngine": "docker",
-      "scriptFile": "/Users/sven1103/.nextflow/assets/nf-core/hlatyping/main.nf",
-      "userName": "sven1103",
-      "launchDir": "/Users/sven1103/git/nextflow",
-      "runName": "shrivelled_cantor",
-      "configFiles": [
-        "/Users/sven1103/.nextflow/assets/nf-core/hlatyping/nextflow.config"
-      ],
-      "sessionId": "7f344978-999c-480d-8439-741bc7520f6a",
-      "errorReport": null,
-      "scriptId": "2902f5aa7f297f2dccd6baebac7730a2",
-      "revision": "master",
-      "exitStatus": null,
-      "commandLine": "./launch.sh run nf-core/hlatyping -profile docker,test -with-weblog 'http://localhost:4567'",
-      "nextflow": {
-        "version": "19.03.0-edge",
-        "build": 5137,
-        "timestamp": "2019-03-28T14:46:55Z"
-      },
-    },
-    "stats": {
-      "computeTimeFmt": "(a few seconds)",
-      "cachedCount": 0,
-      "cachedDuration": 0,
-      "failedDuration": 0,
-      "succeedDuration": 0,
-      "failedCount": 0,
-      "cachedPct": 0.0,
-      "cachedCountFmt": "0",
-      "succeedCountFmt": "0",
-      "failedPct": 0.0,
-      "failedCountFmt": "0",
-      "ignoredCountFmt": "0",
-      "ignoredCount": 0,
-      "succeedPct": 0.0,
-      "succeedCount": 0,
-      "ignoredPct": 0.0
-    },
-    "resume": false,
-    "success": false,
-    "scriptName": "main.nf",
-    "duration": null
-  }
-}
-```
-
-### Example `completed` event
-
-When a task is completed, a message like the following is posted to the specified end-point:
-
-```json
-{
-  "runName": "friendly_pesquet",
-  "runId": "170aa09c-105f-49d0-99b4-8eb6a146e4a7",
-  "event": "process_completed",
-  "utcTime": "2018-10-07T11:45:30Z",
-  "trace": {
-    "task_id": 2,
-    "status": "COMPLETED",
-    "hash": "a1/0024fd",
-    "name": "make_ot_config",
-    "exit": 0,
-    "submit": 1538912529498,
-    "start": 1538912529629,
-    "process": "make_ot_config",
-    "tag": null,
-    "module": [
-
-    ],
-    "container": "nfcore/hlatyping:1.1.1",
-    "attempt": 1,
-    "script": "\n    configbuilder --max-cpus 2 --solver glpk > config.ini\n    ",
-    "scratch": null,
-    "workdir": "/home/sven1103/git/hlatyping-workflow/work/a1/0024fd028375e2b601aaed44d112e3",
-    "queue": null,
-    "cpus": 1,
-    "memory": 7516192768,
-    "disk": null,
-    "time": 7200000,
-    "env": "PATH=/home/sven1103/git/hlatyping-workflow/bin:$PATH\n",
-    "error_action": null,
-    "complete": 1538912730599,
-    "duration": 201101,
-    "realtime": 69,
-    "%cpu": 0.0,
-    "%mem": 0.1,
-    "vmem": 54259712,
-    "rss": 10469376,
-    "peak_vmem": 20185088,
-    "peak_rss": 574972928,
-    "rchar": 7597,
-    "wchar": 162,
-    "syscr": 16,
-    "syscw": 4083712,
-    "read_bytes": 4096,
-    "write_bytes": 0,
-    "native_id": 27185
-  }
-}
-=======
-```{image} images/dag-mermaid.png
->>>>>>> b6721b71
 ```