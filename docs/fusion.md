--- conflicted
+++ resolved
@@ -204,16 +204,6 @@
 `fusion.logOutput`
 : Where the logging output is written. 
 
-<<<<<<< HEAD
-`tagsEnabled`
-: Enable/disable the tagging of files created in the underlying object storage via the Fusion client (default: `true`).
-
-`tagsPattern`
-: The pattern that determines how tags are applied to files created via the Fusion client (default: `[.command.*|.exitcode|.fusion.*](nextflow.io/metadata=true),[__OUTPUTS__](nextflow.io/output=true),[*](nextflow.io/temporary=true)`).
-: :::{versionchanged} 22.07.0-edge
-  The `nextflow.io/output=true` default tag was added, which captures all process outputs. You can specify `__OUTPUTS__` in a custom tags pattern to capture outputs in this way.
-  :::
-=======
 `fusion.privileged`
 : :::{versionadded} 23.10.0
   :::
@@ -224,5 +214,4 @@
 
 `fusion.tags`
 : The pattern that determines how tags are applied to files created via the Fusion client. To disable tags
-  set it to `false`. (default: `[.command.*|.exitcode|.fusion.*](nextflow.io/metadata=true),[*](nextflow.io/temporary=true)`)
->>>>>>> d67aef5f
+  set it to `false`. (default: `[.command.*|.exitcode|.fusion.*](nextflow.io/metadata=true),[*](nextflow.io/temporary=true)`)