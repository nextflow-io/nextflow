(cli-page)=

# Command line interface (CLI)

Nextflow provides a robust command line interface for the management and execution pipelines.

Simply run `nextflow` with no options or `nextflow -h` to see the list of available top-level options and commands.

(cli-options)=

## Options

The top-level options are meant to be invoked in relation to the core Nextflow application and are applied to all commands. For options specific to any command, refer the CLI Commands section.

:::{note}
Nextflow options use a single dash prefix, e.g. `-foo`. Do not confuse with double dash notation, e.g. `--foo`, which is instead used for {ref}`Pipeline parameters <cli-params>`.
:::

Available options:

`-C`
: Use the specified configuration file(s) overriding any defaults.

`-D`
: Set JVM properties.

`-bg`
: Execute nextflow in background.

`-c, -config`
: Add the specified file to configuration set.

`-d, -dockerize`
: Launch nextflow via Docker (experimental).

`-h`
: Print this help.

`-log`
: Set nextflow log file path.

`-q, -quiet`
: Do not print information messages.

`-syslog`
: Send logs to syslog server (e.g. localhost:514).

`-v, -version`
: Print the program version.

### Hard configuration override

Use the specified configuration file(s) overriding any defaults.

```console
$ nextflow -C my.config COMMAND [arg...]
```

The `-C` option is used to override *all* settings specified in the default config file. For soft override, please refer the `-c` option.

- Override **any** default configuration with a custom configuration file:

  ```
  $ nextflow -C my.config run nextflow-io/hello
  ```

### JVM properties

Set JVM properties.

```console
$ nextflow -Dkey=value COMMAND [arg...]
```

This options allows the definition of custom Java system properties that can be used to properly configure or fine tuning the JVM instance used by the Nextflow runtime.

For specifying other JVM level options, please refer to the {ref}`config-env-vars` section.

- Add JVM properties to the invoked pipeline:

  ```console
  $ nextflow -Dfile.encoding=UTF-8 run nextflow-io/hello
  ```

### Execution as a background job

Execute `nextflow` in the background.

```console
$ nextflow -bg COMMAND [arg...]
```

The `-bg` option is used to invoke the nextflow execution in the background and allows the user to continue interacting with the terminal. This option is similar to `nohup` in behavior.

- Invoke any execution as a background job:

  ```console
  $ nextflow -bg run nextflow-io/hello
  ```

### Soft configuration override

Add the specified file to configuration set.

```console
$ nextflow -c nxf.config COMMAND [arg...]
```

The `-c` option is used to append a new configuration to the default configuration. The `-c` option allows us to update the config in an additive manner. For **hard override**, refer to the `-C` option.

- Update *some* fields of the default config for any pipeline:

  ```console
  $ nextflow -c nxf.config run nextflow-io/hello
  ```

### Docker driven execution

*EXPERIMENTAL: not recommended for production environments*

Launch Nextflow via Docker.

```console
$ nextflow -dockerize COMMAND [arg...]
```

The `-dockerize` option is used to invoke the execution of Nextflow within a Docker container itself without installing a Java VM in the hosting environment.

This option is *not* needed to run containerised pipeline jobs. For invoking a pipeline with the `docker` profile or executor, please refer to the `-with-docker` options in the `run` command. When using the `-dockerize` option in combination with containerized tasks, Nextflow will launch the tasks as sibling containers in the host environment (i.e. no Docker-in-Docker).

- Invoke `nextflow` as a Docker container to execute a pipeline:

  ```console
  $ nextflow -dockerize run nextflow-io/hello
  ```

### Help

Print the help message.

```console
$ nextflow -h
```

The `-h` option prints out the overview of the CLI interface and enumerates the top-level *options* and *commands*.

### Execution logs

Sets the path of the nextflow log file.

```console
$ nextflow -log custom.log COMMAND [arg...]
```

The `-log` option takes a path of the new log file which to be used instead of the default `.nextflow.log` or to save logs files to another directory.

- Save all execution logs to the custom `/var/log/nextflow.log` file:

  ```console
  $ nextflow -log /var/log/nextflow.log run nextflow-io/hello
  ```

### Quiet execution

Disable the printing of information to the terminal.

```console
$ nextflow -q COMMAND [arg...]
```

The `-q` option suppresses the banner and process-related info, and exits once the execution is completed. Please note that it does not affect any explicit print statement within a pipeline.

- Invoke the pipeline execution without the banner and pipeline information:

  ```console
  $ nextflow -q run nextflow-io/hello
  ```

### Logging to a syslog server

Send logs to [Syslog](https://en.wikipedia.org/wiki/Syslog) server endpoint.

```console
$ nextflow -syslog localhost:1234 COMMAND [arg...]
```

The `-syslog` option is used to send logs to a Syslog logging server at the specified endpoint.

- Send the logs to a Syslog server at specific endpoint:

  ```console
  $ nextflow -syslog localhost:1234 run nextflow-io/hello
  ```

### Version

Print the Nextflow version information.

```console
$ nextflow -v
```

The `-v` option prints out information about Nextflow, such as the version and build. The `-version` option in addition prints out the citation reference and official website.

- The short version:

  ```
  $ nextflow -v
  nextflow version 20.07.1.5412
  ```

- The full version info with citation and website link:

  ```
  $ nextflow -version
  N E X T F L O W
  version 20.07.1 build 5412
  created 24-07-2020 15:18 UTC (20:48 IDT)
  cite doi:10.1038/nbt.3820
  http://nextflow.io
  ```

(cli-commands)=

## Commands

### clean

Clean up *cache* and *work* directories.

**Usage**

```console
$ nextflow clean [run_name|session_id] [options]
```

**Description**

Upon invocation within a directory, `nextflow` creates a project specific `.nextflow.log` file, `.nextflow` cache directory as well as a `work` directory. The `clean` command is designed to facilitate removal of these files from previous executions. A list of run names and session ids can be generated by invoking `nextflow log -q`.

If no run name or session id is provided, it will clean the latest run.

**Options**

`-after`
: Clean up runs executed *after* the specified one.

`-before`
: Clean up runs executed *before* the specified one.

`-but`
: Clean up all runs *except* the specified one.

`-n, -dry-run`
: Print names of files to be removed without deleting them.

`-f, -force`
: Force clean command.

`-h, -help`
: Print the command usage.

`-k, -keep-logs`
: Removes only temporary files but retains execution log entries and metadata.

`-q, -quiet`
: Do not print names of files removed.

**Examples**

Dry run to remove work directories for the run name `boring_euler`:

```console
$ nextflow clean boring_euler -n

Would remove work/92/c1a9cd9a96e0531d81ca69f5dc3bb7
Would remove work/3f/70944c7a549b6221e1ccc7b4b21b62
Would remove work/0e/2ebdba85f76f6068b21a1bcbf10cab
```

Remove work directories for the run name `boring_euler`.

```console
$ nextflow clean boring_euler -f

Removed work/92/c1a9cd9a96e0531d81ca69f5dc3bb7
Removed work/3f/70944c7a549b6221e1ccc7b4b21b62
Removed work/0e/2ebdba85f76f6068b21a1bcbf10cab
```

Remove the execution entries *except* for a specific execution.

```console
$ nextflow clean -but tiny_leavitt -f

Removed work/1f/f1ea9158fb23b53d5083953121d6b6
Removed work/bf/334115deec60929dc18edf0010032a
Removed work/a3/06521d75da296d4dd7f4f8caaddad8
```

Dry run to remove the execution data *before* a specific execution.

```console
$ nextflow clean -before tiny_leavitt -n

Would remove work/5d/ad76f7b7ab3500cf616814ef644b61
Would remove work/c4/69a82b080a477612ba8d8e4c27b579
Would remove work/be/a4fa2aa38f76fd324958c81c2e4603
Would remove work/54/39116773891c47a91e3c1733aad4de
```

Dry run to remove the execution data *after* a specific execution.

```console
$ nextflow clean -after focused_payne -n

Would remove work/1f/f1ea9158fb23b53d5083953121d6b6
Would remove work/bf/334115deec60929dc18edf0010032a
Would remove work/a3/06521d75da296d4dd7f4f8caaddad8
```

Dry run to remove the temporary execution data for a specific execution, while keeping the log files.

```console
$ nextflow clean -keep-logs tiny_leavitt -n

Would remove temp files from work/1f/f1ea9158fb23b53d5083953121d6b6
Would remove temp files from work/bf/334115deec60929dc18edf0010032a
Would remove temp files from work/a3/06521d75da296d4dd7f4f8caaddad8
```

### clone

Clone a remote project into a folder.

**Usage**

```console
$ nextflow clone [options] [project]
```

**Description**

The `clone` command downloads a pipeline from a Git-hosting platform into the *current directory* and modifies it accordingly. For downloading a pipeline into the global cache `~/.nextflow/assets`, please refer to the `nextflow pull` command.

**Options**

`-d, -deep`
: Create a shallow clone of the specified depth.

`-h, -help`
: Print the command usage.

`-hub` (`github`)
: Service hub where the project is hosted. Options: `gitlab` or `bitbucket`.

`-r` (`master`)
: Revision to clone - It can be a git branch, tag, or revision number.

`-user`
: Private repository user name.

**Examples**

Clone the latest revision of a pipeline.

```console
$ nextflow clone nextflow-io/hello
nextflow-io/hello cloned to: hello
```

Clone a specific revision of a pipeline.

```console
$ nextflow clone nextflow-io/hello -r v1.1
nextflow-io/hello cloned to: hello
```

### config

Print the resolved pipeline configuration.

**Usage**

```console
$ nextflow config [options] [project name or path]
```

**Description**

The `config` command is used for printing the project's configuration i.e. the `nextflow.config` and is especially useful for understanding the resolved profiles and parameters that Nextflow will use run a pipeline. For in-depth information, please refer the {ref}`config-profiles` section.

**Options**

`-flat`
: Print config using flat notation.

`-h, -help`
: Print the command usage.

`-profile`
: Choose a configuration profile.

`-properties`
: Print config using Java properties notation.

`-a, -show-profiles`
: Show all configuration profiles.

`-sort`
: Sort config attributes.

**Examples**

Print out the inferred config using a the default group key-value notation.

```console
$ nextflow config

docker {
    enabled = true
}

process {
    executor = 'local'
}
```

Print out the config using a flat notation.

```console
$ nextflow config -flat

docker.enabled = true
process.executor = 'local'
```

Print out the config using the Java properties notation.

```console
$ nextflow config -properties

docker.enabled = true
process.executor = local
```

Print out all profiles from the project's configuration.

```console
$ nextflow config -show-profiles

docker {
    enabled = true
}

profiles {
    standard {
        process {
            executor = 'local'
        }
    }
    cloud {
        process {
            executor = 'cirrus'
            container = 'cbcrg/imagex'
        }
    }
}
```

### console

Launch the Nextflow interactive console.

**Usage**

```console
$ nextflow console
```

**Description**

The `console` command provides a Graphical User Interface (GUI) and an interactive REPL (Read-Eval-Print-Loop) for quick experimentation.

**Options**

None available

**Examples**

Launch the `console` GUI.

```console
$ nextflow console
```

### drop

Delete the local copy of a project.

**Usage**

```console
$ nextflow drop [options] [project]
```

**Description**

The `drop` command is used to remove the projects which have been downloaded into the global cache. Please refer the `list` command for generating a list of downloaded pipelines.

**Options**

`-f`
: Delete the repository without taking care of local changes.

`-h, -help`
: Print the command usage.

**Examples**

Drop the `nextflow-io/hello` project.

```console
$ nextflow drop nextflow-io/hello
```

Forcefully drop the `nextflow-io/hello` pipeline, ignoring any local changes.

```console
$ nextflow drop nextflow-io/hello -f
```

### help

Print the top-level help or specific help for a command.

**Usage**

```console
$ nextflow help [options] [command]
```

**Description**

The `help` command prints out the overview of the CLI interface and enumerates the top-level *options* and *commands*. Note that this command is equivalent to simply invoking `nextflow` at the command line.

**Options**

`-h, -help`
: Print the command usage.

**Examples**

Invoke the `help` option for the `drop` command.

```console
$ nextflow help drop

Delete the local copy of a project
Usage: drop [options] name of the project to drop
   Options:
     -f
          Delete the repository without taking care of local changes
          Default: false
     -h, -help
          Print the command usage
          Default: false
```

### info

Print project or system runtime information.

**Usage**

```console
$ nextflow info [options] [project]
```

**Description**

The `info` command prints out the nextflow runtime information about the hardware as well as the software versions of the Nextflow version and build, operating system, and Groovy and Java runtime. It can also be used to display information about a specific project.

If no run name or session id is provided, it will clean the latest run.

**Options**

`-u, -check-updates`
: Check for remote updates.

`-d`
: Show detailed information.

`-h, -help`
: Print the command usage.

`-o` (`text`)
: Output format, either `text`, `json` or `yaml`.

**Examples**

Display Nextflow runtime and system info:

```console
$ nextflow info

  Version: 20.07.1 build 5412
  Created: 24-07-2020 15:18 UTC (20:48 IDT)
  System: Mac OS X 10.15.6
  Runtime: Groovy 2.5.11 on OpenJDK 64-Bit Server VM 1.8.0_192-b01
  Encoding: UTF-8 (UTF-8)
```

Display information about a specific project:

```console
$ nextflow info nextflow-io/hello

  project name: nextflow-io/hello
  repository  : https://github.com/nextflow-io/hello
  local path  : /Users/evanfloden/.nextflow/assets/nextflow-io/hello
  main script : main.nf
  revisions   :
  * master (default)
    mybranch
    testing
    v1.1 [t]
    v1.2 [t]
```

### kuberun

Launch a Nextflow pipeline on a Kubernetes cluster.

**Usage**

```console
$ nextflow kuberun [options] [project]
```

**Description**

The `kuberun` command builds upon the `run` command and offers a deep integration with the Kubernetes execution environment. This command deploys the Nextflow runtime as a Kubernetes pod and assumes that you've already installed the `kubectl` CLI. The `kuberun` command does not allow the execution of local Nextflow scripts. For more information please refer to the {ref}`k8s-page` page.

**Options**

<<<<<<< HEAD
The `kuberun` command supports the following options from [`run`](#run):

- `-cache`
- `-disable-jobs-cancellation`
- `-dsl1`
- `-dsl2`
- `-dump-channels`
- `-dump-hashes`
- `-e.<key>=<value>`
- `-entry`
- `-h, -help`
- `-hub`
- `-latest`
- `-main-script`
- `-name`
- `-offline`
- `-params-file`
- `-plugins`
- `-preview`
- `-process.<key>=<value>`
- `-profile`
- `-qs, -queue-size`
- `-resume`
- `-r, -revision`
- `-stub, -stub-run`
- `-user`
- `-with-conda`
- `-with-dag`
- `-N, -with-notification`
- `-with-report`
- `-with-spack`
- `-with-timeline`
- `-with-tower`
- `-with-trace`
- `-with-wave`
- `-with-weblog`
- `-without-spack`
- `-without-wave`
- `-w, -work-dir`

The following new options are also available:
=======
`-E`
: Exports all current system environment.

`-ansi-log`
: Enable/disable ANSI console logging.

`-bucket-dir`
: Remote bucket where intermediate result files are stored.

`-cache`
: Enable/disable processes caching.

`-disable-jobs-cancellation`
: Prevent the cancellation of child jobs on execution termination.

`-dsl1`
: Execute the workflow using DSL1 syntax.

`-dsl2`
: Execute the workflow using DSL2 syntax.

`-dump-channels`
: Dump channels for debugging purpose.

`-dump-hashes`
: Dump task hash keys for debugging purpose.

`-e.<key>=<value>`
: Add the specified variable to execution environment.

`-entry`
: Entry workflow name to be executed.
>>>>>>> 28ff7d00

`-head-cpus`
: :::{versionadded} 22.01.0-edge
  :::
: Specify number of CPUs requested for the Nextflow pod.

`-head-image`
: :::{versionadded} 22.07.1-edge
  :::
: Specify the container image for the Nextflow driver pod.

`-head-memory`
: :::{versionadded} 22.01.0-edge
  :::
: Specify amount of memory requested for the Nextflow pod.

`-head-prescript`
: :::{versionadded} 22.05.0-edge
  :::
: Specify script to be run before the Nextflow pod starts.

`-n, -namespace`
: Specify the K8s namespace to use.

`-remoteConfig`
: Add the specified file from the K8s cluster to configuration set.

`-remoteProfile`
: Choose a configuration profile in the remoteConfig.

`-v, -volume-mount`
: Volume claim mounts, e.g. `my-pvc:/mnt/path`.

**Examples**

Execute a pipeline into a Kubernetes cluster.

```console
$ nextflow kuberun nextflow-io/hello
```

### list

List all downloaded projects.

**Usage**

```console
$ nextflow list [options]
```

**Description**

The `list` commands prints a list of the projects which are already downloaded into the global cache `~/.nextflow/assets`.

**Options**

`-h, -help`
: Print the command usage.

**Examples**

List the downloaded pipelines.

```console
$ nextflow list

nextflow-io/hello
nextflow-hub/fastqc
```

### log

Print the execution history and log information.

**Usage**

```console
$ nextflow log [options] [run_name | session_id]
```

**Description**

The `log` command is used to query the execution metadata associated with pipelines executed by Nextflow. The list of executed pipelines can be generated by running `nextflow log`. Instead of run name, it's also possible to use a session id. Moreover, this command contains multiple options to facilitate the queries and is especially useful while debugging a pipeline and while inspecting pipeline execution metadata.

**Options**

`-after`
: Show log entries for runs executed *after* the specified one.

`-before`
: Show log entries for runs executed *before* the specified one.

`-but`
: Show log entries for runs executed *but* the specified one.

`-f, -fields`
: Comma-separated list of fields to include in the printed log. Use the `-l` option to see the list of available fields.

`-F, -filter`
: Filter log entries by a custom expression, e.g. `process =~ /foo.*/ && status == 'COMPLETED'`.

`-h, -help`
: Print the command usage.

`-l, -list-fields`
: Show all available fields.

`-quiet`
: Show only run names.

`-s`
: Character used to separate column values.

`-t, -template`
: Text template used to each record in the log.

**Examples**

Listing the execution logs of previous invocations of all pipelines in a project.

```console
$ nextflow log

TIMESTAMP           DURATION        RUN NAME        STATUS  REVISION ID     SESSION ID                              COMMAND
2020-10-07 11:52:24 2.1s            focused_payne   OK      96eb04d6a4      af6adaaa-ad4f-48a2-9f6a-b121e789adf5    nextflow run nextflow-io/hello -r master
2020-10-07 11:53:00 3.1s            tiny_leavitt    OK      e3b475a61b      4d3b95c5-4385-42b6-b430-c865a70d56a4    nextflow run ./tutorial.nf
2020-10-07 11:53:29 2.5s            boring_euler    OK      e3b475a61b      a6276975-7173-4208-ae09-ab9d6dce8737    nextflow run tutorial.nf
```

Listing only the *run names* of the execution logs of all pipelines invocations in a project.

```console
$ nextflow log -quiet

focused_payne
tiny_leavitt
boring_euler
```

List the execution entries *only* a specific execution.

```console
$ nextflow log tiny_leavitt

work/1f/f1ea9158fb23b53d5083953121d6b6
work/bf/334115deec60929dc18edf0010032a
work/a3/06521d75da296d4dd7f4f8caaddad8
```

List the execution entries *after* a specific execution.

```console
$ nextflow log -after tiny_leavitt

work/92/c1a9cd9a96e0531d81ca69f5dc3bb7
work/3f/70944c7a549b6221e1ccc7b4b21b62
work/0e/2ebdba85f76f6068b21a1bcbf10cab
```

List the execution entries *before* a specific execution.

```console
$ nextflow log -before tiny_leavitt

work/5d/ad76f7b7ab3500cf616814ef644b61
work/c4/69a82b080a477612ba8d8e4c27b579
work/be/a4fa2aa38f76fd324958c81c2e4603
work/54/39116773891c47a91e3c1733aad4de
```

List the execution entries *except* for a specific execution.

```console
$ nextflow log -but tiny_leavitt

work/5d/ad76f7b7ab3500cf616814ef644b61
work/c4/69a82b080a477612ba8d8e4c27b579
work/be/a4fa2aa38f76fd324958c81c2e4603
work/54/39116773891c47a91e3c1733aad4de
```

Filter specific fields from the execution log of a process.

```console
$ nextflow log tiny_leavitt -f 'process,exit,hash,duration'

splitLetters        0       1f/f1ea91       112ms
convertToUpper      0       bf/334115       144ms
convertToUpper      0       a3/06521d       139ms
```

Filter fields from the execution log of a process based on a criteria.

```console
$ nextflow log tiny_leavitt -F 'process =~ /splitLetters/'

work/1f/f1ea9158fb23b53d5083953121d6b6
```

### pull

Download or update a project.

**Usage**

```console
$ nextflow pull [options] [project]
```

**Description**

The `pull` command downloads a pipeline from a Git-hosting platform into the global cache `~/.nextflow/assets` and modifies it accordingly. For downloading a pipeline into a local directory, please refer to the `nextflow clone` command.

**Options**

`-all`
: Update all downloaded projects.

`-d, -deep`
: Create a shallow clone of the specified depth.

`-h, -help`
: Print the command usage.

`-hub` (`github`)
: Service hub where the project is hosted. Options: `gitlab` or `bitbucket`

`-r, -revision`
: Revision of the project to run (either a git branch, tag or commit hash).
: When passing a git tag or branch, the `workflow.revision` and `workflow.commitId` fields are populated. When passing only the commit hash, `workflow.revision` is not defined.

`-user`
: Private repository user name.

**Examples**

Download a new pipeline or pull the latest revision for a specific project.

```console
$ nextflow pull nextflow-io/hello

Checking nextflow-io/hello ...
done - revision: 96eb04d6a4 [master]
```

Pull the latest revision for all downloaded projects.

```console
$ nextflow pull -all

Checking nextflow-io/hello ...
done - revision: 96eb04d6a4 [master]
Checking nextflow-hub/fastqc ...
done - revision: 087659b18e [master]
```

Download a specific revision of a new project or pull the latest revision for a specific project.

```console
$ nextflow pull nextflow-io/hello -r v1.1

Checking nextflow-io/hello ...
checkout-out at AnyObjectId[1c3e9e7404127514d69369cd87f8036830f5cf64] - revision: 1c3e9e7404 [v1.1]
```

### run

Execute a pipeline.

**Usage**

```console
$ nextflow run [options] [project]
```

**Description**

The `run` command is used to execute a local pipeline script or remote pipeline project.

**Options**

`-E`
: Exports all current system environment.

`-ansi-log`
: Enable/disable ANSI console logging.

`-bucket-dir`
: Remote bucket where intermediate result files are stored.

`-cache`
: Enable/disable processes caching.

`-d, -deep`
: Create a shallow clone of the specified depth.

`-disable-jobs-cancellation`
: Prevent the cancellation of child jobs on execution termination

`-dsl1`
: Execute the workflow using DSL1 syntax.

`-dsl2`
: Execute the workflow using DSL2 syntax.

`-dump-channels`
: Dump channels for debugging purpose.

`-dump-hashes`
: Dump task hash keys for debugging purpose.

`-e.<key>=<value>`
: Add the specified variable to execution environment.

`-entry`
: Entry workflow to be executed.

`-h, -help`
: Print the command usage.

`-hub` (`github`)
: Service hub where the project is hosted. Options: `gitlab` or `bitbucket`

`-latest`
: Pull latest changes before run.

`-lib`
: Library extension path.

`-main-script` (`main.nf`)
: :::{versionadded} 20.09.1-edge
  :::
: The script file to be executed when launching a project directory or repository.

`-name`
: Assign a mnemonic name to the a pipeline run.

`-offline`
: Do not check for remote project updates.

`-params-file`
: Load script parameters from a JSON/YAML file.

`-plugins`
: Comma separated list of plugin ids to be applied in the pipeline execution.

`-preview`
: :::{versionadded} 22.06.0-edge
  :::
: Run the workflow script skipping the execution of all processes

`-process.<key>=<value>`
: Set process config options.

`-profile`
: Choose a configuration profile.

`-qs, -queue-size`
: Max number of processes that can be executed in parallel by each executor.

`-resume`
: Execute the script using the cached results, useful to continue executions that was stopped by an error.

`-r, -revision`
: Revision of the project to run (either a git branch, tag or commit hash).
: When passing a git tag or branch, the `workflow.revision` and `workflow.commitId` fields are populated. When passing only the commit hash, `workflow.revision` is not defined.

`-stub-run, -stub`
: Execute the workflow replacing process scripts with command stubs

`-test`
: Test a script function with the name specified.

`-user`
: Private repository user name.

`-with-apptainer`
: Enable process execution in an Apptainer container.

`-with-charliecloud`
: Enable process execution in a Charliecloud container.

`-with-conda`
: Use the specified Conda environment package or file (must end with `.yml` or `.yaml`)

`-with-dag` (`dag.dot`)
: Create pipeline DAG file.

`-with-docker`
: Enable process execution in a Docker container.

`-N, -with-notification`
: Send a notification email on workflow completion to the specified recipients.

`-with-podman`
: Enable process execution in a Podman container.

`-with-report` (`report.html`)
: Create workflow execution HTML report.

`-with-singularity`
: Enable process execution in a Singularity container.

`-with-spack`
: Use the specified Spack environment package or file (must end with `.yaml`)

`-with-timeline` (`timeline.html`)
: Create workflow execution timeline.

`-with-tower`
: Monitor workflow execution with [Tower](https://cloud.tower.nf/).

`-with-trace` (`trace.txt`)
: Create workflow execution trace file.

`-with-wave`
: Enable the use of Wave containers.

`-with-weblog`
: Send workflow status messages via HTTP to target URL.

`-without-conda`
: Disable process execution with Conda.

`-without-docker`
: Disable process execution with Docker.

`-without-podman`
: Disable process execution in a Podman container.

`-without-spack`
: Disable process execution with Spack.

`-without-wave`
: Disable the use of Wave containers.

`-w, -work-dir` (`work`)
: Directory where intermediate result files are stored.

**Examples**

- Run a specific revision of a remote pipeline.

  ```console
  $ nextflow run nextflow-io/hello -r v1.1

  N E X T F L O W  ~  version 20.07.1
  Launching `nextflow-io/hello` [grave_cajal] - revision: 1c3e9e7404 [v1.1]
  ```

- Choose a `profile` for running the project. Assumes that a profile named `docker` has already been defined in the config file.

  ```console
  $ nextflow run main.nf -profile docker
  ```

- Execute a pipeline and generate the summary HTML report. For more information on the metrics, please refer the {ref}`tracing-page` section:

  ```console
  $ nextflow run main.nf -with-report
  ```

- Execute a pipeline with a custom queue size. By default, the queue size is the number of available CPUs.

  ```console
  $ nextflow run nextflow-io/hello -qs 4
  ```

- Execute the pipeline with DSL-2 syntax.

  ```console
  $ nextflow run nextflow-io/hello -dsl2
  ```

- Execute a pipeline with a specific workflow as the entry-point, this option is meant to be used with DSL-2. For more information on DSL-2, please refer to {ref}`dsl2-page`

  ```console
  $ nextflow run main.nf -entry workflow_A
  ```

- Execute a pipeline with integrated monitoring in [Tower](https://cloud.tower.nf).

  ```console
  $ nextflow run nextflow-io/hello -with-tower
  ```

- Execute a pipeline with a custom parameters file (YAML or JSON).

  ```console
  $ nextflow run main.nf -params-file pipeline_params.yml
  ```

  For example, the following params file in YAML format:

  ```yaml
  alpha: 1
  beta: 'foo'
  ```

  Or in JSON format:

  ```json
  {
    "alpha": 1,
    "beta": "foo"
  }
  ```

  Is equivalent to the following command line:

  ```console
  $ nextflow run main.nf --alpha 1 --beta foo
  ```

  The parameters specified with this mechanism are merged with the resolved configuration (base configuration and profiles). The values provided via a params file overwrite those of the same name in the Nextflow configuration file.

### self-update

Update the nextflow runtime to the latest available version.

**Usage**

```console
$ nextflow self-update
```

**Description**

The `self-update` command directs the `nextflow` CLI to update itself to the latest stable release.

**Examples**

Update Nextflow.

```console
$ nextflow self-update

      N E X T F L O W
      version 20.07.1 build 5412
      created 24-07-2020 15:18 UTC (20:48 IDT)
      cite doi:10.1038/nbt.3820
      http://nextflow.io


Nextflow installation completed. Please note:
- the executable file `nextflow` has been created in the folder: /usr/local/bin
```

### view

View a project's script file(s).

**Usage**

```console
$ nextflow view [options] [project]
```

**Description**

The `view` command is used to inspect the pipelines that are already stored in the global nextflow cache. For downloading a pipeline into the global cache `~/.nextflow/assets`, refer to the `pull` command.

**Options**

`-h, -help`
: Print the command usage.

`-l`
: List repository content.

`-q`
: Hide header line.

**Examples**

Viewing the contents of a downloaded pipeline.

```console
$ nextflow view nextflow-io/hello

== content of file: .nextflow/assets/nextflow-io/hello/main.nf
#!/usr/bin/env nextflow
nextflow.enable.dsl=2

process sayHello {
  input:
    val x
  output:
    stdout
  script:
    """
    echo '$x world!'
    """
}

workflow {
  Channel.of('Bonjour', 'Ciao', 'Hello', 'Hola') | sayHello | view
}
```

List the folder structure of the downloaded pipeline:

```console
$ nextflow view -l nextflow-io/hello

== content of path: .nextflow/assets/nextflow-io/hello
LICENSE
README.md
nextflow.config
.gitignore
circle.yml
foo.nf
.git
.travis.yml
main.nf
```

View the contents of a downloaded pipeline without omitting the header:

```console
$ nextflow view -q nextflow-io/hello

#!/usr/bin/env nextflow
nextflow.enable.dsl=2

process sayHello {
  input:
    val x
  output:
    stdout
  script:
    """
    echo '$x world!'
    """
}

workflow {
  Channel.of('Bonjour', 'Ciao', 'Hello', 'Hola') | sayHello | view
}
```

(cli-params)=

## Pipeline parameters

Pipeline scripts can use an arbitrary number of parameters that can be overridden, either using the command line or the Nextflow configuration file. Any script parameter can be specified on the command line, prefixing the parameter name with double dash characters, e.g.:

```bash
nextflow run <my script> --foo Hello
```

Then, the parameter can be accessed in the pipeline script using the `params.foo` identifier.

:::{note}
When the parameter name is formatted using `camelCase`, a second parameter is created with the same value using `kebab-case`, and vice versa.
:::

:::{warning}
When a command line parameter includes one or more glob characters, i.e. wildcards like `*` or `?`, the parameter value must be enclosed in quotes to prevent Bash expansion and preserve the glob characters. For example:

```bash
nextflow run <my script> --files "*.fasta"
```
:::<|MERGE_RESOLUTION|>--- conflicted
+++ resolved
@@ -644,7 +644,6 @@
 
 **Options**
 
-<<<<<<< HEAD
 The `kuberun` command supports the following options from [`run`](#run):
 
 - `-cache`
@@ -686,40 +685,6 @@
 - `-w, -work-dir`
 
 The following new options are also available:
-=======
-`-E`
-: Exports all current system environment.
-
-`-ansi-log`
-: Enable/disable ANSI console logging.
-
-`-bucket-dir`
-: Remote bucket where intermediate result files are stored.
-
-`-cache`
-: Enable/disable processes caching.
-
-`-disable-jobs-cancellation`
-: Prevent the cancellation of child jobs on execution termination.
-
-`-dsl1`
-: Execute the workflow using DSL1 syntax.
-
-`-dsl2`
-: Execute the workflow using DSL2 syntax.
-
-`-dump-channels`
-: Dump channels for debugging purpose.
-
-`-dump-hashes`
-: Dump task hash keys for debugging purpose.
-
-`-e.<key>=<value>`
-: Add the specified variable to execution environment.
-
-`-entry`
-: Entry workflow name to be executed.
->>>>>>> 28ff7d00
 
 `-head-cpus`
 : :::{versionadded} 22.01.0-edge
