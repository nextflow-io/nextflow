--- conflicted
+++ resolved
@@ -14,27 +14,8 @@
 
 Any Groovy or Java class that is available to Nextflow at runtime can be used in a Nextflow script. 
 
-<<<<<<< HEAD
-Any Groovy or Java class that is available to Nextflow at runtime can be used in a Nextflow script. The following classes are imported by default:
-
-- `groovy.lang.*`
-- `groovy.util.*`
-- `java.io.*`
-- `java.lang.*`
-- `java.math.BigDecimal`
-- `java.math.BigInteger`
-- `java.net.*`
-- `java.util.*`
-
-All other classes must be referenced by their fully-qualified name:
-
-```nextflow
-def vals = [1, 2, 3]
-println groovy.json.JsonOutput.toJson(vals)
-=======
 ```{toctree}
 :maxdepth: 1
 
 stdlib-groovy
->>>>>>> c80af888
 ```