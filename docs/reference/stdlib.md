(stdlib-page)=

# Standard library

<<<<<<< HEAD
This page describes the built-in constants, functions, and types provided by Nextflow.

## Globals

(stdlib-constants)=

### Constants

The following constants are globally available in a Nextflow script for workflow introspection:

`baseDir: Path`
: :::{deprecated} 20.04.0
  :::
: Alias of `workflow.projectDir`.

`launchDir: Path`
: Alias of `workflow.launchDir`.

`moduleDir: Path`
: The directory where a module script is located (equivalent to `projectDir` if used in the main script).

`nextflow`
: Map of Nextflow runtime information. The following properties are available:

  `build: int`
  : Nextflow runtime build number.

  `timestamp: String`
  : Nextflow runtime compile timestamp.

  `version: VersionNumber`
  : Nextflow runtime version number. See {ref}`VersionNumber <stdlib-types-versionnumber>` for more information.

`params`
: Map of workflow parameters specified in the config file or as command line options.

`projectDir: Path`
: Alias of `workflow.projectDir`.

`secrets: Map<String,String>`
: :::{versionadded} 24.02.0-edge
  :::
: Map of pipeline secrets. See {ref}`secrets-page` for more information.

`workDir: Path`
: Alias of `workflow.workDir`.

`workflow`
: Map of workflow runtime information. The following properties are available:

  `commandLine: String`
  : Command line as entered by the user to launch the workflow execution.

  `commitId: String`
  : Git commit ID of the executed workflow repository.
  : When providing a Git tag, branch name, or commit hash using the `-r` CLI option, the associated `workflow.commitId` is also populated.

  `complete: OffsetDateTime`
  : *Available only in the `workflow.onComplete` handler*
  : Timestamp of workflow when execution is completed.

  `configFiles: List<Path>`
  : Configuration files used for the workflow execution.

  `container: String | Map<String,String>`
  : Docker image used to run workflow tasks, or a map of process names to process containers when multiple images are used.

  `containerEngine: String`
  : Returns the name of the container engine (e.g. docker or singularity) or null if no container engine is enabled.

  `duration: Duration`
  : *Available only in the `workflow.onComplete` handler*
  : Time elapsed to complete workflow execution.

  `errorMessage: String`
  : *Available only in the `workflow.onComplete` and `workflow.onError` handlers*
  : Error message of the task that caused the workflow execution to fail.

  `errorReport: String`
  : *Available only in the `workflow.onComplete` and `workflow.onError` handlers*
  : Detailed error of the task that caused the workflow execution to fail.

  `exitStatus: int`
  : *Available only in the `workflow.onComplete` and `workflow.onError` handlers*
  : Exit status of the task that caused the workflow execution to fail.

  `failOnIgnore: boolean`
  : :::{versionadded} 24.05.0-edge
    :::
  : Whether the `workflow.failOnIgnore` config option was enabled.
  : See also: {ref}`process-error-strategy`

  `fusion`
  : Map of Fusion runtime information. The following properties are available:

  : `enabled: boolean`
    : Whether Fusion is enabled.

  : `version: String`
    : The Fusion version being used.

  `homeDir: Path`
  : User system home directory.

  `launchDir: Path`
  : Directory where the workflow was launched.

  `manifest`
  : Map of properties corresponding to the {ref}`config-manifest` config scope.

  `onComplete( action: Closure )`
  : Define an action to take when the workflow completes (whether successful or not).

  `onError( action: Closure )`
  : Define an action to take if the workflow is terminated due to a runtime error or task failure.

  `outputDir: Path`
  : :::{versionadded} 24.10.0
    :::
  : Workflow output directory.

  `preview: boolean`
  : :::{versionadded} 24.04.0
    :::
  : Whether the current workflow run is a preview run.

  `profile: String`
  : Comma-separated list of active configuration profiles.

  `projectDir: Path`
  : Directory where the workflow project is located.

  `repository: String`
  : Project repository Git remote URL.

  `resume: boolean`
  : Returns `true` whenever the current instance is resumed from a previous execution.

  `revision: String`
  : Git branch/tag of the executed workflow repository.
  : When providing a Git tag or branch name using the `-r` CLI option, the `workflow.revision` is also populated.

  `runName: String`
  : Mnemonic name assigned to this execution instance.

  `scriptFile: Path`
  : Project main script file path.

  `scriptId: String`
  : Project main script unique hash ID.

  `scriptName: String`
  : Project main script file name.

  `sessionId: UUID`
  : Unique identifier (UUID) associated to current execution.

  `start: OffsetDateTime`
  : Timestamp of workflow at execution start.

  `stubRun: boolean`
  : Returns `true` whenever the current instance is a stub-run execution .

  `success: boolean`
  : *Available only in the `workflow.onComplete` and `workflow.onError` handlers*
  : Reports if the execution completed successfully.

  `userName: String`
  : User system account name.

  `wave`
  : Map of Wave runtime information. The following properties are available:

  : `enabled: boolean`
    : Whether Wave is enabled.

  `workDir: Path`
  : The directory where task temporary files are stored.

(stdlib-functions)=

### Functions

The following functions are available in Nextflow scripts:

`branchCriteria( criteria: Closure ) -> Closure`
: Create a branch criteria to use with the {ref}`operator-branch` operator.

`env( name: String ) -> String`
: :::{versionadded} 24.11.0-edge
  :::
: Get the value of the environment variable with the specified name in the Nextflow launch environment.

`error( message: String = null )`
: Throw a script runtime error with an optional error message.

`exit( exitCode: int = 0, message: String = null )`
: :::{deprecated} 22.06.0-edge
  Use `error()` instead
  :::
: Stop the pipeline execution and return an exit code and optional error message.

`file( filePattern: String, [options] ) -> Path | List<Path>`
: Get a file from a file name or glob pattern. Returns a collection of files if the glob pattern yields zero or multiple files.

: The following options are available:

  `checkIfExists: boolean`
  : When `true`, throws an exception if the specified path does not exist in the file system (default: `false`)

  `followLinks: boolean`
  : When `true`, follows symbolic links when traversing a directory tree, otherwise treats them as files (default: `true`)

  `glob: boolean`
  : When `true`, interprets characters `*`, `?`, `[]` and `{}` as glob wildcards, otherwise handles them as normal characters (default: `true`)

  `hidden: boolean`
  : When `true`, includes hidden files in the resulting paths (default: `false`)

  `maxDepth: int`
  : Maximum number of directory levels to visit (default: *no limit*)

  `type: String`
  : Type of paths returned, can be `'file'`, `'dir'` or `'any'` (default: `'file'`)

: See also: {ref}`Channel.fromPath <channel-path>`.

`files( filePattern: String, [options] ) -> List<Path>`
: Get a collection of files from a file name or glob pattern. Supports the same options as `file()`.

`groupKey( key, size: int ) -> GroupKey`
: Create a grouping key to use with the {ref}`operator-grouptuple` operator.

`lineage( lid ) -> LinSerializable`
: :::{versionadded} 25.04.0
: :::
: Get the Lineage metadata object

`multiMapCriteria( criteria: Closure ) -> Closure`
: Create a multi-map criteria to use with the {ref}`operator-multiMap` operator.

`print( value )`
: Print a value to standard output.

`printf( format: String, values... )`
: Print a formatted string with the given values to standard output.

`println( value )`
: Print a value to standard output with a newline.

`sendMail( [options] )`
: Send an email. See {ref}`mail-page` for more information.

`sleep( milliseconds: long )`
: Sleep for the given number of milliseconds.

`tuple( collection: List ) -> ArrayTuple`
: Create a tuple object from the given collection.

`tuple( args... ) -> ArrayTuple`
: Create a tuple object from the given arguments.

## Groovy and Java classes

Any Groovy or Java class can be used in a Nextflow script. The following classes are imported by default:

- `groovy.lang.*`
- `groovy.util.*`
- `java.io.*`
- `java.lang.*`
- `java.math.BigDecimal`
- `java.math.BigInteger`
- `java.net.*`
- `java.util.*`

All other classes must be referenced by their fully-qualified name:

```nextflow
def vals = [1, 2, 3]
println groovy.json.JsonOutput.toJson(vals)
```

The following sections describe the standard types provided by Nextflow.

## Bag\<E\>

A bag is an unordered collection.

The following operations are supported for bags:

`+ : (Bag<E>, Bag<E>) -> Bag<E>`
: Concatenates two bags.

`in, !in : (E, Bag<E>) -> boolean`
: Given a value and a bag, returns `true` if the bag contains the value (or not).

Bags inherit all methods from the [Iterable](#iterablee) trait.

## Channel\<E\>

See {ref}`channel-page` for an overview of channels. See {ref}`channel-factory` and {ref}`operator-page` for the available functions for creating and manipulating channels.

(stdlib-types-duration)=

## Duration

A Duration represents a duration of time with millisecond precision.

A Duration can be created by adding a unit suffix to an integer (e.g. `1.h`), or more explicitly with `Duration.of()`:

```nextflow
// integer with suffix
oneDay = 24.h

// integer value (milliseconds)
oneSecond = Duration.of(1000)

// simple string value
oneHour = Duration.of('1h')

// complex string value
complexDuration = Duration.of('1day 6hours 3minutes 30seconds')
```

The following suffixes are available:

| Unit                            | Description  |
| ------------------------------- | ------------ |
| `ms`, `milli`, `millis`         | Milliseconds |
| `s`, `sec`, `second`, `seconds` | Seconds      |
| `m`, `min`, `minute`, `minutes` | Minutes      |
| `h`, `hour`, `hours`            | Hours        |
| `d`, `day`, `days`              | Days         |

Durations can be compared like numbers, and they support basic arithmetic operations:

```nextflow
a = 1.h
b = 2.h

assert a < b
assert a + a == b
assert b - a == a
assert a * 2 == b
assert b / 2 == a
```

The following methods are available for a Duration:

`toDays() -> long`
: Get the duration value in days (rounded down).

`toHours() -> long`
: Get the duration value in hours (rounded down).

`toMillis() -> long`
: Get the duration value in milliseconds.

`toMinutes() -> long`
: Get the duration value in minutes (rounded down).

`toSeconds() -> long`
: Get the duration value in seconds (rounded down).

:::{note}
These methods are also available as `getDays()`, `getHours()`, `getMillis()`, `getMinutes()`, and `getSeconds()`.
:::

## Iterable\<E\>

An iterable is a trait shared by collections that support iteration. The following types are iterables:

- [Bag\<E\>](#bage)
- [List\<E\>](#liste)
- [Set\<E\>](#sete)

Values of these types can be passed to any parameter of type `Iterable`, and they can use all of the methods described below.

The following methods are available for iterables:

`any( condition: (E) -> boolean ) -> boolean`
: Returns `true` if any element in the iterable satisfies the given condition.

`collect( transform: (E) -> R ) -> Iterable<R>`
: Returns a new iterable with each element transformed by the given closure.

`collectMany( transform: (E) -> Iterable<R> ) -> Iterable<R>`
: Transforms each element in the iterable into a collection with the given closure and concatenates the resulting collections into a list.

`contains( value: E ) -> boolean`
: Returns `true` if the iterable contains the given value.

`each( action: (E) -> () )`
: Invoke the given closure for each element in the iterable.

`every( condition: (E) -> boolean ) -> boolean`
: Returns `true` if every element in the iterable satisfies the given condition.

`findAll( condition: (E) -> boolean ) -> Iterable<E>`
: Returns the elements in the iterable that satisfy the given condition.

`groupBy( transform: (E) -> K ) -> Map<K,Iterable<E>>`
: Collect the elements of an iterable into groups based on a matching key. The closure should return the key for a given element.

`inject( accumulator: (E,E) -> E ) -> E`
: Apply the given accumulator to each element in the iterable and return the final accumulated value. The closure should accept two parameters, corresponding to the current accumulated value and the current iterable element, and return the next accumulated value.
: The first element from the iterable is used as the initial accumulated value.

`inject( initialValue: R, accumulator: (R,E) -> R ) -> R`
: Apply the given accumulator to each element in the iterable and return the final accumulated value. The closure should accept two parameters, corresponding to the current accumulated value and the current iterable element, and return the next accumulated value.

`isEmpty() -> boolean`
: Returns `true` if the iterable is empty.

`join( separator: String = '' ) -> String`
: Concatenates the string representation of each element in the iterable, with the given string as the separator between each element.

`max() -> E`
: Returns the maximum element in the iterable.

**`max( comparator: (E) -> R ) -> E`**

`max( comparator: (E,E) -> int ) -> E`
: Returns the maximum element in the iterable according to the given closure.
: The closure should follow the same semantics as the closure parameter of `toSorted()`.

`min() -> E`
: Returns the maximum element in the iterable.

**`min( comparator: (E) -> R ) -> E`**

`min( comparator: (E,E) -> int ) -> E`
: Returns the maximum element in the iterable according to the given closure.
: The closure should follow the same semantics as the closure parameter of `toSorted()`.

`size() -> int`
: Returns the number of elements in the iterable.

`sum() -> E`
: Returns the sum of the elements in the iterable. The elements should support addition (`+`).

`sum( transform: (E) -> R ) -> R`
: Transforms each element in the iterable with the given closure and returns the sum. The values returned by the closure should support addition (`+`).

`toList() -> List<E>`
: Converts the iterable to a list.
: :::{danger}
  Converting an unordered collection to a list can lead to non-deterministic behavior. Consider using `toSorted()` instead to ensure a deterministic ordering. See {ref}`cache-nondeterministic-inputs` for more information.
  :::

`toSet() -> Set<E>`
: Converts the iterable to a set. Duplicate elements are excluded.

`toSorted() -> List<E>`
: Returns a sorted list of the iterable's elements.

`toSorted( comparator: (E) -> R ) -> List<E>`
: Returns the iterable as a list sorted according to the given closure.
: The closure should accept one parameter and transform each element into the value that will be used for comparisons.

`toSorted( comparator: (E,E) -> int ) -> List<E>`
: Returns the iterable as a list sorted according to the given closure.
: The closure should accept two parameters and return a negative integer, zero, or a positive integer to denote whether the first argument is less than, equal to, or greater than the second.

`toUnique() -> Iterable<E>`
: Returns a shallow copy of the iterable with duplicate elements excluded.

**`toUnique( comparator: (E) -> R ) -> Iterable<E>`**

`toUnique( comparator: (E,E) -> int ) -> Iterable<E>`
: Returns a shallow copy of the iterable with duplicate elements excluded.
: The closure should follow the same semantics as the closure parameter of `toSorted()`.

:::{note}
Iterables in Nextflow are backed by the [Java](https://docs.oracle.com/en/java/javase/17/docs/api/java.base/java/lang/Iterable.html) and [Groovy](https://docs.groovy-lang.org/latest/html/groovy-jdk/java/lang/Iterable.html) standard libraries, which may expose additional methods. Only methods which are recommended for use in Nextflow are documented here.
:::

(stdlib-types-list)=

## List\<E\>

A list is an ordered collection of elements. See {ref}`script-list` for an overview of lists.

The following operations are supported for lists:

`+ : (List<E>, List<E>) -> List<E>`
: Concatenates two lists.

`* : (List<E>, int) -> List<E>`
: Given a list and an integer *n*, repeats the list *n* times.

`[] : (List<E>, int) -> E`
: Given a list and an index, returns the element at the given index in the list, or `null` if the index is out of range.

`in, !in : (E, List<E>) -> boolean`
: Given a value and a list, returns `true` if the list contains the value (or not).

The following methods are available for a list:

`collate( size: int, keepRemainder: boolean = true ) -> List<List<E>>`
: Collates the list into a list of sub-lists of length `size`. If `keepRemainder` is `true`, any remaining elements are included as a partial sub-list, otherwise they are excluded.

: For example:
  ```nextflow
  assert [1, 2, 3, 4, 5, 6, 7].collate(3)        == [[1, 2, 3], [4, 5, 6], [7]]
  assert [1, 2, 3, 4, 5, 6, 7].collate(3, false) == [[1, 2, 3], [4, 5, 6]]
  ```

`collate( size: int, step: int, keepRemainder: boolean = true ) -> List<List<E>>`
: Collates the list into a list of sub-lists of length `size`, stepping through the list `step` elements for each sub-list. If `keepRemainder` is `true`, any remaining elements are included as a partial sub-list, otherwise they are excluded.

: For example:
  ```nextflow
  assert [1, 2, 3, 4].collate(3, 1)        == [[1, 2, 3], [2, 3, 4], [3, 4], [4]]
  assert [1, 2, 3, 4].collate(3, 1, false) == [[1, 2, 3], [2, 3, 4]]
  ```

`find( condition: (E) -> boolean ) -> E`
: Returns the first element in the list that satisfies the given condition.

`first() -> E`
: Returns the first element in the list. Raises an error if the list is empty.

`getIndices() -> List<Integer>`
: Returns the list of integers from 0 to *n - 1*, where *n* is the number of elements in the list.

`head() -> E`
: Equivalent to `first()`.

`indexOf( value: E ) -> int`
: Returns the index of the first occurrence of the given value in the list, or -1 if the list does not contain the value.

`init() -> List<E>`
: Returns a shallow copy of the list with the last element excluded.

`last() -> E`
: Returns the last element in the list. Raises an error if the list is empty.

`reverse() -> List<E>`
: Returns a shallow copy of the list with the elements reversed.

`subList( fromIndex: int, toIndex: int ) -> List<E>`
: Returns the portion of the list between the given `fromIndex` (inclusive) and `toIndex` (exclusive).

`tail() -> List<E>`
: Returns a shallow copy of the list with the first element excluded.

`take( n: int ) -> List<E>`
: Returns the first *n* elements of the list.

`takeWhile( condition: (E) -> boolean ) -> List<E>`
: Returns the longest prefix of the list where each element satisfies the given condition.

`withIndex() -> List<(E,Integer)>`
: Returns a list of 2-tuples corresponding to the value and index of each element in the list.

Lists inherit all methods from the [Iterable](#iterablee) trait.

:::{note}
Lists in Nextflow are backed by the [Java](https://docs.oracle.com/en/java/javase/17/docs/api/java.base/java/util/List.html) and [Groovy](https://docs.groovy-lang.org/latest/html/groovy-jdk/java/util/List.html) standard libraries, which may expose additional methods. Only methods which are recommended for use in Nextflow are documented here.
:::

(stdlib-types-map)=

## Map\<K,V\>

A map associates or "maps" keys to values. Each key can map to at most one value -- a map cannot contain duplicate keys. See {ref}`script-map` for an overview of maps.

The following operations are supported for maps:

`+ : (Map<K,V>, Map<K,V>) -> Map<K,V>`
: Concatenates two maps. If a key exists in both maps, the mapping from the right-hand side is used.

`[] : (Map<K,V>, K) -> V`
: Given a map and a key, returns the value for the given key in the map, or `null` if the key is not in the map.

`in, !in : (K, Map<K,V>) -> boolean`
: Given a key and a map, returns `true` if the map contains the key (or not).

The following methods are available for a map:

`any( condition: (K,V) -> boolean ) -> boolean`
: Returns `true` if any key-value pair in the map satisfies the given condition. The closure should accept two parameters corresponding to the key and value of an entry.

`containsKey( key: K ) -> boolean`
: Returns `true` if the map contains a mapping for the given key.

`containsValue( value: V ) -> boolean`
: Returns `true` if the map maps one or more keys to the given value.

`each( action: (K,V) -> () )`
: Invoke the given closure for each key-value pair in the map. The closure should accept two parameters corresponding to the key and value of an entry.

`entrySet() -> Set<(K,V)>`
: Returns a set of the key-value pairs in the map.

`every( condition: (K,V) -> boolean ) -> boolean`
: Returns `true` if every key-value pair in the map satisfies the given condition. The closure should accept two parameters corresponding to the key and value of an entry.

`isEmpty() -> boolean`
: Returns `true` if the map is empty.

`keySet() -> Set<K>`
: Returns a set of the keys in the map.

`size() -> int`
: Returns the number of key-value pairs in the map.

`subMap( keys: Iterable<K> ) -> Map<K,V>`
: Returns a sub-map containing the given keys.

`values() -> Bag<V>`
: Returns a collection of the values in the map.

:::{note}
Maps in Nextflow are backed by the [Java](https://docs.oracle.com/en/java/javase/17/docs/api/java.base/java/util/Map.html) and [Groovy](https://docs.groovy-lang.org/latest/html/groovy-jdk/java/util/Map.html) standard libraries, which may expose additional methods. Only methods which are recommended for use in Nextflow are documented here.
:::

(stdlib-types-memoryunit)=

## MemoryUnit

A MemoryUnit represents a quantity of bytes.

A MemoryUnit can be created by adding a unit suffix to an integer (e.g. `1.GB`), or more explicitly with `MemoryUnit.of()`:

```nextflow
// integer with suffix
oneMegabyte = 1.MB

// integer value (bytes)
oneKilobyte = MemoryUnit.of(1024)

// string value
oneGigabyte = MemoryUnit.of('1 GB')
```

The following suffixes are available:

| Unit | Description |
| ---- | ----------- |
| `B`  | Bytes       |
| `KB` | Kilobytes   |
| `MB` | Megabytes   |
| `GB` | Gigabytes   |
| `TB` | Terabytes   |
| `PB` | Petabytes   |
| `EB` | Exabytes    |
| `ZB` | Zettabytes  |

:::{note}
Technically speaking, a kilobyte is equal to 1000 bytes, whereas 1024 bytes is called a "kibibyte" and abbreviated as "KiB", and so on for the other units. In practice, however, kilobyte is commonly understood to mean 1024 bytes, and Nextflow follows this convention in its implementation as well as this documentation.
:::

Memory units can be compared like numbers, and they support basic arithmetic operations:

```nextflow
a = 1.GB
b = 2.GB

assert a < b
assert a + a == b
assert b - a == a
assert a * 2 == b
assert b / 2 == a
```

The following methods are available for a `MemoryUnit` object:

`toBytes() -> long`
: Get the memory value in bytes (B).

`toGiga() -> long`
: Get the memory value in gigabytes (rounded down), where 1 GB = 1024 MB.

`toKilo() -> long`
: Get the memory value in kilobytes (rounded down), where 1 KB = 1024 B.

`toMega() -> long`
: Get the memory value in megabytes (rounded down), where 1 MB = 1024 KB.

`toUnit( unit: String ) -> long`
: Get the memory value in terms of a given unit (rounded down). The unit can be one of: `'B'`, `'KB'`, `'MB'`, `'GB'`, `'TB'`, `'PB'`, `'EB'`, `'ZB'`.

:::{note}
These methods are also available as `getBytes()`, `getGiga()`, `getKilo()`, and `getMega()`.
:::

(stdlib-types-path)=

## Path

A Path is a handle for hierarchichal paths such as local files and directories, HTTP/FTP URLs, and object storage paths (e.g. Amazon S3).

The `file()` function can be used to get a Path for a given filename or URL:

```nextflow
def hello = file('hello.txt')
println hello.text
```

The `files()` function can be used to get a collection of Paths from a glob pattern:

```nextflow
def inputs = files('*.txt')
inputs.each { input ->
  println "${input.name}: ${input.text}"
}
```

The following sections describe the methods that are available for paths.

:::{note}
Paths in Nextflow are backed by the [Java](https://docs.oracle.com/en/java/javase/17/docs/api/java.base/java/nio/file/Path.html) and [Groovy](https://docs.groovy-lang.org/latest/html/groovy-jdk/java/nio/file/Path.html) standard libraries, which may expose additional methods. Only methods which are recommended for use in Nextflow are documented here.
:::

### Operations

The following operations are supported for paths:

`/ : (Path, String) -> Path`
: Resolve a relative file name against a directory path.

`<< : (Path, String)`
: Appends text to a file without replacing existing content. Equivalent to `append()`.

### Getting attributes

The following methods are useful for getting attributes of a file:

`exists() -> boolean`
: Returns `true` if the file exists.

`getBaseName() -> String`
: Gets the file name without its extension, e.g. `/some/path/file.tar.gz` -> `file.tar`.

`getExtension() -> String`
: Gets the file extension, e.g. `/some/path/file.txt` -> `txt`.

`getName() -> String`
: Gets the file name, e.g. `/some/path/file.txt` -> `file.txt`.

`getSimpleName() -> String`
: Gets the file name without any extension, e.g. `/some/path/file.tar.gz` -> `file`.

`getParent() -> Path`
: Gets the file parent path, e.g. `/some/path/file.txt` -> `/some/path`.

`getScheme() -> String`
: Gets the file URI scheme, e.g. `s3://some-bucket/foo.txt` -> `s3`.

`isDirectory() -> boolean`
: Returns `true` if the file is a directory.

`isEmpty() -> boolean`
: Returns `true` if the file is empty or does not exist.

`isFile() -> boolean`
: Returns `true` if it is a regular file (i.e. not a directory).

`isHidden() -> boolean`
: Returns `true` if the file is hidden.

`isLink() -> boolean`
: Returns `true` if the file is a symbolic link.

`lastModified() -> long`
: Returns the file last modified timestamp in Unix time (i.e. milliseconds since January 1, 1970).

`size() -> long`
: Gets the file size in bytes.

`toUriString() -> String`
: Gets the file path along with the protocol scheme:
  ```nextflow
  def ref = file('s3://some-bucket/foo.txt')

  assert ref.toString() == '/some-bucket/foo.txt'
  assert "$ref" == '/some-bucket/foo.txt'
  assert ref.toUriString() == 's3://some-bucket/foo.txt'
  ```

### Reading

The following methods are available for reading files:

`eachByte( action: (byte) -> () )`
: Iterates over the file, applying the specified closure to each byte.

`eachLine( action: (String) -> () )`
: Iterates over the file, applying the specified closure to each line.

`getBytes() -> byte[]`
: Returns the file content as a byte array.

`getText() -> String`
: Returns the file content as a string.

`newInputStream() -> InputStream`
: Returns an [InputStream](https://docs.oracle.com/en/java/javase/17/docs/api/java.base/java/io/InputStream.html) object to read a binary file.

`newReader() -> Reader`
: Returns a [Reader](https://docs.oracle.com/en/java/javase/17/docs/api/java.base/java/io/Reader.html) object to read a text file.

`readLines() -> List<String>`
: Reads the file line by line and returns the content as a list of strings.

`withInputStream( action: (InputStream) -> () )`
: Opens a file for reading and lets you access it with an [InputStream](https://docs.oracle.com/en/java/javase/17/docs/api/java.base/java/io/InputStream.html) object.

`withReader( action: (Reader) -> () )`
: Opens a file for reading and lets you access it with a [Reader](https://docs.oracle.com/en/java/javase/17/docs/api/java.base/java/io/Reader.html) object.

### Writing

The following methods are available for writing to files:

`append( text: String )`
: Appends text to a file without replacing existing content.

`newOutputStream() -> OutputStream`
: Creates an [OutputStream](https://docs.oracle.com/en/java/javase/17/docs/api/java.base/java/io/OutputStream.html) object that allows you to write binary data to a file.

`newPrintWriter() -> PrintWriter`
: Creates a [PrintWriter](https://docs.oracle.com/en/java/javase/17/docs/api/java.base/java/io/PrintWriter.html) object that allows you to write formatted text to a file.

`newWriter() -> Writer`
: Creates a [Writer](https://docs.oracle.com/en/java/javase/17/docs/api/java.base/java/io/Writer.html) object that allows you to save text data to a file.

`setBytes( bytes: byte[] )`
: Writes a byte array to a file. Equivalent to setting the `bytes` property.

`setText( text: String )`
: Writes text to a file. Equivalent to setting the `text` property.

`withOutputStream( action: (OutputStream) -> () )`
: Applies the specified closure to an [OutputStream](https://docs.oracle.com/en/java/javase/17/docs/api/java.base/java/io/OutputStream.html) object, closing it when finished.

`withPrintWriter( action: (PrintWriter) -> () )`
: Applies the specified closure to a [PrintWriter](https://docs.oracle.com/en/java/javase/17/docs/api/java.base/java/io/PrintWriter.html) object, closing it when finished.

`withWriter( action: (Writer) -> () )`
: Applies the specified closure to a [Writer](https://docs.oracle.com/en/java/javase/17/docs/api/java.base/java/io/Writer.html) object, closing it when finished.

`write( text: String )`
: Writes a string to a file, replacing any existing content.

### Filesystem operations

The following methods are available for manipulating files and directories in a filesystem:

`copyTo( target: Path )`
: Copies a source file or directory to a target file or directory.

: *When copying a file to another file:* if the target file already exists, it will be replaced.

  ```nextflow
  file('/some/path/my_file.txt').copyTo('/another/path/new_file.txt')
  ```

: *When copying a file to a directory:* the file will be copied into the directory, replacing any file with the same name.

  ```nextflow
  file('/some/path/my_file.txt').copyTo('/another/path')
  ```

: *When copying a directory to another directory:* if the target directory already exists, the source directory will be copied into the target directory, replacing any sub-directory with the same name. If the target path does not exist, it will be created automatically.

  ```nextflow
  file('/any/dir_a').moveTo('/any/dir_b')
  ```

  The result of the above example depends on the existence of the target directory. If the target directory exists, the source is moved into the target directory, resulting in the path `/any/dir_b/dir_a`. If the target directory does not exist, the source is just renamed to the target name, resulting in the path `/any/dir_b`.

: :::{note}
  The `copyTo()` function follows the semantics of the Linux command `cp -r <source> <target>`, with the following caveat: while Linux tools often treat paths ending with a slash (e.g. `/some/path/name/`) as directories, and those not (e.g. `/some/path/name`) as regular files, Nextflow (due to its use of the Java files API) views both of these paths as the same file system object. If the path exists, it is handled according to its actual type (i.e. as a regular file or as a directory). If the path does not exist, it is treated as a regular file, with any missing parent directories created automatically.
  :::

`delete() -> boolean`
: Deletes the file or directory at the given path, returning `true` if the operation succeeds, and `false` otherwise:

  ```nextflow
  myFile = file('some/file.txt')
  result = myFile.delete()
  println result ? "OK" : "Cannot delete: $myFile"
  ```

  If a directory is not empty, it will not be deleted and `delete()` will return `false`.

`deleteDir() -> boolean`
: Deletes a directory and all of its contents.

  ```nextflow
  file('any/path').deleteDir()
  ```

`getPermissions() -> String`
: Returns a file's permissions using the [symbolic notation](http://en.wikipedia.org/wiki/File_system_permissions#Symbolic_notation), e.g. `'rw-rw-r--'`.

`list() -> List<String>`
: Returns the first-level elements (files and directories) of a directory as a list of strings.

`listFiles() -> List<Path>`
: Returns the first-level elements (files and directories) of a directory as a list of Paths.

`mkdir() -> boolean`
: Creates a directory at the given path, returning `true` if the directory is created successfully, and `false` otherwise:

  ```nextflow
  myDir = file('any/path')
  result = myDir.mkdir()
  println result ? "OK" : "Cannot create directory: $myDir"
  ```

  If the parent directories do not exist, the directory will not be created and `mkdir()` will return `false`.

`mkdirs() -> boolean`
: Creates a directory at the given path, including any nonexistent parent directories:

  ```nextflow
  file('any/path').mkdirs()
  ```

`mklink( linkName: String, [options] ) -> Path`
: Creates a *filesystem link* to a given path:

  ```nextflow
  myFile = file('/some/path/file.txt')
  myFile.mklink('/user/name/link-to-file.txt')
  ```

  Returns the Path of the link to create.

  Available options:

  `hard: boolean`
  : When `true`, creates a *hard* link, otherwise creates a *soft* (aka *symbolic*) link (default: `false`).

  `overwrite: boolean`
  : When `true`, overwrites any existing file with the same name, otherwise throws a [FileAlreadyExistsException](https://docs.oracle.com/en/java/javase/17/docs/api/java.base/java/nio/file/FileAlreadyExistsException.html) (default: `false`).

`moveTo( target: Path )`
: Moves a source file or directory to a target file or directory. Follows the same semantics as `copyTo()`.

`renameTo( target: String ) -> boolean`
: Rename a file or directory:

  ```nextflow
  file('my_file.txt').renameTo('new_file_name.txt')
  ```

`setPermissions( permissions: String ) -> boolean`
: Sets a file's permissions using the [symbolic notation](http://en.wikipedia.org/wiki/File_system_permissions#Symbolic_notation):

  ```nextflow
  myFile.setPermissions('rwxr-xr-x')
  ```

`setPermissions( owner: int, group: int, other: int ) -> boolean`
: Sets a file's permissions using the [numeric notation](http://en.wikipedia.org/wiki/File_system_permissions#Numeric_notation), i.e. as three digits representing the **owner**, **group**, and **other** permissions:

  ```nextflow
  myFile.setPermissions(7,5,5)
  ```

The following methods are available for listing and traversing directories:

`eachDir( action: (Path) -> () )`
: Iterates through first-level directories only.

`eachDirMatch( nameFilter: String, action: (Path) -> () )`
: Iterates through directories whose names match the given filter.

`eachDirRecurse( action: (Path) -> () )`
: Iterates through directories depth-first (regular files are ignored).

`eachFile( action: (Path) -> () )`
: Iterates through first-level files and directories.

`eachFileMatch( nameFilter: String, action: (Path) -> () )`
: Iterates through files and directories whose names match the given filter.

`eachFileRecurse( action: (Path) -> () )`
: Iterates through files and directories depth-first.

### Splitting files

The following methods are available for splitting and counting the records in files:

`countFasta() -> long`
: Counts the number of records in a [FASTA](https://en.wikipedia.org/wiki/FASTA_format) file. See the {ref}`operator-splitfasta` operator for available options.

`countFastq() -> long`
: Counts the number of records in a [FASTQ](https://en.wikipedia.org/wiki/FASTQ_format) file. See the {ref}`operator-splitfastq` operator for available options.

`countJson() -> long`
: Counts the number of records in a JSON file. See the {ref}`operator-splitjson` operator for available options.

`countLines() -> long`
: Counts the number of lines in a text file. See the {ref}`operator-splittext` operator for available options.

`splitCsv() -> List<?>`
: Splits a CSV file into a list of records. See the {ref}`operator-splitcsv` operator for available options.

`splitFasta() -> List<?>`
: Splits a [FASTA](https://en.wikipedia.org/wiki/FASTA_format) file into a list of records. See the {ref}`operator-splitfasta` operator for available options.

`splitFastq() -> List<?>`
: Splits a [FASTQ](https://en.wikipedia.org/wiki/FASTQ_format) file into a list of records. See the {ref}`operator-splitfastq` operator for available options.

`splitJson() -> List<?>`
: Splits a JSON file into a list of records. See the {ref}`operator-splitjson` operator for available options.

`splitText() -> List<String>`
: Splits a text file into a list of lines. See the {ref}`operator-splittext` operator for available options.

(stdlib-types-set)=

## Set\<E\>

A set is an unordered collection that cannot contain duplicate elements.

As set literal can be created from a list:

```nextflow
[1, 2, 2, 3].toSet()
// -> [1, 2, 3]
```

The following operations are supported for sets:

`+ : (Set<E>, Iterable<E>) -> Set<E>`
: Given a set and an iterable, returns a new set containing the elements of both collections.

`- : (Set<E>, Iterable<E>) -> Set<E>`
: Given a set and an iterable, returns a shallow copy of the set minus the elements of the iterable.

`in, !in : (E, Set<E>) -> boolean`
: Given a value and a set, returns `true` if the set contains the value (or not).

The following methods are available for a set:

`intersect( right: Iterable<E> ) -> Set<E>`
: Returns the intersection of the set and the given iterable.

Sets inherit all methods from the [Iterable](#iterablee) trait.

:::{note}
Sets in Nextflow are backed by the [Java](https://docs.oracle.com/en/java/javase/17/docs/api/java.base/java/util/Set.html) and [Groovy](https://docs.groovy-lang.org/latest/html/groovy-jdk/java/util/Set.html) standard libraries, which may expose additional methods. Only methods which are recommended for use in Nextflow are documented here.
:::

(stdlib-types-string)=

## String

A string is an immutable sequence of characters. See {ref}`script-string` for an overview of strings.

The following operations are supported for strings:

`+ : (String, String) -> String`
: Concatenates two strings.

`* : (String, int) -> String`
: Given a string and an integer *n*, repeats the string *n* times.

`[] : (String, int) -> char`
: Given a string and an index, returns the character at the given index in the string.

`in, !in : (String, String) -> boolean`
: Given a substring and a string, returns `true` if the substring occurs anywhere in the string (or not).

`~ : (String) -> Pattern`
: Creates a regular expression from a string.
: See [Pattern](https://docs.oracle.com/en/java/javase/17/docs/api/java.base/java/util/regex/Pattern.html) in the Java standard library for more information.

`=~ : (String, String) -> Matcher`
: Given a string and a pattern, creates a matcher that is truthy if the pattern occurs anywhere in the string.
: See [Matcher](https://docs.oracle.com/en/java/javase/17/docs/api/java.base/java/util/regex/Matcher.html) in the Java standard library for more information.

`==~ : (String, String) -> boolean`
: Given a string and a pattern, returns `true` if the string matches the pattern exactly.

The following methods are available for a string:

`endsWith( suffix: String ) -> boolean`
: Returns `true` if the string ends with the given suffix.

`execute() -> Process`
: Execute the string as a command. Returns a [Process](https://docs.groovy-lang.org/latest/html/groovy-jdk/java/lang/Process.html) which provides the exit status and standard input/output/error of the executed command.

`indexOf( str: String ) -> int`
: Returns the index within the string of the first occurrence of the given substring. Returns -1 if the string does not contain the substring.

`indexOf( str: String, fromIndex: int ) -> int`
: Returns the index within the string of the first occurrence of the given substring, starting the search at the given index. Returns -1 if the string does not contain the substring.

`isBlank() -> boolean`
: Returns `true` if the string is empty or contains only whitespace characters.

`isEmpty() -> boolean`
: Returns `true` if the string is empty (i.e. `length()` is 0).

`isFloat() -> boolean`
: Returns `true` if the string can be parsed as a floating-point number.

`isInteger() -> boolean`
: Returns `true` if the string can be parsed as an integer.

`lastIndexOf( str: String ) -> int`
: Returns the index within the string of the last occurrence of the given substring. Returns -1 if the string does not contain the substring.

`lastIndexOf( str: String, fromIndex: int ) -> int`
: Returns the index within the string of the last occurrence of the given substring, searching backwards starting at the given index. Returns -1 if the string does not contain the substring.

`length() -> int`
: Returns the length of the string.

`md5() -> String`
: Returns the MD5 checksum of the string.

`replace( target: String, replacement: String ) -> String`
: Returns a new string in which each occurrence of the target string is replaced with the given replacement string.

`replaceAll( regex: String, replacement: String ) -> String`
: Returns a new string in which each occurrence of the given regular expression is replaced with the given replacement string.

`replaceFirst( regex: String, replacement: String ) -> String`
: Returns a new string in which the first occurrence of the given regular expression is replaced with the given replacement string.

`sha256() -> String`
: Returns the SHA-256 checksum of the string.

`startsWith( prefix: String ) -> boolean`
: Returns `true` if the string ends with the given prefix.

`strip() -> String`
: Returns a copy of the string with all leading and trailing whitespace removed.

`stripIndent() -> String`
: Returns a copy of the string with leading spaces on each line removed.
: The number of spaces to remove is determined by the line with the least number of leading spaces, excluding lines with only whitespace.

`stripLeading() -> String`
: Returns a copy of the string with all leading whitespace removed.

`stripTrailing() -> String`
: Returns a copy of the string with all trailing whitespace removed.

`substring( beginIndex: int ) -> String`
: Returns a substring of this string.

`substring( beginIndex: int, endIndex: int ) -> String`
: Returns a substring of this string.

`toBoolean() -> Boolean`
: Returns `true` if the trimmed string is "true", "y", or "1" (ignoring case).

`toFloat() -> Float`
: Parses the string into a floating-point number.

`toInteger() -> Integer`
: Parses the string into an integer.

`toLowerCase() -> String`
: Returns a copy of this string with all characters converted to lower case.

`toUpperCase() -> String`
: Returns a copy of this string with all characters converted to upper case.

`tokenize( delimiters: String ) -> List<String>`
: Splits the string into a list of substrings using the given delimiters. Each character in the delimiter string is treated as a separate delimiter.

:::{note}
Strings in Nextflow are backed by the [Java](https://docs.oracle.com/en/java/javase/17/docs/api/java.base/java/lang/String.html) and [Groovy](https://docs.groovy-lang.org/latest/html/groovy-jdk/java/lang/String.html) standard libraries, which may expose additional methods. Only methods which are recommended for use in Nextflow are documented here.
:::

(stdlib-types-versionnumber)=

## VersionNumber

A VersionNumber represents a semantic or calendar version number.

The following methods are available for a VersionNumber:

`getMajor() -> String`
: Get the major version number, i.e. the first version component.

`getMinor() -> String`
: Get the minor version number, i.e. the second version component.

`getPatch() -> String`
: Get the patch version number, i.e. the third version component.

`matches( condition: String ) -> boolean`
: Check whether the version satisfies a version requirement.

: The version requirement string can be prefixed with the usual comparison operators:
  - `=` or `==`: equal to
  - `<` (`<=`): less than (or equal to)
  - `>` (`>=`): greater than (or equal to)
  - `!=` or `<>`: not equal

  For example:

  ```nextflow
  if( !nextflow.version.matches('>=23.10') ) {
      error "This workflow requires Nextflow version 23.10 or greater -- You are running version $nextflow.version"
  }
  ```

: Alternatively, the version can be postfixed with `+`, which is similar to `==` but also allows the last version part to be greater. For example, `23.10.1+` is satisfied by `23.10.1` and `23.10.2`, but not `23.11.x` or `23.09.x`. Additionally, `23.10.+` is equivalent to `23.10.0+`. This operator is a useful way to enforce a specific version while allowing for newer patch releases.
=======
This section describes the Nextflow standard library, which consists of built-in namespaces and types.

```{toctree}
:maxdepth: 1
stdlib-namespaces
stdlib-types
stdlib-groovy
```
>>>>>>> 2f82d236
<|MERGE_RESOLUTION|>--- conflicted
+++ resolved
@@ -2,1219 +2,6 @@
 
 # Standard library
 
-<<<<<<< HEAD
-This page describes the built-in constants, functions, and types provided by Nextflow.
-
-## Globals
-
-(stdlib-constants)=
-
-### Constants
-
-The following constants are globally available in a Nextflow script for workflow introspection:
-
-`baseDir: Path`
-: :::{deprecated} 20.04.0
-  :::
-: Alias of `workflow.projectDir`.
-
-`launchDir: Path`
-: Alias of `workflow.launchDir`.
-
-`moduleDir: Path`
-: The directory where a module script is located (equivalent to `projectDir` if used in the main script).
-
-`nextflow`
-: Map of Nextflow runtime information. The following properties are available:
-
-  `build: int`
-  : Nextflow runtime build number.
-
-  `timestamp: String`
-  : Nextflow runtime compile timestamp.
-
-  `version: VersionNumber`
-  : Nextflow runtime version number. See {ref}`VersionNumber <stdlib-types-versionnumber>` for more information.
-
-`params`
-: Map of workflow parameters specified in the config file or as command line options.
-
-`projectDir: Path`
-: Alias of `workflow.projectDir`.
-
-`secrets: Map<String,String>`
-: :::{versionadded} 24.02.0-edge
-  :::
-: Map of pipeline secrets. See {ref}`secrets-page` for more information.
-
-`workDir: Path`
-: Alias of `workflow.workDir`.
-
-`workflow`
-: Map of workflow runtime information. The following properties are available:
-
-  `commandLine: String`
-  : Command line as entered by the user to launch the workflow execution.
-
-  `commitId: String`
-  : Git commit ID of the executed workflow repository.
-  : When providing a Git tag, branch name, or commit hash using the `-r` CLI option, the associated `workflow.commitId` is also populated.
-
-  `complete: OffsetDateTime`
-  : *Available only in the `workflow.onComplete` handler*
-  : Timestamp of workflow when execution is completed.
-
-  `configFiles: List<Path>`
-  : Configuration files used for the workflow execution.
-
-  `container: String | Map<String,String>`
-  : Docker image used to run workflow tasks, or a map of process names to process containers when multiple images are used.
-
-  `containerEngine: String`
-  : Returns the name of the container engine (e.g. docker or singularity) or null if no container engine is enabled.
-
-  `duration: Duration`
-  : *Available only in the `workflow.onComplete` handler*
-  : Time elapsed to complete workflow execution.
-
-  `errorMessage: String`
-  : *Available only in the `workflow.onComplete` and `workflow.onError` handlers*
-  : Error message of the task that caused the workflow execution to fail.
-
-  `errorReport: String`
-  : *Available only in the `workflow.onComplete` and `workflow.onError` handlers*
-  : Detailed error of the task that caused the workflow execution to fail.
-
-  `exitStatus: int`
-  : *Available only in the `workflow.onComplete` and `workflow.onError` handlers*
-  : Exit status of the task that caused the workflow execution to fail.
-
-  `failOnIgnore: boolean`
-  : :::{versionadded} 24.05.0-edge
-    :::
-  : Whether the `workflow.failOnIgnore` config option was enabled.
-  : See also: {ref}`process-error-strategy`
-
-  `fusion`
-  : Map of Fusion runtime information. The following properties are available:
-
-  : `enabled: boolean`
-    : Whether Fusion is enabled.
-
-  : `version: String`
-    : The Fusion version being used.
-
-  `homeDir: Path`
-  : User system home directory.
-
-  `launchDir: Path`
-  : Directory where the workflow was launched.
-
-  `manifest`
-  : Map of properties corresponding to the {ref}`config-manifest` config scope.
-
-  `onComplete( action: Closure )`
-  : Define an action to take when the workflow completes (whether successful or not).
-
-  `onError( action: Closure )`
-  : Define an action to take if the workflow is terminated due to a runtime error or task failure.
-
-  `outputDir: Path`
-  : :::{versionadded} 24.10.0
-    :::
-  : Workflow output directory.
-
-  `preview: boolean`
-  : :::{versionadded} 24.04.0
-    :::
-  : Whether the current workflow run is a preview run.
-
-  `profile: String`
-  : Comma-separated list of active configuration profiles.
-
-  `projectDir: Path`
-  : Directory where the workflow project is located.
-
-  `repository: String`
-  : Project repository Git remote URL.
-
-  `resume: boolean`
-  : Returns `true` whenever the current instance is resumed from a previous execution.
-
-  `revision: String`
-  : Git branch/tag of the executed workflow repository.
-  : When providing a Git tag or branch name using the `-r` CLI option, the `workflow.revision` is also populated.
-
-  `runName: String`
-  : Mnemonic name assigned to this execution instance.
-
-  `scriptFile: Path`
-  : Project main script file path.
-
-  `scriptId: String`
-  : Project main script unique hash ID.
-
-  `scriptName: String`
-  : Project main script file name.
-
-  `sessionId: UUID`
-  : Unique identifier (UUID) associated to current execution.
-
-  `start: OffsetDateTime`
-  : Timestamp of workflow at execution start.
-
-  `stubRun: boolean`
-  : Returns `true` whenever the current instance is a stub-run execution .
-
-  `success: boolean`
-  : *Available only in the `workflow.onComplete` and `workflow.onError` handlers*
-  : Reports if the execution completed successfully.
-
-  `userName: String`
-  : User system account name.
-
-  `wave`
-  : Map of Wave runtime information. The following properties are available:
-
-  : `enabled: boolean`
-    : Whether Wave is enabled.
-
-  `workDir: Path`
-  : The directory where task temporary files are stored.
-
-(stdlib-functions)=
-
-### Functions
-
-The following functions are available in Nextflow scripts:
-
-`branchCriteria( criteria: Closure ) -> Closure`
-: Create a branch criteria to use with the {ref}`operator-branch` operator.
-
-`env( name: String ) -> String`
-: :::{versionadded} 24.11.0-edge
-  :::
-: Get the value of the environment variable with the specified name in the Nextflow launch environment.
-
-`error( message: String = null )`
-: Throw a script runtime error with an optional error message.
-
-`exit( exitCode: int = 0, message: String = null )`
-: :::{deprecated} 22.06.0-edge
-  Use `error()` instead
-  :::
-: Stop the pipeline execution and return an exit code and optional error message.
-
-`file( filePattern: String, [options] ) -> Path | List<Path>`
-: Get a file from a file name or glob pattern. Returns a collection of files if the glob pattern yields zero or multiple files.
-
-: The following options are available:
-
-  `checkIfExists: boolean`
-  : When `true`, throws an exception if the specified path does not exist in the file system (default: `false`)
-
-  `followLinks: boolean`
-  : When `true`, follows symbolic links when traversing a directory tree, otherwise treats them as files (default: `true`)
-
-  `glob: boolean`
-  : When `true`, interprets characters `*`, `?`, `[]` and `{}` as glob wildcards, otherwise handles them as normal characters (default: `true`)
-
-  `hidden: boolean`
-  : When `true`, includes hidden files in the resulting paths (default: `false`)
-
-  `maxDepth: int`
-  : Maximum number of directory levels to visit (default: *no limit*)
-
-  `type: String`
-  : Type of paths returned, can be `'file'`, `'dir'` or `'any'` (default: `'file'`)
-
-: See also: {ref}`Channel.fromPath <channel-path>`.
-
-`files( filePattern: String, [options] ) -> List<Path>`
-: Get a collection of files from a file name or glob pattern. Supports the same options as `file()`.
-
-`groupKey( key, size: int ) -> GroupKey`
-: Create a grouping key to use with the {ref}`operator-grouptuple` operator.
-
-`lineage( lid ) -> LinSerializable`
-: :::{versionadded} 25.04.0
-: :::
-: Get the Lineage metadata object
-
-`multiMapCriteria( criteria: Closure ) -> Closure`
-: Create a multi-map criteria to use with the {ref}`operator-multiMap` operator.
-
-`print( value )`
-: Print a value to standard output.
-
-`printf( format: String, values... )`
-: Print a formatted string with the given values to standard output.
-
-`println( value )`
-: Print a value to standard output with a newline.
-
-`sendMail( [options] )`
-: Send an email. See {ref}`mail-page` for more information.
-
-`sleep( milliseconds: long )`
-: Sleep for the given number of milliseconds.
-
-`tuple( collection: List ) -> ArrayTuple`
-: Create a tuple object from the given collection.
-
-`tuple( args... ) -> ArrayTuple`
-: Create a tuple object from the given arguments.
-
-## Groovy and Java classes
-
-Any Groovy or Java class can be used in a Nextflow script. The following classes are imported by default:
-
-- `groovy.lang.*`
-- `groovy.util.*`
-- `java.io.*`
-- `java.lang.*`
-- `java.math.BigDecimal`
-- `java.math.BigInteger`
-- `java.net.*`
-- `java.util.*`
-
-All other classes must be referenced by their fully-qualified name:
-
-```nextflow
-def vals = [1, 2, 3]
-println groovy.json.JsonOutput.toJson(vals)
-```
-
-The following sections describe the standard types provided by Nextflow.
-
-## Bag\<E\>
-
-A bag is an unordered collection.
-
-The following operations are supported for bags:
-
-`+ : (Bag<E>, Bag<E>) -> Bag<E>`
-: Concatenates two bags.
-
-`in, !in : (E, Bag<E>) -> boolean`
-: Given a value and a bag, returns `true` if the bag contains the value (or not).
-
-Bags inherit all methods from the [Iterable](#iterablee) trait.
-
-## Channel\<E\>
-
-See {ref}`channel-page` for an overview of channels. See {ref}`channel-factory` and {ref}`operator-page` for the available functions for creating and manipulating channels.
-
-(stdlib-types-duration)=
-
-## Duration
-
-A Duration represents a duration of time with millisecond precision.
-
-A Duration can be created by adding a unit suffix to an integer (e.g. `1.h`), or more explicitly with `Duration.of()`:
-
-```nextflow
-// integer with suffix
-oneDay = 24.h
-
-// integer value (milliseconds)
-oneSecond = Duration.of(1000)
-
-// simple string value
-oneHour = Duration.of('1h')
-
-// complex string value
-complexDuration = Duration.of('1day 6hours 3minutes 30seconds')
-```
-
-The following suffixes are available:
-
-| Unit                            | Description  |
-| ------------------------------- | ------------ |
-| `ms`, `milli`, `millis`         | Milliseconds |
-| `s`, `sec`, `second`, `seconds` | Seconds      |
-| `m`, `min`, `minute`, `minutes` | Minutes      |
-| `h`, `hour`, `hours`            | Hours        |
-| `d`, `day`, `days`              | Days         |
-
-Durations can be compared like numbers, and they support basic arithmetic operations:
-
-```nextflow
-a = 1.h
-b = 2.h
-
-assert a < b
-assert a + a == b
-assert b - a == a
-assert a * 2 == b
-assert b / 2 == a
-```
-
-The following methods are available for a Duration:
-
-`toDays() -> long`
-: Get the duration value in days (rounded down).
-
-`toHours() -> long`
-: Get the duration value in hours (rounded down).
-
-`toMillis() -> long`
-: Get the duration value in milliseconds.
-
-`toMinutes() -> long`
-: Get the duration value in minutes (rounded down).
-
-`toSeconds() -> long`
-: Get the duration value in seconds (rounded down).
-
-:::{note}
-These methods are also available as `getDays()`, `getHours()`, `getMillis()`, `getMinutes()`, and `getSeconds()`.
-:::
-
-## Iterable\<E\>
-
-An iterable is a trait shared by collections that support iteration. The following types are iterables:
-
-- [Bag\<E\>](#bage)
-- [List\<E\>](#liste)
-- [Set\<E\>](#sete)
-
-Values of these types can be passed to any parameter of type `Iterable`, and they can use all of the methods described below.
-
-The following methods are available for iterables:
-
-`any( condition: (E) -> boolean ) -> boolean`
-: Returns `true` if any element in the iterable satisfies the given condition.
-
-`collect( transform: (E) -> R ) -> Iterable<R>`
-: Returns a new iterable with each element transformed by the given closure.
-
-`collectMany( transform: (E) -> Iterable<R> ) -> Iterable<R>`
-: Transforms each element in the iterable into a collection with the given closure and concatenates the resulting collections into a list.
-
-`contains( value: E ) -> boolean`
-: Returns `true` if the iterable contains the given value.
-
-`each( action: (E) -> () )`
-: Invoke the given closure for each element in the iterable.
-
-`every( condition: (E) -> boolean ) -> boolean`
-: Returns `true` if every element in the iterable satisfies the given condition.
-
-`findAll( condition: (E) -> boolean ) -> Iterable<E>`
-: Returns the elements in the iterable that satisfy the given condition.
-
-`groupBy( transform: (E) -> K ) -> Map<K,Iterable<E>>`
-: Collect the elements of an iterable into groups based on a matching key. The closure should return the key for a given element.
-
-`inject( accumulator: (E,E) -> E ) -> E`
-: Apply the given accumulator to each element in the iterable and return the final accumulated value. The closure should accept two parameters, corresponding to the current accumulated value and the current iterable element, and return the next accumulated value.
-: The first element from the iterable is used as the initial accumulated value.
-
-`inject( initialValue: R, accumulator: (R,E) -> R ) -> R`
-: Apply the given accumulator to each element in the iterable and return the final accumulated value. The closure should accept two parameters, corresponding to the current accumulated value and the current iterable element, and return the next accumulated value.
-
-`isEmpty() -> boolean`
-: Returns `true` if the iterable is empty.
-
-`join( separator: String = '' ) -> String`
-: Concatenates the string representation of each element in the iterable, with the given string as the separator between each element.
-
-`max() -> E`
-: Returns the maximum element in the iterable.
-
-**`max( comparator: (E) -> R ) -> E`**
-
-`max( comparator: (E,E) -> int ) -> E`
-: Returns the maximum element in the iterable according to the given closure.
-: The closure should follow the same semantics as the closure parameter of `toSorted()`.
-
-`min() -> E`
-: Returns the maximum element in the iterable.
-
-**`min( comparator: (E) -> R ) -> E`**
-
-`min( comparator: (E,E) -> int ) -> E`
-: Returns the maximum element in the iterable according to the given closure.
-: The closure should follow the same semantics as the closure parameter of `toSorted()`.
-
-`size() -> int`
-: Returns the number of elements in the iterable.
-
-`sum() -> E`
-: Returns the sum of the elements in the iterable. The elements should support addition (`+`).
-
-`sum( transform: (E) -> R ) -> R`
-: Transforms each element in the iterable with the given closure and returns the sum. The values returned by the closure should support addition (`+`).
-
-`toList() -> List<E>`
-: Converts the iterable to a list.
-: :::{danger}
-  Converting an unordered collection to a list can lead to non-deterministic behavior. Consider using `toSorted()` instead to ensure a deterministic ordering. See {ref}`cache-nondeterministic-inputs` for more information.
-  :::
-
-`toSet() -> Set<E>`
-: Converts the iterable to a set. Duplicate elements are excluded.
-
-`toSorted() -> List<E>`
-: Returns a sorted list of the iterable's elements.
-
-`toSorted( comparator: (E) -> R ) -> List<E>`
-: Returns the iterable as a list sorted according to the given closure.
-: The closure should accept one parameter and transform each element into the value that will be used for comparisons.
-
-`toSorted( comparator: (E,E) -> int ) -> List<E>`
-: Returns the iterable as a list sorted according to the given closure.
-: The closure should accept two parameters and return a negative integer, zero, or a positive integer to denote whether the first argument is less than, equal to, or greater than the second.
-
-`toUnique() -> Iterable<E>`
-: Returns a shallow copy of the iterable with duplicate elements excluded.
-
-**`toUnique( comparator: (E) -> R ) -> Iterable<E>`**
-
-`toUnique( comparator: (E,E) -> int ) -> Iterable<E>`
-: Returns a shallow copy of the iterable with duplicate elements excluded.
-: The closure should follow the same semantics as the closure parameter of `toSorted()`.
-
-:::{note}
-Iterables in Nextflow are backed by the [Java](https://docs.oracle.com/en/java/javase/17/docs/api/java.base/java/lang/Iterable.html) and [Groovy](https://docs.groovy-lang.org/latest/html/groovy-jdk/java/lang/Iterable.html) standard libraries, which may expose additional methods. Only methods which are recommended for use in Nextflow are documented here.
-:::
-
-(stdlib-types-list)=
-
-## List\<E\>
-
-A list is an ordered collection of elements. See {ref}`script-list` for an overview of lists.
-
-The following operations are supported for lists:
-
-`+ : (List<E>, List<E>) -> List<E>`
-: Concatenates two lists.
-
-`* : (List<E>, int) -> List<E>`
-: Given a list and an integer *n*, repeats the list *n* times.
-
-`[] : (List<E>, int) -> E`
-: Given a list and an index, returns the element at the given index in the list, or `null` if the index is out of range.
-
-`in, !in : (E, List<E>) -> boolean`
-: Given a value and a list, returns `true` if the list contains the value (or not).
-
-The following methods are available for a list:
-
-`collate( size: int, keepRemainder: boolean = true ) -> List<List<E>>`
-: Collates the list into a list of sub-lists of length `size`. If `keepRemainder` is `true`, any remaining elements are included as a partial sub-list, otherwise they are excluded.
-
-: For example:
-  ```nextflow
-  assert [1, 2, 3, 4, 5, 6, 7].collate(3)        == [[1, 2, 3], [4, 5, 6], [7]]
-  assert [1, 2, 3, 4, 5, 6, 7].collate(3, false) == [[1, 2, 3], [4, 5, 6]]
-  ```
-
-`collate( size: int, step: int, keepRemainder: boolean = true ) -> List<List<E>>`
-: Collates the list into a list of sub-lists of length `size`, stepping through the list `step` elements for each sub-list. If `keepRemainder` is `true`, any remaining elements are included as a partial sub-list, otherwise they are excluded.
-
-: For example:
-  ```nextflow
-  assert [1, 2, 3, 4].collate(3, 1)        == [[1, 2, 3], [2, 3, 4], [3, 4], [4]]
-  assert [1, 2, 3, 4].collate(3, 1, false) == [[1, 2, 3], [2, 3, 4]]
-  ```
-
-`find( condition: (E) -> boolean ) -> E`
-: Returns the first element in the list that satisfies the given condition.
-
-`first() -> E`
-: Returns the first element in the list. Raises an error if the list is empty.
-
-`getIndices() -> List<Integer>`
-: Returns the list of integers from 0 to *n - 1*, where *n* is the number of elements in the list.
-
-`head() -> E`
-: Equivalent to `first()`.
-
-`indexOf( value: E ) -> int`
-: Returns the index of the first occurrence of the given value in the list, or -1 if the list does not contain the value.
-
-`init() -> List<E>`
-: Returns a shallow copy of the list with the last element excluded.
-
-`last() -> E`
-: Returns the last element in the list. Raises an error if the list is empty.
-
-`reverse() -> List<E>`
-: Returns a shallow copy of the list with the elements reversed.
-
-`subList( fromIndex: int, toIndex: int ) -> List<E>`
-: Returns the portion of the list between the given `fromIndex` (inclusive) and `toIndex` (exclusive).
-
-`tail() -> List<E>`
-: Returns a shallow copy of the list with the first element excluded.
-
-`take( n: int ) -> List<E>`
-: Returns the first *n* elements of the list.
-
-`takeWhile( condition: (E) -> boolean ) -> List<E>`
-: Returns the longest prefix of the list where each element satisfies the given condition.
-
-`withIndex() -> List<(E,Integer)>`
-: Returns a list of 2-tuples corresponding to the value and index of each element in the list.
-
-Lists inherit all methods from the [Iterable](#iterablee) trait.
-
-:::{note}
-Lists in Nextflow are backed by the [Java](https://docs.oracle.com/en/java/javase/17/docs/api/java.base/java/util/List.html) and [Groovy](https://docs.groovy-lang.org/latest/html/groovy-jdk/java/util/List.html) standard libraries, which may expose additional methods. Only methods which are recommended for use in Nextflow are documented here.
-:::
-
-(stdlib-types-map)=
-
-## Map\<K,V\>
-
-A map associates or "maps" keys to values. Each key can map to at most one value -- a map cannot contain duplicate keys. See {ref}`script-map` for an overview of maps.
-
-The following operations are supported for maps:
-
-`+ : (Map<K,V>, Map<K,V>) -> Map<K,V>`
-: Concatenates two maps. If a key exists in both maps, the mapping from the right-hand side is used.
-
-`[] : (Map<K,V>, K) -> V`
-: Given a map and a key, returns the value for the given key in the map, or `null` if the key is not in the map.
-
-`in, !in : (K, Map<K,V>) -> boolean`
-: Given a key and a map, returns `true` if the map contains the key (or not).
-
-The following methods are available for a map:
-
-`any( condition: (K,V) -> boolean ) -> boolean`
-: Returns `true` if any key-value pair in the map satisfies the given condition. The closure should accept two parameters corresponding to the key and value of an entry.
-
-`containsKey( key: K ) -> boolean`
-: Returns `true` if the map contains a mapping for the given key.
-
-`containsValue( value: V ) -> boolean`
-: Returns `true` if the map maps one or more keys to the given value.
-
-`each( action: (K,V) -> () )`
-: Invoke the given closure for each key-value pair in the map. The closure should accept two parameters corresponding to the key and value of an entry.
-
-`entrySet() -> Set<(K,V)>`
-: Returns a set of the key-value pairs in the map.
-
-`every( condition: (K,V) -> boolean ) -> boolean`
-: Returns `true` if every key-value pair in the map satisfies the given condition. The closure should accept two parameters corresponding to the key and value of an entry.
-
-`isEmpty() -> boolean`
-: Returns `true` if the map is empty.
-
-`keySet() -> Set<K>`
-: Returns a set of the keys in the map.
-
-`size() -> int`
-: Returns the number of key-value pairs in the map.
-
-`subMap( keys: Iterable<K> ) -> Map<K,V>`
-: Returns a sub-map containing the given keys.
-
-`values() -> Bag<V>`
-: Returns a collection of the values in the map.
-
-:::{note}
-Maps in Nextflow are backed by the [Java](https://docs.oracle.com/en/java/javase/17/docs/api/java.base/java/util/Map.html) and [Groovy](https://docs.groovy-lang.org/latest/html/groovy-jdk/java/util/Map.html) standard libraries, which may expose additional methods. Only methods which are recommended for use in Nextflow are documented here.
-:::
-
-(stdlib-types-memoryunit)=
-
-## MemoryUnit
-
-A MemoryUnit represents a quantity of bytes.
-
-A MemoryUnit can be created by adding a unit suffix to an integer (e.g. `1.GB`), or more explicitly with `MemoryUnit.of()`:
-
-```nextflow
-// integer with suffix
-oneMegabyte = 1.MB
-
-// integer value (bytes)
-oneKilobyte = MemoryUnit.of(1024)
-
-// string value
-oneGigabyte = MemoryUnit.of('1 GB')
-```
-
-The following suffixes are available:
-
-| Unit | Description |
-| ---- | ----------- |
-| `B`  | Bytes       |
-| `KB` | Kilobytes   |
-| `MB` | Megabytes   |
-| `GB` | Gigabytes   |
-| `TB` | Terabytes   |
-| `PB` | Petabytes   |
-| `EB` | Exabytes    |
-| `ZB` | Zettabytes  |
-
-:::{note}
-Technically speaking, a kilobyte is equal to 1000 bytes, whereas 1024 bytes is called a "kibibyte" and abbreviated as "KiB", and so on for the other units. In practice, however, kilobyte is commonly understood to mean 1024 bytes, and Nextflow follows this convention in its implementation as well as this documentation.
-:::
-
-Memory units can be compared like numbers, and they support basic arithmetic operations:
-
-```nextflow
-a = 1.GB
-b = 2.GB
-
-assert a < b
-assert a + a == b
-assert b - a == a
-assert a * 2 == b
-assert b / 2 == a
-```
-
-The following methods are available for a `MemoryUnit` object:
-
-`toBytes() -> long`
-: Get the memory value in bytes (B).
-
-`toGiga() -> long`
-: Get the memory value in gigabytes (rounded down), where 1 GB = 1024 MB.
-
-`toKilo() -> long`
-: Get the memory value in kilobytes (rounded down), where 1 KB = 1024 B.
-
-`toMega() -> long`
-: Get the memory value in megabytes (rounded down), where 1 MB = 1024 KB.
-
-`toUnit( unit: String ) -> long`
-: Get the memory value in terms of a given unit (rounded down). The unit can be one of: `'B'`, `'KB'`, `'MB'`, `'GB'`, `'TB'`, `'PB'`, `'EB'`, `'ZB'`.
-
-:::{note}
-These methods are also available as `getBytes()`, `getGiga()`, `getKilo()`, and `getMega()`.
-:::
-
-(stdlib-types-path)=
-
-## Path
-
-A Path is a handle for hierarchichal paths such as local files and directories, HTTP/FTP URLs, and object storage paths (e.g. Amazon S3).
-
-The `file()` function can be used to get a Path for a given filename or URL:
-
-```nextflow
-def hello = file('hello.txt')
-println hello.text
-```
-
-The `files()` function can be used to get a collection of Paths from a glob pattern:
-
-```nextflow
-def inputs = files('*.txt')
-inputs.each { input ->
-  println "${input.name}: ${input.text}"
-}
-```
-
-The following sections describe the methods that are available for paths.
-
-:::{note}
-Paths in Nextflow are backed by the [Java](https://docs.oracle.com/en/java/javase/17/docs/api/java.base/java/nio/file/Path.html) and [Groovy](https://docs.groovy-lang.org/latest/html/groovy-jdk/java/nio/file/Path.html) standard libraries, which may expose additional methods. Only methods which are recommended for use in Nextflow are documented here.
-:::
-
-### Operations
-
-The following operations are supported for paths:
-
-`/ : (Path, String) -> Path`
-: Resolve a relative file name against a directory path.
-
-`<< : (Path, String)`
-: Appends text to a file without replacing existing content. Equivalent to `append()`.
-
-### Getting attributes
-
-The following methods are useful for getting attributes of a file:
-
-`exists() -> boolean`
-: Returns `true` if the file exists.
-
-`getBaseName() -> String`
-: Gets the file name without its extension, e.g. `/some/path/file.tar.gz` -> `file.tar`.
-
-`getExtension() -> String`
-: Gets the file extension, e.g. `/some/path/file.txt` -> `txt`.
-
-`getName() -> String`
-: Gets the file name, e.g. `/some/path/file.txt` -> `file.txt`.
-
-`getSimpleName() -> String`
-: Gets the file name without any extension, e.g. `/some/path/file.tar.gz` -> `file`.
-
-`getParent() -> Path`
-: Gets the file parent path, e.g. `/some/path/file.txt` -> `/some/path`.
-
-`getScheme() -> String`
-: Gets the file URI scheme, e.g. `s3://some-bucket/foo.txt` -> `s3`.
-
-`isDirectory() -> boolean`
-: Returns `true` if the file is a directory.
-
-`isEmpty() -> boolean`
-: Returns `true` if the file is empty or does not exist.
-
-`isFile() -> boolean`
-: Returns `true` if it is a regular file (i.e. not a directory).
-
-`isHidden() -> boolean`
-: Returns `true` if the file is hidden.
-
-`isLink() -> boolean`
-: Returns `true` if the file is a symbolic link.
-
-`lastModified() -> long`
-: Returns the file last modified timestamp in Unix time (i.e. milliseconds since January 1, 1970).
-
-`size() -> long`
-: Gets the file size in bytes.
-
-`toUriString() -> String`
-: Gets the file path along with the protocol scheme:
-  ```nextflow
-  def ref = file('s3://some-bucket/foo.txt')
-
-  assert ref.toString() == '/some-bucket/foo.txt'
-  assert "$ref" == '/some-bucket/foo.txt'
-  assert ref.toUriString() == 's3://some-bucket/foo.txt'
-  ```
-
-### Reading
-
-The following methods are available for reading files:
-
-`eachByte( action: (byte) -> () )`
-: Iterates over the file, applying the specified closure to each byte.
-
-`eachLine( action: (String) -> () )`
-: Iterates over the file, applying the specified closure to each line.
-
-`getBytes() -> byte[]`
-: Returns the file content as a byte array.
-
-`getText() -> String`
-: Returns the file content as a string.
-
-`newInputStream() -> InputStream`
-: Returns an [InputStream](https://docs.oracle.com/en/java/javase/17/docs/api/java.base/java/io/InputStream.html) object to read a binary file.
-
-`newReader() -> Reader`
-: Returns a [Reader](https://docs.oracle.com/en/java/javase/17/docs/api/java.base/java/io/Reader.html) object to read a text file.
-
-`readLines() -> List<String>`
-: Reads the file line by line and returns the content as a list of strings.
-
-`withInputStream( action: (InputStream) -> () )`
-: Opens a file for reading and lets you access it with an [InputStream](https://docs.oracle.com/en/java/javase/17/docs/api/java.base/java/io/InputStream.html) object.
-
-`withReader( action: (Reader) -> () )`
-: Opens a file for reading and lets you access it with a [Reader](https://docs.oracle.com/en/java/javase/17/docs/api/java.base/java/io/Reader.html) object.
-
-### Writing
-
-The following methods are available for writing to files:
-
-`append( text: String )`
-: Appends text to a file without replacing existing content.
-
-`newOutputStream() -> OutputStream`
-: Creates an [OutputStream](https://docs.oracle.com/en/java/javase/17/docs/api/java.base/java/io/OutputStream.html) object that allows you to write binary data to a file.
-
-`newPrintWriter() -> PrintWriter`
-: Creates a [PrintWriter](https://docs.oracle.com/en/java/javase/17/docs/api/java.base/java/io/PrintWriter.html) object that allows you to write formatted text to a file.
-
-`newWriter() -> Writer`
-: Creates a [Writer](https://docs.oracle.com/en/java/javase/17/docs/api/java.base/java/io/Writer.html) object that allows you to save text data to a file.
-
-`setBytes( bytes: byte[] )`
-: Writes a byte array to a file. Equivalent to setting the `bytes` property.
-
-`setText( text: String )`
-: Writes text to a file. Equivalent to setting the `text` property.
-
-`withOutputStream( action: (OutputStream) -> () )`
-: Applies the specified closure to an [OutputStream](https://docs.oracle.com/en/java/javase/17/docs/api/java.base/java/io/OutputStream.html) object, closing it when finished.
-
-`withPrintWriter( action: (PrintWriter) -> () )`
-: Applies the specified closure to a [PrintWriter](https://docs.oracle.com/en/java/javase/17/docs/api/java.base/java/io/PrintWriter.html) object, closing it when finished.
-
-`withWriter( action: (Writer) -> () )`
-: Applies the specified closure to a [Writer](https://docs.oracle.com/en/java/javase/17/docs/api/java.base/java/io/Writer.html) object, closing it when finished.
-
-`write( text: String )`
-: Writes a string to a file, replacing any existing content.
-
-### Filesystem operations
-
-The following methods are available for manipulating files and directories in a filesystem:
-
-`copyTo( target: Path )`
-: Copies a source file or directory to a target file or directory.
-
-: *When copying a file to another file:* if the target file already exists, it will be replaced.
-
-  ```nextflow
-  file('/some/path/my_file.txt').copyTo('/another/path/new_file.txt')
-  ```
-
-: *When copying a file to a directory:* the file will be copied into the directory, replacing any file with the same name.
-
-  ```nextflow
-  file('/some/path/my_file.txt').copyTo('/another/path')
-  ```
-
-: *When copying a directory to another directory:* if the target directory already exists, the source directory will be copied into the target directory, replacing any sub-directory with the same name. If the target path does not exist, it will be created automatically.
-
-  ```nextflow
-  file('/any/dir_a').moveTo('/any/dir_b')
-  ```
-
-  The result of the above example depends on the existence of the target directory. If the target directory exists, the source is moved into the target directory, resulting in the path `/any/dir_b/dir_a`. If the target directory does not exist, the source is just renamed to the target name, resulting in the path `/any/dir_b`.
-
-: :::{note}
-  The `copyTo()` function follows the semantics of the Linux command `cp -r <source> <target>`, with the following caveat: while Linux tools often treat paths ending with a slash (e.g. `/some/path/name/`) as directories, and those not (e.g. `/some/path/name`) as regular files, Nextflow (due to its use of the Java files API) views both of these paths as the same file system object. If the path exists, it is handled according to its actual type (i.e. as a regular file or as a directory). If the path does not exist, it is treated as a regular file, with any missing parent directories created automatically.
-  :::
-
-`delete() -> boolean`
-: Deletes the file or directory at the given path, returning `true` if the operation succeeds, and `false` otherwise:
-
-  ```nextflow
-  myFile = file('some/file.txt')
-  result = myFile.delete()
-  println result ? "OK" : "Cannot delete: $myFile"
-  ```
-
-  If a directory is not empty, it will not be deleted and `delete()` will return `false`.
-
-`deleteDir() -> boolean`
-: Deletes a directory and all of its contents.
-
-  ```nextflow
-  file('any/path').deleteDir()
-  ```
-
-`getPermissions() -> String`
-: Returns a file's permissions using the [symbolic notation](http://en.wikipedia.org/wiki/File_system_permissions#Symbolic_notation), e.g. `'rw-rw-r--'`.
-
-`list() -> List<String>`
-: Returns the first-level elements (files and directories) of a directory as a list of strings.
-
-`listFiles() -> List<Path>`
-: Returns the first-level elements (files and directories) of a directory as a list of Paths.
-
-`mkdir() -> boolean`
-: Creates a directory at the given path, returning `true` if the directory is created successfully, and `false` otherwise:
-
-  ```nextflow
-  myDir = file('any/path')
-  result = myDir.mkdir()
-  println result ? "OK" : "Cannot create directory: $myDir"
-  ```
-
-  If the parent directories do not exist, the directory will not be created and `mkdir()` will return `false`.
-
-`mkdirs() -> boolean`
-: Creates a directory at the given path, including any nonexistent parent directories:
-
-  ```nextflow
-  file('any/path').mkdirs()
-  ```
-
-`mklink( linkName: String, [options] ) -> Path`
-: Creates a *filesystem link* to a given path:
-
-  ```nextflow
-  myFile = file('/some/path/file.txt')
-  myFile.mklink('/user/name/link-to-file.txt')
-  ```
-
-  Returns the Path of the link to create.
-
-  Available options:
-
-  `hard: boolean`
-  : When `true`, creates a *hard* link, otherwise creates a *soft* (aka *symbolic*) link (default: `false`).
-
-  `overwrite: boolean`
-  : When `true`, overwrites any existing file with the same name, otherwise throws a [FileAlreadyExistsException](https://docs.oracle.com/en/java/javase/17/docs/api/java.base/java/nio/file/FileAlreadyExistsException.html) (default: `false`).
-
-`moveTo( target: Path )`
-: Moves a source file or directory to a target file or directory. Follows the same semantics as `copyTo()`.
-
-`renameTo( target: String ) -> boolean`
-: Rename a file or directory:
-
-  ```nextflow
-  file('my_file.txt').renameTo('new_file_name.txt')
-  ```
-
-`setPermissions( permissions: String ) -> boolean`
-: Sets a file's permissions using the [symbolic notation](http://en.wikipedia.org/wiki/File_system_permissions#Symbolic_notation):
-
-  ```nextflow
-  myFile.setPermissions('rwxr-xr-x')
-  ```
-
-`setPermissions( owner: int, group: int, other: int ) -> boolean`
-: Sets a file's permissions using the [numeric notation](http://en.wikipedia.org/wiki/File_system_permissions#Numeric_notation), i.e. as three digits representing the **owner**, **group**, and **other** permissions:
-
-  ```nextflow
-  myFile.setPermissions(7,5,5)
-  ```
-
-The following methods are available for listing and traversing directories:
-
-`eachDir( action: (Path) -> () )`
-: Iterates through first-level directories only.
-
-`eachDirMatch( nameFilter: String, action: (Path) -> () )`
-: Iterates through directories whose names match the given filter.
-
-`eachDirRecurse( action: (Path) -> () )`
-: Iterates through directories depth-first (regular files are ignored).
-
-`eachFile( action: (Path) -> () )`
-: Iterates through first-level files and directories.
-
-`eachFileMatch( nameFilter: String, action: (Path) -> () )`
-: Iterates through files and directories whose names match the given filter.
-
-`eachFileRecurse( action: (Path) -> () )`
-: Iterates through files and directories depth-first.
-
-### Splitting files
-
-The following methods are available for splitting and counting the records in files:
-
-`countFasta() -> long`
-: Counts the number of records in a [FASTA](https://en.wikipedia.org/wiki/FASTA_format) file. See the {ref}`operator-splitfasta` operator for available options.
-
-`countFastq() -> long`
-: Counts the number of records in a [FASTQ](https://en.wikipedia.org/wiki/FASTQ_format) file. See the {ref}`operator-splitfastq` operator for available options.
-
-`countJson() -> long`
-: Counts the number of records in a JSON file. See the {ref}`operator-splitjson` operator for available options.
-
-`countLines() -> long`
-: Counts the number of lines in a text file. See the {ref}`operator-splittext` operator for available options.
-
-`splitCsv() -> List<?>`
-: Splits a CSV file into a list of records. See the {ref}`operator-splitcsv` operator for available options.
-
-`splitFasta() -> List<?>`
-: Splits a [FASTA](https://en.wikipedia.org/wiki/FASTA_format) file into a list of records. See the {ref}`operator-splitfasta` operator for available options.
-
-`splitFastq() -> List<?>`
-: Splits a [FASTQ](https://en.wikipedia.org/wiki/FASTQ_format) file into a list of records. See the {ref}`operator-splitfastq` operator for available options.
-
-`splitJson() -> List<?>`
-: Splits a JSON file into a list of records. See the {ref}`operator-splitjson` operator for available options.
-
-`splitText() -> List<String>`
-: Splits a text file into a list of lines. See the {ref}`operator-splittext` operator for available options.
-
-(stdlib-types-set)=
-
-## Set\<E\>
-
-A set is an unordered collection that cannot contain duplicate elements.
-
-As set literal can be created from a list:
-
-```nextflow
-[1, 2, 2, 3].toSet()
-// -> [1, 2, 3]
-```
-
-The following operations are supported for sets:
-
-`+ : (Set<E>, Iterable<E>) -> Set<E>`
-: Given a set and an iterable, returns a new set containing the elements of both collections.
-
-`- : (Set<E>, Iterable<E>) -> Set<E>`
-: Given a set and an iterable, returns a shallow copy of the set minus the elements of the iterable.
-
-`in, !in : (E, Set<E>) -> boolean`
-: Given a value and a set, returns `true` if the set contains the value (or not).
-
-The following methods are available for a set:
-
-`intersect( right: Iterable<E> ) -> Set<E>`
-: Returns the intersection of the set and the given iterable.
-
-Sets inherit all methods from the [Iterable](#iterablee) trait.
-
-:::{note}
-Sets in Nextflow are backed by the [Java](https://docs.oracle.com/en/java/javase/17/docs/api/java.base/java/util/Set.html) and [Groovy](https://docs.groovy-lang.org/latest/html/groovy-jdk/java/util/Set.html) standard libraries, which may expose additional methods. Only methods which are recommended for use in Nextflow are documented here.
-:::
-
-(stdlib-types-string)=
-
-## String
-
-A string is an immutable sequence of characters. See {ref}`script-string` for an overview of strings.
-
-The following operations are supported for strings:
-
-`+ : (String, String) -> String`
-: Concatenates two strings.
-
-`* : (String, int) -> String`
-: Given a string and an integer *n*, repeats the string *n* times.
-
-`[] : (String, int) -> char`
-: Given a string and an index, returns the character at the given index in the string.
-
-`in, !in : (String, String) -> boolean`
-: Given a substring and a string, returns `true` if the substring occurs anywhere in the string (or not).
-
-`~ : (String) -> Pattern`
-: Creates a regular expression from a string.
-: See [Pattern](https://docs.oracle.com/en/java/javase/17/docs/api/java.base/java/util/regex/Pattern.html) in the Java standard library for more information.
-
-`=~ : (String, String) -> Matcher`
-: Given a string and a pattern, creates a matcher that is truthy if the pattern occurs anywhere in the string.
-: See [Matcher](https://docs.oracle.com/en/java/javase/17/docs/api/java.base/java/util/regex/Matcher.html) in the Java standard library for more information.
-
-`==~ : (String, String) -> boolean`
-: Given a string and a pattern, returns `true` if the string matches the pattern exactly.
-
-The following methods are available for a string:
-
-`endsWith( suffix: String ) -> boolean`
-: Returns `true` if the string ends with the given suffix.
-
-`execute() -> Process`
-: Execute the string as a command. Returns a [Process](https://docs.groovy-lang.org/latest/html/groovy-jdk/java/lang/Process.html) which provides the exit status and standard input/output/error of the executed command.
-
-`indexOf( str: String ) -> int`
-: Returns the index within the string of the first occurrence of the given substring. Returns -1 if the string does not contain the substring.
-
-`indexOf( str: String, fromIndex: int ) -> int`
-: Returns the index within the string of the first occurrence of the given substring, starting the search at the given index. Returns -1 if the string does not contain the substring.
-
-`isBlank() -> boolean`
-: Returns `true` if the string is empty or contains only whitespace characters.
-
-`isEmpty() -> boolean`
-: Returns `true` if the string is empty (i.e. `length()` is 0).
-
-`isFloat() -> boolean`
-: Returns `true` if the string can be parsed as a floating-point number.
-
-`isInteger() -> boolean`
-: Returns `true` if the string can be parsed as an integer.
-
-`lastIndexOf( str: String ) -> int`
-: Returns the index within the string of the last occurrence of the given substring. Returns -1 if the string does not contain the substring.
-
-`lastIndexOf( str: String, fromIndex: int ) -> int`
-: Returns the index within the string of the last occurrence of the given substring, searching backwards starting at the given index. Returns -1 if the string does not contain the substring.
-
-`length() -> int`
-: Returns the length of the string.
-
-`md5() -> String`
-: Returns the MD5 checksum of the string.
-
-`replace( target: String, replacement: String ) -> String`
-: Returns a new string in which each occurrence of the target string is replaced with the given replacement string.
-
-`replaceAll( regex: String, replacement: String ) -> String`
-: Returns a new string in which each occurrence of the given regular expression is replaced with the given replacement string.
-
-`replaceFirst( regex: String, replacement: String ) -> String`
-: Returns a new string in which the first occurrence of the given regular expression is replaced with the given replacement string.
-
-`sha256() -> String`
-: Returns the SHA-256 checksum of the string.
-
-`startsWith( prefix: String ) -> boolean`
-: Returns `true` if the string ends with the given prefix.
-
-`strip() -> String`
-: Returns a copy of the string with all leading and trailing whitespace removed.
-
-`stripIndent() -> String`
-: Returns a copy of the string with leading spaces on each line removed.
-: The number of spaces to remove is determined by the line with the least number of leading spaces, excluding lines with only whitespace.
-
-`stripLeading() -> String`
-: Returns a copy of the string with all leading whitespace removed.
-
-`stripTrailing() -> String`
-: Returns a copy of the string with all trailing whitespace removed.
-
-`substring( beginIndex: int ) -> String`
-: Returns a substring of this string.
-
-`substring( beginIndex: int, endIndex: int ) -> String`
-: Returns a substring of this string.
-
-`toBoolean() -> Boolean`
-: Returns `true` if the trimmed string is "true", "y", or "1" (ignoring case).
-
-`toFloat() -> Float`
-: Parses the string into a floating-point number.
-
-`toInteger() -> Integer`
-: Parses the string into an integer.
-
-`toLowerCase() -> String`
-: Returns a copy of this string with all characters converted to lower case.
-
-`toUpperCase() -> String`
-: Returns a copy of this string with all characters converted to upper case.
-
-`tokenize( delimiters: String ) -> List<String>`
-: Splits the string into a list of substrings using the given delimiters. Each character in the delimiter string is treated as a separate delimiter.
-
-:::{note}
-Strings in Nextflow are backed by the [Java](https://docs.oracle.com/en/java/javase/17/docs/api/java.base/java/lang/String.html) and [Groovy](https://docs.groovy-lang.org/latest/html/groovy-jdk/java/lang/String.html) standard libraries, which may expose additional methods. Only methods which are recommended for use in Nextflow are documented here.
-:::
-
-(stdlib-types-versionnumber)=
-
-## VersionNumber
-
-A VersionNumber represents a semantic or calendar version number.
-
-The following methods are available for a VersionNumber:
-
-`getMajor() -> String`
-: Get the major version number, i.e. the first version component.
-
-`getMinor() -> String`
-: Get the minor version number, i.e. the second version component.
-
-`getPatch() -> String`
-: Get the patch version number, i.e. the third version component.
-
-`matches( condition: String ) -> boolean`
-: Check whether the version satisfies a version requirement.
-
-: The version requirement string can be prefixed with the usual comparison operators:
-  - `=` or `==`: equal to
-  - `<` (`<=`): less than (or equal to)
-  - `>` (`>=`): greater than (or equal to)
-  - `!=` or `<>`: not equal
-
-  For example:
-
-  ```nextflow
-  if( !nextflow.version.matches('>=23.10') ) {
-      error "This workflow requires Nextflow version 23.10 or greater -- You are running version $nextflow.version"
-  }
-  ```
-
-: Alternatively, the version can be postfixed with `+`, which is similar to `==` but also allows the last version part to be greater. For example, `23.10.1+` is satisfied by `23.10.1` and `23.10.2`, but not `23.11.x` or `23.09.x`. Additionally, `23.10.+` is equivalent to `23.10.0+`. This operator is a useful way to enforce a specific version while allowing for newer patch releases.
-=======
 This section describes the Nextflow standard library, which consists of built-in namespaces and types.
 
 ```{toctree}
@@ -1222,5 +9,4 @@
 stdlib-namespaces
 stdlib-types
 stdlib-groovy
-```
->>>>>>> 2f82d236
+```