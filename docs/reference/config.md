--- conflicted
+++ resolved
@@ -1594,19 +1594,21 @@
 
 ## `workflow`
 
-<<<<<<< HEAD
 :::{versionadded} 24.10.0
 :::
 
-=======
->>>>>>> 324de3d1
 The `workflow` scope provides workflow execution options.
 
 `workflow.failOnIgnore`
 : :::{versionadded} 24.05.0-edge
   :::
-<<<<<<< HEAD
-: When `true`, the pipeline will exit with a non-zero exit code if any failed tasks are ignored using the `ignore` error strategy.
+: When `true`, the pipeline will exit with a non-zero exit code if any failed tasks are ignored using the `ignore` {ref}`error strategy <process-error-strategy>`.
+
+`workflow.onComplete`
+: Specify a closure that will be invoked at the end of a workflow run (including failed runs). See {ref}`workflow-handlers` for more information.
+
+`workflow.onError`
+: Specify a closure that will be invoked if a workflow run is terminated. See {ref}`workflow-handlers` for more information.
 
 `workflow.output.contentType`
 : *Currently only supported for S3.*
@@ -1679,13 +1681,4 @@
 : Specify arbitrary tags for published files. For example:
   ```groovy
   tags FOO: 'hello', BAR: 'world'
-  ```
-=======
-: When `true`, the pipeline will exit with a non-zero exit code if any failed tasks are ignored using the `ignore` {ref}`error strategy <process-error-strategy>`.
-
-`workflow.onComplete`
-: Specify a closure that will be invoked at the end of a workflow run (including failed runs). See {ref}`workflow-handlers` for more information.
-
-`workflow.onError`
-: Specify a closure that will be invoked if a workflow run is terminated. See {ref}`workflow-handlers` for more information.
->>>>>>> 324de3d1
+  ```