(workflow-page)=

# Workflows

In Nextflow, a **workflow** is a function that is specialized for composing processes and dataflow logic (i.e. channels and operators).

A script can define up to one *entry workflow*, which does not have a name and serves as the entrypoint of the script:

```groovy
workflow {
    Channel.of('Bonjour', 'Ciao', 'Hello', 'Hola')
        | map { v -> "$v world!" }
        | view
}
```

A *named workflow*, on the other hand, is a workflow that can be called from other workflows:

```groovy
<<<<<<< HEAD
workflow [ name ] {

    take:
    < workflow inputs >

    main:
    < dataflow statements >

    emit:
    < workflow outputs >

}
```

:::{tip}
The `main:` label can be omitted if there are no `take:` or `emit:` blocks.
:::

:::{note}
Workflows were introduced in DSL2. If you are still using DSL1, see the {ref}`dsl1-page` page to learn how to migrate your Nextflow pipelines to DSL2.
:::

## Entry workflow

A script can define a single workflow without a name (also known as the *entry workflow*), which is the default entrypoint of the script. The `-entry` command line option can be used to execute a different workflow as the entrypoint at runtime.

:::{note}
Entry workflow definitions are ignored when a script is included as a module. This way, a script can be written such that it can be either imported as a module or executed as a pipeline.
:::

## Named workflows

A named workflow is a workflow that can be invoked from other workflows. For example:

```groovy
workflow my_pipeline {
=======
workflow my_workflow {
>>>>>>> a48ac589
    foo()
    bar( foo.out.collect() )
}

workflow {
    my_workflow()
}
```

The above example defines a workflow named `my_workflow` which can be called from another workflow as `my_workflow()`. Both `foo` and `bar` could be any other process or workflow.

See {ref}`syntax-workflow` for a full description of the workflow syntax.

:::{note}
Workflows were introduced in DSL2. If you are still using DSL1, see {ref}`dsl1-page` for more information about how to migrate your Nextflow pipelines to DSL2.
:::

## Using parameters

Parameters can be defined in the script with a default value that can be overridden from the CLI, params file, or config file. Params should only be used by the entry workflow:

```groovy
params.data = '/some/data/file'

workflow {
    if( params.data )
        bar(params.data)
    else
        bar(foo())
}
```

<<<<<<< HEAD
:::{tip}
The use of global variables and params in named workflows is discouraged because it breaks the modularity of the workflow. As a best practice, every workflow input should be explicitly defined as such in the `take:` block, and params should only be used in the entry workflow.
=======
:::{note}
While params can also be used by named workflows, this practice is discouraged. Named workflows should receive their inputs explicitly through the `take:` section.
>>>>>>> a48ac589
:::

## Workflow inputs (`take`)

The `take:` section is used to declare workflow inputs:

```groovy
workflow my_workflow {
    take:
    data1
    data2

    main:
    foo(data1, data2)
    bar(foo.out)
}
```

Inputs can be specified like arguments when calling the workflow:

```groovy
workflow {
    my_workflow( Channel.of('/some/data') )
}
```

## Workflow outputs (`emit`)

The `emit:` section is used to declare workflow outputs:

```groovy
workflow my_workflow {
    main:
    foo(data)
    bar(foo.out)

    emit:
    bar.out
}
```

When calling the workflow, the output can be accessed using the `out` property, i.e. `my_workflow.out`.

If an output is assigned to a name, the name can be used to reference the output from the calling workflow. For example:

```groovy
workflow my_workflow {
    main:
    foo(data)
    bar(foo.out)

    emit:
    my_data = bar.out
}
```

The result of the above workflow can be accessed using `my_workflow.out.my_data`.

:::{note}
Every output must be assigned to a name when multiple outputs are declared.
:::

(workflow-process-invocation)=

## Calling processes and workflows

Processes and workflows are called like functions, passing their inputs as arguments:

```groovy
process foo {
    output:
    path 'foo.txt', emit: txt

    script:
    """
    your_command > foo.txt
    """
}

process bar {
    input:
    path x

    output:
    path 'bar.txt', emit: txt

    script:
    """
    another_command $x > bar.txt
    """
}

workflow flow {
    take:
    data

    main:
    foo()
    bar(data)
}

workflow {
    data = Channel.fromPath('/some/path/*.txt')
    flow(data)
}
```

Processes and workflows have a few extra rules for how they can be called:

- Processes and workflows can only be called by workflows

- A given process or workflow can only be called once in a given workflow. To use a process or workflow multiple times in the same workflow, use {ref}`module-aliases`.

The "return value" of a process or workflow call is the process outputs or workflow emits, respectively. The return value can be assigned to a variable or passed into another call:

```groovy
workflow flow {
    take:
    data

    main:
    bar_out = bar(foo(data))

    emit:
    bar_out
}

workflow {
    data = Channel.fromPath('/some/path/*.txt')
    flow_out = flow(data)
}
```

Named outputs can be accessed as properties of the return value:

```groovy
workflow flow {
    take:
    data

    main:
    foo_out = foo(data)
    bar_out = bar(foo_out.txt)

    emit:
    bar = bar_out.txt
}

workflow {
    data = Channel.fromPath('/some/path/*.txt')
    flow_out = flow(data)
    bar_out = flow_out.bar
}
```

As a convenience, process and workflow outputs can also be accessed without first assigning to a variable, by using the `.out` property of the process or workflow name:

```groovy
workflow flow {
    take:
    data

    main:
    foo(data)
    bar(foo.out)

    emit:
    bar = bar.out
}

workflow {
    data = Channel.fromPath('/some/path/*.txt')
    flow(data)
    flow.out.bar.view()
}
```

:::{note}
Process named outputs are defined using the `emit` option on a process output. See {ref}`naming process outputs <process-naming-outputs>` for more information.
:::

:::{note}
Process and workflow outputs can also be accessed by index (e.g., `foo.out[0]`, `foo.out[1]`, etc.). Multiple outputs should instead be accessed by name.
:::

Workflows can be composed in the same way:

```groovy
workflow flow1 {
    take:
    data

    main:
    foo(data)
    bar(foo.out)

    emit:
    bar.out
}

workflow flow2 {
    take:
    data

    main:
    foo(data)
    baz(foo.out)

    emit:
    baz.out
}

workflow {
    data = Channel.fromPath('/some/path/*.txt')
    flow1(data)
    flow2(flow1.out)
}
```

:::{note}
The same process can be called in different workflows without using an alias, like `foo` in the above example, which is used in both `flow1` and `flow2`. The workflow call stack determines the *fully qualified process name*, which is used to distinguish the different process calls, i.e. `flow1:foo` and `flow2:foo` in the above example.
:::

:::{tip}
The fully qualified process name can be used as a {ref}`process selector <config-process-selectors>` in a Nextflow configuration file, and it takes priority over the simple process name.
:::

## Special operators

The following operators have a special meaning when used in a workflow with process and workflow calls.

### Pipe `|`

The `|` *pipe* operator can be used to chain processes, operators, and workflows:

```groovy
process foo {
    input:
    val data

    output:
    val result

    exec:
    result = "$data world"
}

workflow {
    Channel.of('Hello','Hola','Ciao')
        | foo
        | map { v -> v.toUpperCase() }
        | view
}
```

The above snippet defines a process named `foo` and invokes it with the input channel. The result is then piped to the {ref}`operator-map` operator, which converts each string to uppercase, and finally to the {ref}`operator-view` operator which prints it.

The same code can also be written as:

```groovy
workflow {
    ch1 = Channel.of('Hello','Hola','Ciao')
    ch2 = foo( ch1 )
    ch2.map { v -> v.toUpperCase() }.view()
}
```

### And `&`

The `&` *and* operator can be used to call multiple processes in parallel with the same channel(s):

```groovy
process foo {
    input:
    val data

    output:
    val result

    exec:
    result = "$data world"
}

process bar {
    input:
    val data

    output:
    val result

    exec:
    result = data.toUpperCase()
}

workflow {
    Channel.of('Hello')
        | map { v -> v.reverse() }
        | (foo & bar)
        | mix
        | view
}
```

In the above snippet, the initial channel is piped to the {ref}`operator-map` operator, which reverses the string value. Then, the result is passed to the processes `foo` and `bar`, which are executed in parallel. Each process outputs a channel, and the two channels are combined using the {ref}`operator-mix` operator. Finally, the result is printed using the {ref}`operator-view` operator.

The same code can also be written as:

```groovy
workflow {
    ch = Channel.of('Hello').map { v -> v.reverse() }
    ch_foo = foo(ch)
    ch_bar = bar(ch)
    ch_foo.mix(ch_bar).view()
}
```

(workflow-output-def)=

## Publishing outputs

:::{versionadded} 24.04.0
:::

:::{versionchanged} 24.10.0
A second preview version has been introduced. Read the [migration notes](#migrating-from-first-preview) for details.
:::

:::{note}
This feature requires the `nextflow.preview.output` feature flag to be enabled.
:::

<<<<<<< HEAD
A workflow can publish outputs by sending channels to "publish targets" in the workflow `publish` section. Any channel in the workflow can be published, including process and subworkflow outputs. This approach is intended to replace the {ref}`publishDir <process-publishdir>` directive.
=======
A script may define the set of outputs that should be published by the entry workflow, known as the workflow output definition:

```groovy
workflow {
    foo(bar())
}

output {
    directory 'results'
}
```

The output definition must be defined after the entry workflow.
>>>>>>> a48ac589

Here is a basic example:

```groovy
process foo {
    // ...

    output:
    path 'result.txt', emit: results

    // ...
}

process bar {
    // ...
}

workflow {
    main:
    foo(data)
    bar(foo.out)

    publish:
    foo.out.results >> 'foo'
    bar.out >> 'bar'
}
```

In the above example, the `results` output of process `foo` is published to the target `foo`, and all outputs of process `bar` are published to the target `bar`.

A "publish target" is simply a name that identifies a group of related outputs. How these targets are saved into a directory structure is described in the next section.

:::{tip}
A workflow can override the publish targets of a subworkflow by "re-publishing" the same channels to a different target. However, the best practice is to define all publish targets in the entry workflow, so that all publish targets are defined in one place at the top-level.
:::

### Output directory

The top-level output directory of a workflow run can be set using the `-output-dir` command-line option or the `outputDir` config option:

```bash
nextflow run main.nf -output-dir 'my-results'
```

```groovy
// nextflow.config
outputDir = 'my-results'
```

It defaults to `results` in the launch directory. All published outputs will be saved into this directory.

Each publish target is saved into a subdirectory of the output directory. By default, the target name is used as the directory name.

For example, given the following publish targets:

```groovy
workflow {
    main:
    ch_foo = foo()
    ch_bar = bar(ch_foo)

    publish:
    ch_foo >> 'foo'
    ch_bar >> 'bar'
}
```

The following directory structure will be created:

```
results/
└── foo/
    └── ...
└── bar/
    └── ...
```

:::{warning}
Target names cannot begin or end with a slash (`/`).
:::

By default, all files emitted by a published channel will be published into the specified directory. If a channel emits list values, each file in the list (including nested lists) will be published. For example:

```groovy
workflow {
    main:
    ch_samples = Channel.of(
        [ [id: 'foo'], [ file('1.txt'), file('2.txt') ] ]
    )

    publish:
    ch_samples >> 'samples' // 1.txt and 2.txt will be published
}
```

A workflow can also disable publishing for a specific channel by redirecting it to `null`:

```groovy
workflow {
    main:
    ch_foo = foo()

    publish:
    ch_foo >> (params.save_foo ? 'foo' : null)
}
```

### Customizing outputs

The output directory structure can be customized further in the "output block", which can be defined alongside an entry workflow. The output block consists of "target" blocks, which can be used to customize specific targets.

For example:

```groovy
workflow {
    // ...
}

output {
    'foo' {
        enabled params.save_foo
        path 'intermediates/foo'
    }

    'bar' {
        mode 'copy'
    }
}
```

This output block has the following effect:

- The target `foo` will be published only if `params.save_foo` is enabled, and it will be published to a different path within the output directory.

- The target `bar` will publish files via copy instead of symlink.

See [Reference](#reference) for all available directives in the output block.

:::{tip}
The output block is only needed if you want to customize the behavior of specific targets. If you are satisfied with the default behavior and don't need to customize anything, the output block can be omitted.
:::

### Dynamic publish path

The `path` directive in a target block can also be a closure which defines a custom publish path for each channel value:

```groovy
workflow {
    main:
    ch_fastq = Channel.of( [ [id: 'SAMP1'], file('1.fastq'), file('2.fastq') ] )

    publish:
    ch_fastq >> 'fastq'
}

output {
    'fastq' {
        path { meta, fastq_1, fastq_2 -> "fastq/${meta.id}" }
    }
}
```

The above example will publish each channel value to a different subdirectory. In this case, each pair of FASTQ files will be published to a subdirectory based on the sample ID.

The closure can even define a different path for each individual file by returning an inner closure, similar to the `saveAs` option of the {ref}`publishDir <process-publishdir>` directive:

```groovy
output {
    'fastq' {
        path { meta, fastq_1, fastq_2 ->
            { file -> "fastq/${meta.id}/${file.baseName}" }
        }
    }
}
```

The inner closure will be applied to each file in the channel value, in this case `fastq_1` and `fastq_2`.

:::{tip}
A mapping closure should usually have only one parameter. However, if the incoming values are tuples, the closure can specify a parameter for each tuple element for more convenient access, also known as "destructuring" or "unpacking".
:::

### Index files

A publish target can create an index file of the values that were published. An index file preserves the structure of channel values, including metadata, which is simpler than encoding this information with directories and file names. The index file can be CSV (`.csv`) or JSON (`.json`).

For example:

```groovy
workflow {
    main:
    ch_fastq = Channel.of(
        [ [id: 1, name: 'sample 1'], '1a.fastq', '1b.fastq' ],
        [ [id: 2, name: 'sample 2'], '2a.fastq', '2b.fastq' ],
        [ [id: 3, name: 'sample 3'], '3a.fastq', '3b.fastq' ]
    )

    publish:
    ch_fastq >> 'fastq'
}

output {
    'fastq' {
        index {
            path 'index.csv'
        }
    }
}
```

The above example will write the following CSV file to `results/fastq/index.csv`:

```csv
"id","name","fastq_1","fastq_2"
"1","sample 1","results/fastq/1a.fastq","results/fastq/1b.fastq"
"2","sample 2","results/fastq/2a.fastq","results/fastq/2b.fastq"
"3","sample 3","results/fastq/3a.fastq","results/fastq/3b.fastq"
```

You can customize the index file with additional directives, for example:

```groovy
index {
    path 'index.csv'
    header ['id', 'fastq_1', 'fastq_1']
    sep '\t'
    mapper { meta, fq_1, fq_2 -> meta + [fastq_1: fq_1, fastq_2: fq_2] }
}
```

This example will produce the same index file as above, but with the `name` column removed and with tabs instead of commas.

See [Reference](#reference) for the list of available index directives.

### Migrating from first preview

The first preview of workflow publishing was introduced in 24.04. The second preview, introduced in 24.10, made the following breaking changes:

- The process `publish:` section has been removed. Channels should be published only in workflows, ideally the entry workflow.

- The `directory` output directive has been replaced with the `outputDir` config option and `-output-dir` command line option, which is `results` by default. The other directives such as `mode` have been replaced with config options under `workflow.output.*`.

  In other words, only target blocks can be specified in the output block, but target blocks can still specify directives such as `mode`.

- Target names cannot begin or end with a slash (`/`);

### Reference

The following directives are available in a target block:

`index`
: Create an index file which will contain a record of each published value.

  The following directives are available in an index definition:

  `header`
  : When `true`, the keys of the first record are used as the column names (default: `false`). Can also be a list of column names. Only used for `csv` files.

  `mapper`
  : Closure which defines how to transform each published value into a record. The closure should return a list or map. By default, no transformation is applied.

  `path`
  : The name of the index file relative to the target path (required). Can be a `csv` or `json` file.

  `sep`
  : The character used to separate values (default: `','`). Only used for `csv` files.

`path`
: Specify the publish path relative to the output directory (default: the target name). Can be a path, a closure that defines a custom directory for each published value, or a closure that defines a custom path for each individual file.

Additionally, the following options from the {ref}`workflow <config-workflow>` config scope can be specified as directives:
- `contentType`
- `enabled`
- `ignoreErrors`
- `mode`
- `overwrite`
- `storageClass`
- `tags`

:::{note}
Similarly to process directives vs {ref}`process <config-process>` config options, directives in the `output` block are specified without an equals sign (`=`).
:::<|MERGE_RESOLUTION|>--- conflicted
+++ resolved
@@ -17,46 +17,7 @@
 A *named workflow*, on the other hand, is a workflow that can be called from other workflows:
 
 ```groovy
-<<<<<<< HEAD
-workflow [ name ] {
-
-    take:
-    < workflow inputs >
-
-    main:
-    < dataflow statements >
-
-    emit:
-    < workflow outputs >
-
-}
-```
-
-:::{tip}
-The `main:` label can be omitted if there are no `take:` or `emit:` blocks.
-:::
-
-:::{note}
-Workflows were introduced in DSL2. If you are still using DSL1, see the {ref}`dsl1-page` page to learn how to migrate your Nextflow pipelines to DSL2.
-:::
-
-## Entry workflow
-
-A script can define a single workflow without a name (also known as the *entry workflow*), which is the default entrypoint of the script. The `-entry` command line option can be used to execute a different workflow as the entrypoint at runtime.
-
-:::{note}
-Entry workflow definitions are ignored when a script is included as a module. This way, a script can be written such that it can be either imported as a module or executed as a pipeline.
-:::
-
-## Named workflows
-
-A named workflow is a workflow that can be invoked from other workflows. For example:
-
-```groovy
-workflow my_pipeline {
-=======
 workflow my_workflow {
->>>>>>> a48ac589
     foo()
     bar( foo.out.collect() )
 }
@@ -89,13 +50,8 @@
 }
 ```
 
-<<<<<<< HEAD
-:::{tip}
-The use of global variables and params in named workflows is discouraged because it breaks the modularity of the workflow. As a best practice, every workflow input should be explicitly defined as such in the `take:` block, and params should only be used in the entry workflow.
-=======
 :::{note}
 While params can also be used by named workflows, this practice is discouraged. Named workflows should receive their inputs explicitly through the `take:` section.
->>>>>>> a48ac589
 :::
 
 ## Workflow inputs (`take`)
@@ -427,23 +383,7 @@
 This feature requires the `nextflow.preview.output` feature flag to be enabled.
 :::
 
-<<<<<<< HEAD
 A workflow can publish outputs by sending channels to "publish targets" in the workflow `publish` section. Any channel in the workflow can be published, including process and subworkflow outputs. This approach is intended to replace the {ref}`publishDir <process-publishdir>` directive.
-=======
-A script may define the set of outputs that should be published by the entry workflow, known as the workflow output definition:
-
-```groovy
-workflow {
-    foo(bar())
-}
-
-output {
-    directory 'results'
-}
-```
-
-The output definition must be defined after the entry workflow.
->>>>>>> a48ac589
 
 Here is a basic example:
 
