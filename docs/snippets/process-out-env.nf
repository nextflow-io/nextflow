process myTask {
    output:
    env FOO

    script:
    '''
<<<<<<< HEAD
    FOO=$(ls -a1)
=======
    FOO=$(seq 5)
>>>>>>> e0e94227
    '''
}

workflow {
    myTask | view
}<|MERGE_RESOLUTION|>--- conflicted
+++ resolved
@@ -4,11 +4,7 @@
 
     script:
     '''
-<<<<<<< HEAD
-    FOO=$(ls -a1)
-=======
     FOO=$(seq 5)
->>>>>>> e0e94227
     '''
 }
 
