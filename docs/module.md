(module-page)=

# Modules

In Nextflow, a **module** is a script that may contain functions, processes, and workflows (collectively referred to as *components*). A module can be included in other modules or pipeline scripts and even shared across workflows.

:::{note}
Modules were introduced in DSL2. If you are still using DSL1, see the {ref}`dsl1-page` page to learn how to migrate your Nextflow pipelines to DSL2.
:::

## Module inclusion

A component defined in a module script can be imported into another Nextflow script using the `include` keyword.

For example:

```groovy
include { foo } from './some/module'

workflow {
    data = channel.fromPath('/some/data/*.txt')
    foo(data)
}
```

The above snippet imports a process named `foo`, defined in the module script, into the main execution context. This way, `foo` can be invoked in the `workflow` scope.

Nextflow implicitly looks for the script file `./some/module.nf`, resolving the path against the *including* script location.

Module includes are subject to the following rules:

- Relative paths must begin with the `./` prefix.
- Include statements are not allowed from within a workflow. They must occur at the script level.

(module-directory)=

## Module directory

:::{versionadded} 22.10.0
:::

A module can be defined as a directory with the same name as the module and with a script named `main.nf`. For example:

```
some
└── module
    └── main.nf
```

When defined as a directory, the module must be included by specifying the module directory path:

```groovy
include { foo } from './some/module'
```

Module directories allow the use of module scoped binaries scripts. See [Module binaries] for details.

## Multiple inclusions

A Nextflow script can include any number of modules, and an `include` statement can import any number of components from a module. Multiple components can be included from the same module by using the syntax shown below:

```groovy
include { foo; bar } from './some/module'

workflow {
    data = channel.fromPath('/some/data/*.txt')
    foo(data)
    bar(data)
}
```

(module-aliases)=

## Module aliases

When including a module component, it's possible to specify an *alias* with the `as` keyword. Aliasing allows you to avoid module name clashes, by assigning them different names in the including context. For example:

```groovy
include { foo } from './some/module'
include { foo as bar } from './other/module'

workflow {
    foo(some_data)
    bar(other_data)
}
```

You can even include the same component multiple times under different names:

```groovy
include { foo; foo as bar } from './some/module'

workflow {
    foo(some_data)
    bar(other_data)
}
```

## Module parameters

A module script can define parameters using the same syntax as a Nextflow workflow script:

```groovy
params.foo = 'Hello'
params.bar = 'world!'

def sayHello() {
    println "$params.foo $params.bar"
}
```

When including a module, the module will first use parameters from the including context. For example:

```groovy
params.foo = 'Hola'
params.bar = 'Mundo'

include { sayHello } from './some/module'

workflow {
    sayHello()
}
```

The above snippet prints:

```
Hola Mundo
```

:::{note}
The module inherits the parameters defined *before* the `include` statement, therefore any parameters set afterwards will not be used by the module.
:::

:::{tip}
It is best to define all pipeline parameters *before* any `include` statements.
:::

The `addParams` option can be used to pass parameters to the module without adding them to the including scope.

```groovy
params.foo = 'Hola'
params.bar = 'Mundo'

include { sayHello } from './some/module' addParams(foo: 'Ciao')

workflow {
    sayHello()
}
```

The above snippet prints:

```
Ciao Mundo
```

Alternatively, the `params` option can be used to pass parameters to module without adding them to the including scope, *and* without inheriting any parameters from the including scope.

```groovy
params.foo = 'Hola'
params.bar = 'Mundo'

include { sayHello } from './some/module' params(foo: 'Ciao')

workflow {
    sayHello()
}
```

The above snippet prints:

```
Ciao world!
```

(module-templates)=

## Module templates

The module script can be defined in an external {ref}`template <process-template>` file. The template file can be placed in the `templates` directory where the module script is located.

For example, suppose we have a project L with a module script that defines two processes, P1 and P2, both of which use templates. The template files can be made available in the local `templates` directory:

```
Project L
|── myModules.nf
└── templates
    |── P1-template.sh
    └── P2-template.sh
```

Then, we have a second project A with a workflow that includes P1 and P2:

```
Pipeline A
└── main.nf
```

Finally, we have a third project B with a workflow that also includes P1 and P2:

```
Pipeline B
└── main.nf
```

With the possibility to keep the template files inside the project L, A and B can use the modules defined in L without any changes. A future project C would do the same, just cloning L (if not available on the system) and including its module script.

Beside promoting the sharing of modules across pipelines, there are several advantages to keeping the module template under the script path:

1. module components are *self-contained*,
2. module components can be tested independently from the pipeline(s) that import them,
3. it is possible to create libraries of module components.

Ultimately, having multiple template locations allows a more structured organization within the same project. If a project has several module components, and all of them use templates, the project could group module scripts and their templates as needed. For example:

```
baseDir
|── main.nf
|── Phase0-Modules
    |── mymodules1.nf
    |── mymodules2.nf
    └── templates
        |── P1-template.sh
        |── P2-template.sh
|── Phase1-Modules
    |── mymodules3.nf
    |── mymodules4.nf
    └── templates
        |── P3-template.sh
        └── P4-template.sh
└── Phase2-Modules
    |── mymodules5.nf
    |── mymodules6.nf
    └── templates
        |── P5-template.sh
        |── P6-template.sh
        └── P7-template.sh
```

(module-binaries)=

## Module binaries

:::{versionadded} 22.10.0
:::

Modules can define binary scripts that are locally scoped to the processes defined by the tasks.

To enable this feature, enable the following flag in your pipeline script or configuration file:

```groovy
nextflow.enable.moduleBinaries = true
```

The binary scripts must be placed in the module directory names `<module-dir>/resources/usr/bin`:

```
<module-dir>
|── main.nf
└── resources
    └── usr
        └── bin
            |── your-module-script1.sh
            └── another-module-script2.py
```

Those scripts will be made accessible like any other command in the task environment, provided they have been granted the Linux execute permissions.

:::{note}
This feature requires the use of a local or shared file system for the pipeline work directory, or {ref}`wave-page` when using cloud-based executors.
:::

<<<<<<< HEAD
### Module config

:::{versionadded} 23.11.0-edge
:::

Modules can define a config file called `module.config` in the module directory. This config file can be used to apply process configuration to processes that are invoked in the module. Unlike a regular Nextflow configuration file, the module config assumes the {ref}`process config scope <config-process>` and only supports process config settings.

Here is an example module with a module config:

```
<module-dir>
|── main.nf
└── module.config
```

```groovy
// main.nf
process BAR {
}

workflow FOO {
    BAR()
}
```

```groovy
// module.config
withName:'FOO:BAR' {
    ext.args = '--n-iters 1000'
    publishDir = "${params.outdir}/foo_bar"
}
```

In the above example, the module config defines process config settings using the same syntax as a Nextflow config file (including {ref}`process selectors <config-process-selectors>`) but implicitly within the process config scope. The selector `FOO:BAR` matches the process `BAR` invoked by workflow `FOO`.

Futhermore, the selector `BAR` would have also worked in this case, even if `BAR` is used elsewhere in the pipeline, because the module config is only applied to this module. This assurance is the advantage of defining process config in module config files instead of the global pipeline config.

Process configuration is resolved as follows (from highest to lowest priority):

1. Command line options (e.g. `-process.*`)
2. Pipeline config files
3. Module config files
4. Process {ref}`directives <process-directives>`

Similarly, if a "caller" module invokes a process in a "callee" module, the "caller" module config will take priority over the "callee" module config. In this way, a module can define a "default" configuration that can be overridden at higher and higher levels, where a process might be called in different contexts that require different config settings.
=======
## Sharing modules

Modules are designed to be easy to share and re-use across different pipelines, which helps eliminate duplicate work and spread improvements throughout the community. While Nextflow does not provide an explicit mechanism for sharing modules, there are several ways to do it:

- Simply copy the module files into your pipeline repository
- Use [Git submodules](https://git-scm.com/book/en/v2/Git-Tools-Submodules) to fetch modules from other Git repositories without maintaining a separate copy
- Use the [nf-core](https://nf-co.re/tools#modules) CLI to install and update modules with a standard approach used by the nf-core community
>>>>>>> 54bc0b7d
<|MERGE_RESOLUTION|>--- conflicted
+++ resolved
@@ -271,8 +271,7 @@
 This feature requires the use of a local or shared file system for the pipeline work directory, or {ref}`wave-page` when using cloud-based executors.
 :::
 
-<<<<<<< HEAD
-### Module config
+## Module config
 
 :::{versionadded} 23.11.0-edge
 :::
@@ -317,12 +316,11 @@
 4. Process {ref}`directives <process-directives>`
 
 Similarly, if a "caller" module invokes a process in a "callee" module, the "caller" module config will take priority over the "callee" module config. In this way, a module can define a "default" configuration that can be overridden at higher and higher levels, where a process might be called in different contexts that require different config settings.
-=======
+
 ## Sharing modules
 
 Modules are designed to be easy to share and re-use across different pipelines, which helps eliminate duplicate work and spread improvements throughout the community. While Nextflow does not provide an explicit mechanism for sharing modules, there are several ways to do it:
 
 - Simply copy the module files into your pipeline repository
 - Use [Git submodules](https://git-scm.com/book/en/v2/Git-Tools-Submodules) to fetch modules from other Git repositories without maintaining a separate copy
-- Use the [nf-core](https://nf-co.re/tools#modules) CLI to install and update modules with a standard approach used by the nf-core community
->>>>>>> 54bc0b7d
+- Use the [nf-core](https://nf-co.re/tools#modules) CLI to install and update modules with a standard approach used by the nf-core community