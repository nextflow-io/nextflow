(sharing-page)=

# Sharing pipelines

<<<<<<< HEAD
<<<<<<< HEAD
Nextflow seamlessly integrates with [BitBucket](http://bitbucket.org/) [^id2], [GitHub](http://github.com), and [GitLab](http://gitlab.com) hosted code repositories and sharing platforms. This feature allows you to manage your project code in a more consistent manner or use other people's Nextflow pipelines, published through BitBucket/GitHub/GitLab, in a quick and transparent way.

## How it works

When you launch a script execution with Nextflow, it will look for a file with the pipeline name you've specified. If that file does not exist, it will look for a public repository with the same name on GitHub (unless otherwise specified). If it is found, the repository is automatically downloaded to your computer and executed. This repository is stored in the Nextflow home directory, that is by default the `$HOME/.nextflow` path, and thus will be reused for any further executions.

## Running a pipeline

To launch the execution of a pipeline project, hosted in a remote code repository, you simply need to specify its qualified name or the repository URL after the `run` command. The qualified name is formed by two parts: the `owner` name and the `repository` name separated by a `/` character.

In other words if a Nextflow project is hosted, for example, in a GitHub repository at the address `http://github.com/foo/bar`, it can be executed by entering the following command in your shell terminal:

```bash
nextflow run foo/bar
```

or using the project URL:

```bash
nextflow run http://github.com/foo/bar
```

:::{note}
In the first case, if your project is hosted on a service other than GitHub, you will need to specify this hosting service in the command line by using the `-hub` option. For example `-hub bitbucket` or `-hub gitlab`. In the second case, i.e. when using the project URL as name, the `-hub` option is not needed.
:::

You can try this feature out by simply entering the following command in your shell terminal:

```bash
nextflow run nextflow-io/hello
```

It will download a trivial `Hello` example from the repository published at the following address <http://github.com/nextflow-io/hello> and execute it in your computer.

If the `owner` part in the pipeline name is omitted, Nextflow will look for a pipeline between the ones you have already executed having a name that matches the name specified. If none is found it will try to download it using the `organisation` name defined by the environment variable `NXF_ORG` (which by default is `nextflow-io`).

:::{tip}
To access a private repository, specify the access credentials by using the `-user` command line option, then the program will ask you to enter the password interactively. Private repository access credentials can also be defined in the [SCM configuration file](#scm-configuration-file)(#s.
:::

## Handling revisions

Any Git branch, tag or commit ID defined in a project repository, can be used to specify the revision that you want to execute when launching a pipeline by adding the `-r` option to the run command line. So for example you could enter:

```bash
nextflow run nextflow-io/hello -r mybranch
```

or

```bash
nextflow run nextflow-io/hello -r v1.1
```

It will execute two different project revisions corresponding to the Git tag/branch having that names.

:::{versionadded} 24.XX.0-edge
:::

Nextflow downloads and locally maintains each explicitly requested Git branch, tag or commit ID in a separate directory path, thus enabling to run multiple revisions of the same pipeline at the same time. Each downloaded revision is stored in a subdirecrory path of the local project path: `$NXF_ASSETS/<org>/<repo>/.nextflow/commits/<commitId>`.

:::{warning}
If you really care about reproducibility of your pipelines, consider explicitly referring to them by tag or commit ID, rather than my branch. This is because the same branch will point to different underlying commits over time, as pipeline development goes on.
:::

## Commands to manage projects

The following commands allows you to perform some basic operations that can be used to manage your projects.
=======
Nextflow seamlessly integrates with popular Git providers, including [BitBucket](http://bitbucket.org/), [GitHub](http://github.com), and [GitLab](http://gitlab.com) for managing Nextflow pipelines as version-controlled Git repositories. This feature allows you to easily use other people's Nextflow pipelines and publish your own pipelines.
>>>>>>> master
=======
Nextflow seamlessly integrates with popular Git providers, including [BitBucket](http://bitbucket.org/), [GitHub](http://github.com), and [GitLab](http://gitlab.com) for managing Nextflow pipelines as version-controlled Git repositories. This feature allows you to easily use other people's Nextflow pipelines and publish your own pipelines.
>>>>>>> 6c081376

:::{note}
Nextflow is not meant to completely replace the [Git](https://git-scm.com/) tool. You may still need `git` to create new repositories or commit changes, etc.
:::

## Git configuration
<<<<<<< HEAD

You can configure your credentials for various Git providers in the Git configuration file, located at `$HOME/.nextflow/scm`. See {ref}`git-page` for more information.

## Using a local repository

Nextflow can work with repositories stored in a local or shared file system. The repository must be created as a [bare repository](https://craftquest.io/articles/what-is-a-bare-git-repository).

For example, given a bare repository at `/shared/projects/hello.git`, Nextflow is able to run it using the following syntax:

```bash
<<<<<<< HEAD
nextflow list
```

This prints a list similar to the following one:

```
cbcrg/ampa-nf
cbcrg/piper-nf
nextflow-io/hello
nextflow-io/examples
```

### Showing project information

By using the `info` command you can show information from a downloaded project. For example:

```console
$ nextflow info hello
project name: nextflow-io/hello
repository  : http://github.com/nextflow-io/hello
local path  : /Users/evanfloden/.nextflow/assets/nextflow-io/hello
main script : main.nf
revisions   :
P master (default)
  mybranch
P v1.1 [t]
  v1.2 [t]
```

Starting from the top it shows: 1) the project name; 2) the Git repository URL; 3) the local path where the project can be found; 4) the script that is executed when launched; 5) the list of available revisions i.e. branches and tags. Tags are marked with a `[t]` on the right, the locally pulled revisions are marked with a `P` on the left.

### Pulling or updating a project

The `pull` command allows you to download a project from a GitHub repository or to update it if that repository has already been downloaded. For example:
=======

You can configure your credentials for various Git providers in the Git configuration file, located at `$HOME/.nextflow/scm`. See {ref}`git-page` for more information.

## Using a local repository

Nextflow can work with repositories stored in a local or shared file system. The repository must be created as a [bare repository](https://craftquest.io/articles/what-is-a-bare-git-repository).

For example, given a bare repository at `/shared/projects/hello.git`, Nextflow is able to run it using the following syntax:
>>>>>>> 6c081376

```bash
nextflow run file:/shared/projects/hello.git
```

See [Git documentation](https://git-scm.com/book/en/v2/Git-on-the-Server-Getting-Git-on-a-Server) for more details about how create and manage bare repositories.

## Publishing your pipeline

In order to publish your Nextflow pipeline to GitHub (or any other supported platform) and allow other people to use it, you only need to create a GitHub repository containing all your project script and data files. If you don't know how to do it, follow this simple tutorial that explains how [create a GitHub repository](https://help.github.com/articles/create-a-repo).

Nextflow only requires that the main script in your pipeline project is called `main.nf`. A different name can be used by specifying the `manifest.mainScript` attribute in the `nextflow.config` file that must be included in your project. For example:

```groovy
manifest.mainScript = 'my_very_long_script_name.nf'
```

To learn more about this and other project metadata information, that can be defined in the Nextflow configuration file, read the {ref}`Manifest <config-manifest>` section on the Nextflow configuration page.

Once you have uploaded your pipeline project to GitHub other people can execute it simply using the project name or the repository URL.

For if your GitHub account name is `acme` and you have uploaded a project into a repository named `hello` the repository URL will be `http://github.com/acme/hello` and people will able to download and run it by using either the command:

```bash
nextflow run acme/hello
```

or

```bash
nextflow run http://github.com/acme/hello
```

See the {ref}`CLI <cli-page>` page to learn how to use the Nextflow command line to run pipelines and manage pipeline projects.

## Managing dependencies

Computational pipelines are rarely composed by a single script. In real world applications they depend on many other components, including other scripts and tools, databases, and specialized environments which provide compute and storage.

These external dependencies are the primary challenge when sharing software, because the users need to recreate the environment around a tool in order to use it. This setup process is often painful and error prone, which severely hinders the ability to reproduce computational results on a system other than the one on which it was originally developed.

Nextflow tackles this problem by integrating with existing tools for reproducible software, namely Git for source code and Docker for containers. These tools allow you to keep all the dependencies of your pipeline project in one place and track changes over time with version control.

By making your pipeline project is self-contained, meaning all of its dependencies are fully defined in the project itself, you gain two major advantages:

- **Portability**: the pipeline can be run in virtually any environment with a Java VM and a container runtime
- **Reproducibility**: any results produced by the pipelined can be easily reproduced, even across different environments

One way to account for dependencies is to break them down into three categories: code, data, and environment. Here we will describe how to include each of these dependencies in your Nextflow pipeline:

### Code

Aside from pipeline scripts, you may have additional scripts and tools used by individual tasks.

#### Standard dependencies

Many standard tools can be accessed as Docker containers or Conda/Spack packages. In this case, you only need to specify the container image URL (e.g. from [DockerHub](https://hub.docker.com)) or package name with the `container` or `conda` directive, respectively.

Make sure to enable the desired method in your Nextflow configuration:

```groovy
// containers
docker.enabled = true

// conda packages
conda.enabled = true
```

This way, when you launch your pipeline, Nextflow will automatically download the necessary dependencies to run your tasks based on this configuration.

Read the {ref}`container-page` page to learn more about how to use containers with Nextflow, and the {ref}`conda-page` page for Conda packages.

:::{tip}
For maximal reproducibility, make sure to define a specific version for each tool. Otherwise, your pipeline might use different versions across subsequent runs, which can introduce subtle differences to your results.
:::

(bundling-executables)=

#### The `bin` directory

As for custom scripts, you can include executable scripts in the `bin` directory of your pipeline repository. When configured correctly, these scripts can be executed like a regular command from any process script (i.e. without modifying the `PATH` environment variable or using an absolute path), and changing the script will cause the task to be re-executed on a resumed run (i.e. just like changing the process script itself).

To configure a custom script:

1. Save the script in the `bin` directory (relative to the pipeline repository root).
2. Specify a portable shebang (see note below for details).
3. Make the script executable. For example: `chmod a+x bin/my_script.py`

:::{tip}
To maximize the portability of your bundled script, use `env` to dynamically resolve the location of the interpreter instead of hard-coding it in the shebang line.

For example, shebang definitions `#!/usr/bin/python` and `#!/usr/local/bin/python` both hard-code specific paths to the Python interpreter. Instead, the following approach is more portable:

```bash
#!/usr/bin/env python
```
:::

(lib-directory)=

#### The `lib` directory

The `lib` directory can be used to add utility code or external libraries without cluttering the pipeline scripts. The `lib` directory in the Nextflow project root is added to the classpath by default. Classes defined in the `lib` directory will be available in pipeline scripts. Functions defined outside of classes will not be available in pipeline scripts.

For example, `lib/DNASequence.groovy` defines the `DNASequence` class:

```groovy
// lib/DNASequence.groovy
class DNASequence {
    String sequence

    // Constructor
    DNASequence(String sequence) {
        this.sequence = sequence.toUpperCase() // Ensure sequence is in uppercase for consistency
    }

    // Method to calculate melting temperature using the Wallace rule
    double getMeltingTemperature() {
        int g_count = sequence.count('G')
        int c_count = sequence.count('C')
        int a_count = sequence.count('A')
        int t_count = sequence.count('T')

        // Wallace rule calculation
        double tm = 4 * (g_count + c_count) + 2 * (a_count + t_count)
        return tm
    }

    String toString() {
        return "DNA[$sequence]"
    }
}
```

The `DNASequence` class is available in the execution context:

```nextflow
// main.nf
workflow {
    channel.of('ACGTTGCAATGCCGTA', 'GCGTACGGTACGTTAC')
        .map { seq -> new DNASequence(seq) }
        .view { dna ->
            "Found sequence '$dna' with melting temperaure ${dna.getMeltingTemperature()}°C"
        }
}
```

It prints:

```
Found sequence 'DNA[ACGTTGCAATGCCGTA]' with melting temperaure 48.0°C
Found sequence 'DNA[GCGTACGGTACGTTAC]' with melting temperaure 50.0°C
```

:::{note}
Package declarations in the `lib` directory are ignored. The package of a class is determined by the directory structure within the `lib` directory.

For example, if the above example were defined in `lib/utils/DNASequence.groovy`, the class would need to be referenced in pipeline scripts as `utils.DNASequence`.
:::

<<<<<<< HEAD
## Local repository configuration

Nextflow is also able to handle repositories stored in a local or shared file system. The repository must be created as a [bare repository](https://mijingo.com/blog/what-is-a-bare-git-repository).

Having, for example. a bare repository store at path `/shared/projects/foo.git`, Nextflow is able to run it using the following syntax:

```bash
nextflow run file:/shared/projects/foo.git
=======
nextflow run file:/shared/projects/hello.git
>>>>>>> master
```

See [Git documentation](https://git-scm.com/book/en/v2/Git-on-the-Server-Getting-Git-on-a-Server) for more details about how create and manage bare repositories.

## Publishing your pipeline

In order to publish your Nextflow pipeline to GitHub (or any other supported platform) and allow other people to use it, you only need to create a GitHub repository containing all your project script and data files. If you don't know how to do it, follow this simple tutorial that explains how [create a GitHub repository](https://help.github.com/articles/create-a-repo).

Nextflow only requires that the main script in your pipeline project is called `main.nf`. A different name can be used by specifying the `manifest.mainScript` attribute in the `nextflow.config` file that must be included in your project. For example:

```groovy
manifest.mainScript = 'my_very_long_script_name.nf'
```

To learn more about this and other project metadata information, that can be defined in the Nextflow configuration file, read the {ref}`Manifest <config-manifest>` section on the Nextflow configuration page.

Once you have uploaded your pipeline project to GitHub other people can execute it simply using the project name or the repository URL.

For if your GitHub account name is `acme` and you have uploaded a project into a repository named `hello` the repository URL will be `http://github.com/acme/hello` and people will able to download and run it by using either the command:

```bash
nextflow run acme/hello
```

or

```bash
nextflow run http://github.com/acme/hello
```

See the {ref}`CLI <cli-page>` page to learn how to use the Nextflow command line to run pipelines and manage pipeline projects.

## Managing dependencies

Computational pipelines are rarely composed by a single script. In real world applications they depend on many other components, including other scripts and tools, databases, and specialized environments which provide compute and storage.

These external dependencies are the primary challenge when sharing software, because the users need to recreate the environment around a tool in order to use it. This setup process is often painful and error prone, which severely hinders the ability to reproduce computational results on a system other than the one on which it was originally developed.

Nextflow tackles this problem by integrating with existing tools for reproducible software, namely Git for source code and Docker for containers. These tools allow you to keep all the dependencies of your pipeline project in one place and track changes over time with version control.

By making your pipeline project is self-contained, meaning all of its dependencies are fully defined in the project itself, you gain two major advantages:

- **Portability**: the pipeline can be run in virtually any environment with a Java VM and a container runtime
- **Reproducibility**: any results produced by the pipelined can be easily reproduced, even across different environments

One way to account for dependencies is to break them down into three categories: code, data, and environment. Here we will describe how to include each of these dependencies in your Nextflow pipeline:

### Code

Aside from pipeline scripts, you may have additional scripts and tools used by individual tasks.

#### Standard dependencies

Many standard tools can be accessed as Docker containers or Conda/Spack packages. In this case, you only need to specify the container image URL (e.g. from [DockerHub](https://hub.docker.com)) or package name with the `container` or `conda` directive, respectively.

Make sure to enable the desired method in your Nextflow configuration:

```groovy
// containers
docker.enabled = true

// conda packages
conda.enabled = true
```

This way, when you launch your pipeline, Nextflow will automatically download the necessary dependencies to run your tasks based on this configuration.

Read the {ref}`container-page` page to learn more about how to use containers with Nextflow, and the {ref}`conda-page` page for Conda packages.

:::{tip}
For maximal reproducibility, make sure to define a specific version for each tool. Otherwise, your pipeline might use different versions across subsequent runs, which can introduce subtle differences to your results.
:::

(bundling-executables)=

#### The `bin` directory

As for custom scripts, you can include executable scripts in the `bin` directory of your pipeline repository. When configured correctly, these scripts can be executed like a regular command from any process script (i.e. without modifying the `PATH` environment variable or using an absolute path), and changing the script will cause the task to be re-executed on a resumed run (i.e. just like changing the process script itself).

To configure a custom script:

1. Save the script in the `bin` directory (relative to the pipeline repository root).
2. Specify a portable shebang (see note below for details).
3. Make the script executable. For example: `chmod a+x bin/my_script.py`

:::{tip}
To maximize the portability of your bundled script, use `env` to dynamically resolve the location of the interpreter instead of hard-coding it in the shebang line.

For example, shebang definitions `#!/usr/bin/python` and `#!/usr/local/bin/python` both hard-code specific paths to the Python interpreter. Instead, the following approach is more portable:

```bash
#!/usr/bin/env python
```
:::

(lib-directory)=

#### The `lib` directory

The `lib` directory can be used to add utility code or external libraries without cluttering the pipeline scripts. The `lib` directory in the Nextflow project root is added to the classpath by default. Classes defined in the `lib` directory will be available in pipeline scripts. Functions defined outside of classes will not be available in pipeline scripts.

For example, `lib/DNASequence.groovy` defines the `DNASequence` class:

```groovy
// lib/DNASequence.groovy
class DNASequence {
    String sequence

    // Constructor
    DNASequence(String sequence) {
        this.sequence = sequence.toUpperCase() // Ensure sequence is in uppercase for consistency
    }

    // Method to calculate melting temperature using the Wallace rule
    double getMeltingTemperature() {
        int g_count = sequence.count('G')
        int c_count = sequence.count('C')
        int a_count = sequence.count('A')
        int t_count = sequence.count('T')

        // Wallace rule calculation
        double tm = 4 * (g_count + c_count) + 2 * (a_count + t_count)
        return tm
    }

    String toString() {
        return "DNA[$sequence]"
    }
}
```

The `DNASequence` class is available in the execution context:

```nextflow
// main.nf
workflow {
    channel.of('ACGTTGCAATGCCGTA', 'GCGTACGGTACGTTAC')
        .map { seq -> new DNASequence(seq) }
        .view { dna ->
            "Found sequence '$dna' with melting temperaure ${dna.getMeltingTemperature()}°C"
        }
}
```

It prints:

```
Found sequence 'DNA[ACGTTGCAATGCCGTA]' with melting temperaure 48.0°C
Found sequence 'DNA[GCGTACGGTACGTTAC]' with melting temperaure 50.0°C
```

:::{note}
Package declarations in the `lib` directory are ignored. The package of a class is determined by the directory structure within the `lib` directory.

For example, if the above example were defined in `lib/utils/DNASequence.groovy`, the class would need to be referenced in pipeline scripts as `utils.DNASequence`.
:::

### Data

In general, input data should be provided by external sources using parameters which can be controlled by the user. This way, a pipeline can be easily reused to process different datasets which are appropriate for the pipeline.

Parameters can be declared with default values in the main script or in the configuration file:
=======
### Data

In general, input data should be provided by external sources using parameters which can be controlled by the user. This way, a pipeline can be easily reused to process different datasets which are appropriate for the pipeline.

Parameters can be declared with default values in the main script or in the configuration file:

```groovy
params.my_input = 'default input file'
params.my_output = 'default output path'
params.my_flag = false
// ...
```

When launching a pipeline, parameter values can be provided on the command line or in a params file (using the `-params-file` option). Options prefixed with a double dash (`--`) are interpreted as parameters:

```bash
nextflow run <your pipeline> --my_input /path/to/input/file --my_output /other/path --my_flag true
```

When a pipeline requires some small data that rarely changes, it may be easier to include the data in the pipeline repository. You can reference this data from the pipeline script in a portable manner (i.e. without relying on an absolute path) by using the `projectDir` implicit variable, which refers to the local copy of the pipeline repository.

The following example references the file `dataset/sequences.fa` in the pipeline repository:

```nextflow
sequences = file("$projectDir/dataset/sequences.fa")
sequences.splitFasta {
    println it
}
```

### Environment

The "environment" refers to any other aspects of the environment in which your pipeline is executed, such as environment variables and resource managers like SLURM.

Any environment variable that may be required by the tools in your pipeline can be defined under the `env` scope in your Nextflow configuration. For example:
>>>>>>> 6c081376

```groovy
env {
  DELTA = 'hello'
  GAMMA = 'world'
}
```

<<<<<<< HEAD
When launching a pipeline, parameter values can be provided on the command line or in a params file (using the `-params-file` option). Options prefixed with a double dash (`--`) are interpreted as parameters:

```bash
nextflow run <your pipeline> --my_input /path/to/input/file --my_output /other/path --my_flag true
```

When a pipeline requires some small data that rarely changes, it may be easier to include the data in the pipeline repository. You can reference this data from the pipeline script in a portable manner (i.e. without relying on an absolute path) by using the `projectDir` implicit variable, which refers to the local copy of the pipeline repository.

The following example references the file `dataset/sequences.fa` in the pipeline repository:

```nextflow
sequences = file("$projectDir/dataset/sequences.fa")
sequences.splitFasta {
    println it
}
```

### Environment

The "environment" refers to any other aspects of the environment in which your pipeline is executed, such as environment variables and resource managers like SLURM.

Any environment variable that may be required by the tools in your pipeline can be defined under the `env` scope in your Nextflow configuration. For example:

```groovy
env {
  DELTA = 'hello'
  GAMMA = 'world'
}
```

Similarly, if you use an HPC scheduler like SLURM or a cloud batch service like AWS Batch to execute tasks in a distributed manner, you can use a configuration profile to define the settings for a given environment.

=======
Similarly, if you use an HPC scheduler like SLURM or a cloud batch service like AWS Batch to execute tasks in a distributed manner, you can use a configuration profile to define the settings for a given environment.

>>>>>>> 6c081376
See {ref}`config-page` for more information about Nextflow configuration and {ref}`executor-page` for more information about executors.<|MERGE_RESOLUTION|>--- conflicted
+++ resolved
@@ -2,89 +2,13 @@
 
 # Sharing pipelines
 
-<<<<<<< HEAD
-<<<<<<< HEAD
-Nextflow seamlessly integrates with [BitBucket](http://bitbucket.org/) [^id2], [GitHub](http://github.com), and [GitLab](http://gitlab.com) hosted code repositories and sharing platforms. This feature allows you to manage your project code in a more consistent manner or use other people's Nextflow pipelines, published through BitBucket/GitHub/GitLab, in a quick and transparent way.
-
-## How it works
-
-When you launch a script execution with Nextflow, it will look for a file with the pipeline name you've specified. If that file does not exist, it will look for a public repository with the same name on GitHub (unless otherwise specified). If it is found, the repository is automatically downloaded to your computer and executed. This repository is stored in the Nextflow home directory, that is by default the `$HOME/.nextflow` path, and thus will be reused for any further executions.
-
-## Running a pipeline
-
-To launch the execution of a pipeline project, hosted in a remote code repository, you simply need to specify its qualified name or the repository URL after the `run` command. The qualified name is formed by two parts: the `owner` name and the `repository` name separated by a `/` character.
-
-In other words if a Nextflow project is hosted, for example, in a GitHub repository at the address `http://github.com/foo/bar`, it can be executed by entering the following command in your shell terminal:
-
-```bash
-nextflow run foo/bar
-```
-
-or using the project URL:
-
-```bash
-nextflow run http://github.com/foo/bar
-```
-
-:::{note}
-In the first case, if your project is hosted on a service other than GitHub, you will need to specify this hosting service in the command line by using the `-hub` option. For example `-hub bitbucket` or `-hub gitlab`. In the second case, i.e. when using the project URL as name, the `-hub` option is not needed.
-:::
-
-You can try this feature out by simply entering the following command in your shell terminal:
-
-```bash
-nextflow run nextflow-io/hello
-```
-
-It will download a trivial `Hello` example from the repository published at the following address <http://github.com/nextflow-io/hello> and execute it in your computer.
-
-If the `owner` part in the pipeline name is omitted, Nextflow will look for a pipeline between the ones you have already executed having a name that matches the name specified. If none is found it will try to download it using the `organisation` name defined by the environment variable `NXF_ORG` (which by default is `nextflow-io`).
-
-:::{tip}
-To access a private repository, specify the access credentials by using the `-user` command line option, then the program will ask you to enter the password interactively. Private repository access credentials can also be defined in the [SCM configuration file](#scm-configuration-file)(#s.
-:::
-
-## Handling revisions
-
-Any Git branch, tag or commit ID defined in a project repository, can be used to specify the revision that you want to execute when launching a pipeline by adding the `-r` option to the run command line. So for example you could enter:
-
-```bash
-nextflow run nextflow-io/hello -r mybranch
-```
-
-or
-
-```bash
-nextflow run nextflow-io/hello -r v1.1
-```
-
-It will execute two different project revisions corresponding to the Git tag/branch having that names.
-
-:::{versionadded} 24.XX.0-edge
-:::
-
-Nextflow downloads and locally maintains each explicitly requested Git branch, tag or commit ID in a separate directory path, thus enabling to run multiple revisions of the same pipeline at the same time. Each downloaded revision is stored in a subdirecrory path of the local project path: `$NXF_ASSETS/<org>/<repo>/.nextflow/commits/<commitId>`.
-
-:::{warning}
-If you really care about reproducibility of your pipelines, consider explicitly referring to them by tag or commit ID, rather than my branch. This is because the same branch will point to different underlying commits over time, as pipeline development goes on.
-:::
-
-## Commands to manage projects
-
-The following commands allows you to perform some basic operations that can be used to manage your projects.
-=======
 Nextflow seamlessly integrates with popular Git providers, including [BitBucket](http://bitbucket.org/), [GitHub](http://github.com), and [GitLab](http://gitlab.com) for managing Nextflow pipelines as version-controlled Git repositories. This feature allows you to easily use other people's Nextflow pipelines and publish your own pipelines.
->>>>>>> master
-=======
-Nextflow seamlessly integrates with popular Git providers, including [BitBucket](http://bitbucket.org/), [GitHub](http://github.com), and [GitLab](http://gitlab.com) for managing Nextflow pipelines as version-controlled Git repositories. This feature allows you to easily use other people's Nextflow pipelines and publish your own pipelines.
->>>>>>> 6c081376
 
 :::{note}
 Nextflow is not meant to completely replace the [Git](https://git-scm.com/) tool. You may still need `git` to create new repositories or commit changes, etc.
 :::
 
 ## Git configuration
-<<<<<<< HEAD
 
 You can configure your credentials for various Git providers in the Git configuration file, located at `$HOME/.nextflow/scm`. See {ref}`git-page` for more information.
 
@@ -93,53 +17,6 @@
 Nextflow can work with repositories stored in a local or shared file system. The repository must be created as a [bare repository](https://craftquest.io/articles/what-is-a-bare-git-repository).
 
 For example, given a bare repository at `/shared/projects/hello.git`, Nextflow is able to run it using the following syntax:
-
-```bash
-<<<<<<< HEAD
-nextflow list
-```
-
-This prints a list similar to the following one:
-
-```
-cbcrg/ampa-nf
-cbcrg/piper-nf
-nextflow-io/hello
-nextflow-io/examples
-```
-
-### Showing project information
-
-By using the `info` command you can show information from a downloaded project. For example:
-
-```console
-$ nextflow info hello
-project name: nextflow-io/hello
-repository  : http://github.com/nextflow-io/hello
-local path  : /Users/evanfloden/.nextflow/assets/nextflow-io/hello
-main script : main.nf
-revisions   :
-P master (default)
-  mybranch
-P v1.1 [t]
-  v1.2 [t]
-```
-
-Starting from the top it shows: 1) the project name; 2) the Git repository URL; 3) the local path where the project can be found; 4) the script that is executed when launched; 5) the list of available revisions i.e. branches and tags. Tags are marked with a `[t]` on the right, the locally pulled revisions are marked with a `P` on the left.
-
-### Pulling or updating a project
-
-The `pull` command allows you to download a project from a GitHub repository or to update it if that repository has already been downloaded. For example:
-=======
-
-You can configure your credentials for various Git providers in the Git configuration file, located at `$HOME/.nextflow/scm`. See {ref}`git-page` for more information.
-
-## Using a local repository
-
-Nextflow can work with repositories stored in a local or shared file system. The repository must be created as a [bare repository](https://craftquest.io/articles/what-is-a-bare-git-repository).
-
-For example, given a bare repository at `/shared/projects/hello.git`, Nextflow is able to run it using the following syntax:
->>>>>>> 6c081376
 
 ```bash
 nextflow run file:/shared/projects/hello.git
@@ -300,181 +177,6 @@
 For example, if the above example were defined in `lib/utils/DNASequence.groovy`, the class would need to be referenced in pipeline scripts as `utils.DNASequence`.
 :::
 
-<<<<<<< HEAD
-## Local repository configuration
-
-Nextflow is also able to handle repositories stored in a local or shared file system. The repository must be created as a [bare repository](https://mijingo.com/blog/what-is-a-bare-git-repository).
-
-Having, for example. a bare repository store at path `/shared/projects/foo.git`, Nextflow is able to run it using the following syntax:
-
-```bash
-nextflow run file:/shared/projects/foo.git
-=======
-nextflow run file:/shared/projects/hello.git
->>>>>>> master
-```
-
-See [Git documentation](https://git-scm.com/book/en/v2/Git-on-the-Server-Getting-Git-on-a-Server) for more details about how create and manage bare repositories.
-
-## Publishing your pipeline
-
-In order to publish your Nextflow pipeline to GitHub (or any other supported platform) and allow other people to use it, you only need to create a GitHub repository containing all your project script and data files. If you don't know how to do it, follow this simple tutorial that explains how [create a GitHub repository](https://help.github.com/articles/create-a-repo).
-
-Nextflow only requires that the main script in your pipeline project is called `main.nf`. A different name can be used by specifying the `manifest.mainScript` attribute in the `nextflow.config` file that must be included in your project. For example:
-
-```groovy
-manifest.mainScript = 'my_very_long_script_name.nf'
-```
-
-To learn more about this and other project metadata information, that can be defined in the Nextflow configuration file, read the {ref}`Manifest <config-manifest>` section on the Nextflow configuration page.
-
-Once you have uploaded your pipeline project to GitHub other people can execute it simply using the project name or the repository URL.
-
-For if your GitHub account name is `acme` and you have uploaded a project into a repository named `hello` the repository URL will be `http://github.com/acme/hello` and people will able to download and run it by using either the command:
-
-```bash
-nextflow run acme/hello
-```
-
-or
-
-```bash
-nextflow run http://github.com/acme/hello
-```
-
-See the {ref}`CLI <cli-page>` page to learn how to use the Nextflow command line to run pipelines and manage pipeline projects.
-
-## Managing dependencies
-
-Computational pipelines are rarely composed by a single script. In real world applications they depend on many other components, including other scripts and tools, databases, and specialized environments which provide compute and storage.
-
-These external dependencies are the primary challenge when sharing software, because the users need to recreate the environment around a tool in order to use it. This setup process is often painful and error prone, which severely hinders the ability to reproduce computational results on a system other than the one on which it was originally developed.
-
-Nextflow tackles this problem by integrating with existing tools for reproducible software, namely Git for source code and Docker for containers. These tools allow you to keep all the dependencies of your pipeline project in one place and track changes over time with version control.
-
-By making your pipeline project is self-contained, meaning all of its dependencies are fully defined in the project itself, you gain two major advantages:
-
-- **Portability**: the pipeline can be run in virtually any environment with a Java VM and a container runtime
-- **Reproducibility**: any results produced by the pipelined can be easily reproduced, even across different environments
-
-One way to account for dependencies is to break them down into three categories: code, data, and environment. Here we will describe how to include each of these dependencies in your Nextflow pipeline:
-
-### Code
-
-Aside from pipeline scripts, you may have additional scripts and tools used by individual tasks.
-
-#### Standard dependencies
-
-Many standard tools can be accessed as Docker containers or Conda/Spack packages. In this case, you only need to specify the container image URL (e.g. from [DockerHub](https://hub.docker.com)) or package name with the `container` or `conda` directive, respectively.
-
-Make sure to enable the desired method in your Nextflow configuration:
-
-```groovy
-// containers
-docker.enabled = true
-
-// conda packages
-conda.enabled = true
-```
-
-This way, when you launch your pipeline, Nextflow will automatically download the necessary dependencies to run your tasks based on this configuration.
-
-Read the {ref}`container-page` page to learn more about how to use containers with Nextflow, and the {ref}`conda-page` page for Conda packages.
-
-:::{tip}
-For maximal reproducibility, make sure to define a specific version for each tool. Otherwise, your pipeline might use different versions across subsequent runs, which can introduce subtle differences to your results.
-:::
-
-(bundling-executables)=
-
-#### The `bin` directory
-
-As for custom scripts, you can include executable scripts in the `bin` directory of your pipeline repository. When configured correctly, these scripts can be executed like a regular command from any process script (i.e. without modifying the `PATH` environment variable or using an absolute path), and changing the script will cause the task to be re-executed on a resumed run (i.e. just like changing the process script itself).
-
-To configure a custom script:
-
-1. Save the script in the `bin` directory (relative to the pipeline repository root).
-2. Specify a portable shebang (see note below for details).
-3. Make the script executable. For example: `chmod a+x bin/my_script.py`
-
-:::{tip}
-To maximize the portability of your bundled script, use `env` to dynamically resolve the location of the interpreter instead of hard-coding it in the shebang line.
-
-For example, shebang definitions `#!/usr/bin/python` and `#!/usr/local/bin/python` both hard-code specific paths to the Python interpreter. Instead, the following approach is more portable:
-
-```bash
-#!/usr/bin/env python
-```
-:::
-
-(lib-directory)=
-
-#### The `lib` directory
-
-The `lib` directory can be used to add utility code or external libraries without cluttering the pipeline scripts. The `lib` directory in the Nextflow project root is added to the classpath by default. Classes defined in the `lib` directory will be available in pipeline scripts. Functions defined outside of classes will not be available in pipeline scripts.
-
-For example, `lib/DNASequence.groovy` defines the `DNASequence` class:
-
-```groovy
-// lib/DNASequence.groovy
-class DNASequence {
-    String sequence
-
-    // Constructor
-    DNASequence(String sequence) {
-        this.sequence = sequence.toUpperCase() // Ensure sequence is in uppercase for consistency
-    }
-
-    // Method to calculate melting temperature using the Wallace rule
-    double getMeltingTemperature() {
-        int g_count = sequence.count('G')
-        int c_count = sequence.count('C')
-        int a_count = sequence.count('A')
-        int t_count = sequence.count('T')
-
-        // Wallace rule calculation
-        double tm = 4 * (g_count + c_count) + 2 * (a_count + t_count)
-        return tm
-    }
-
-    String toString() {
-        return "DNA[$sequence]"
-    }
-}
-```
-
-The `DNASequence` class is available in the execution context:
-
-```nextflow
-// main.nf
-workflow {
-    channel.of('ACGTTGCAATGCCGTA', 'GCGTACGGTACGTTAC')
-        .map { seq -> new DNASequence(seq) }
-        .view { dna ->
-            "Found sequence '$dna' with melting temperaure ${dna.getMeltingTemperature()}°C"
-        }
-}
-```
-
-It prints:
-
-```
-Found sequence 'DNA[ACGTTGCAATGCCGTA]' with melting temperaure 48.0°C
-Found sequence 'DNA[GCGTACGGTACGTTAC]' with melting temperaure 50.0°C
-```
-
-:::{note}
-Package declarations in the `lib` directory are ignored. The package of a class is determined by the directory structure within the `lib` directory.
-
-For example, if the above example were defined in `lib/utils/DNASequence.groovy`, the class would need to be referenced in pipeline scripts as `utils.DNASequence`.
-:::
-
-### Data
-
-In general, input data should be provided by external sources using parameters which can be controlled by the user. This way, a pipeline can be easily reused to process different datasets which are appropriate for the pipeline.
-
-Parameters can be declared with default values in the main script or in the configuration file:
-=======
 ### Data
 
 In general, input data should be provided by external sources using parameters which can be controlled by the user. This way, a pipeline can be easily reused to process different datasets which are appropriate for the pipeline.
@@ -510,7 +212,6 @@
 The "environment" refers to any other aspects of the environment in which your pipeline is executed, such as environment variables and resource managers like SLURM.
 
 Any environment variable that may be required by the tools in your pipeline can be defined under the `env` scope in your Nextflow configuration. For example:
->>>>>>> 6c081376
 
 ```groovy
 env {
@@ -519,41 +220,6 @@
 }
 ```
 
-<<<<<<< HEAD
-When launching a pipeline, parameter values can be provided on the command line or in a params file (using the `-params-file` option). Options prefixed with a double dash (`--`) are interpreted as parameters:
-
-```bash
-nextflow run <your pipeline> --my_input /path/to/input/file --my_output /other/path --my_flag true
-```
-
-When a pipeline requires some small data that rarely changes, it may be easier to include the data in the pipeline repository. You can reference this data from the pipeline script in a portable manner (i.e. without relying on an absolute path) by using the `projectDir` implicit variable, which refers to the local copy of the pipeline repository.
-
-The following example references the file `dataset/sequences.fa` in the pipeline repository:
-
-```nextflow
-sequences = file("$projectDir/dataset/sequences.fa")
-sequences.splitFasta {
-    println it
-}
-```
-
-### Environment
-
-The "environment" refers to any other aspects of the environment in which your pipeline is executed, such as environment variables and resource managers like SLURM.
-
-Any environment variable that may be required by the tools in your pipeline can be defined under the `env` scope in your Nextflow configuration. For example:
-
-```groovy
-env {
-  DELTA = 'hello'
-  GAMMA = 'world'
-}
-```
-
 Similarly, if you use an HPC scheduler like SLURM or a cloud batch service like AWS Batch to execute tasks in a distributed manner, you can use a configuration profile to define the settings for a given environment.
 
-=======
-Similarly, if you use an HPC scheduler like SLURM or a cloud batch service like AWS Batch to execute tasks in a distributed manner, you can use a configuration profile to define the settings for a given environment.
-
->>>>>>> 6c081376
 See {ref}`config-page` for more information about Nextflow configuration and {ref}`executor-page` for more information about executors.