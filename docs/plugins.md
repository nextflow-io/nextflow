--- conflicted
+++ resolved
@@ -8,17 +8,7 @@
 
 Nextflow has a set of *default* plugins, which are downloaded only when they are needed at runtime. This allows Nextflow to support a wide variety of extensions out-of-the-box without bloating the core application binary.
 
-<<<<<<< HEAD
 ### `nf-amazon`
-=======
-- `nf-amazon`: Support for Amazon cloud.
-- `nf-azure`: Support for Azure cloud.
-- `nf-console`: Implement Nextflow [REPL console](https://www.nextflow.io/blog/2015/introducing-nextflow-console.html).
-- `nf-ga4gh`: Support [GA4GH APIs](https://www.ga4gh.org/).
-- `nf-google`: Support for Google cloud.
-- `nf-cloudcache`: Support for Nextflow cache in object storage.
-- `nf-tower`: Support for [Nextflow Tower](https://tower.nf) platform.
->>>>>>> ac90cc26
 
 The `nf-amazon` plugin contains the integration with Amazon Web Services.
 
@@ -41,6 +31,10 @@
 - Support for Azure Blob paths in pipeline scripts
 
 See {ref}`azure-page` for more information.
+
+### `nf-cloudcache`
+
+The `nf-cloudcache` plugin contains a custom cache store backed by cloud object storage.
 
 ### `nf-codecommit`
 
