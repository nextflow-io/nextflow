--- conflicted
+++ resolved
@@ -379,11 +379,7 @@
 
 To use Nextflow plugins in an offline environment:
 
-<<<<<<< HEAD
 1. {ref}`Install Nextflow <install-nextflow>` on a system with an internet connection. Do not use the "all" package, as this does not allow the use of custom plugins.
-=======
-1. {ref}`Download Nextflow <install-nextflow>` and install it on a system with an internet connection. Do not use the "all" package, as this does not allow the use of custom plugins.
->>>>>>> fd27fbc1
 
 2. Download any additional plugins by running `nextflow plugin install <pluginId,..>`. Alternatively, simply run your pipeline once and Nextflow will download all of the plugins that it needs.
 
