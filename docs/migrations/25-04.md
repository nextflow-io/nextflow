(migrating-25-04-page)=

# Migrating to 25.04

[Nextflow 25.04](https://github.com/nextflow-io/nextflow/releases/tag/v25.04.0) was released on May 8, 2025.

## New features

<h3>Strict syntax</h3>

The *strict syntax* is a strict parser for Nextflow DSL2 that implements the {ref}`Nextflow language specification <syntax-page>`. Originally introduced by the [Nextflow language server](https://github.com/nextflow-io/language-server) alongside Nextflow 24.10, the strict syntax is now available in the Nextflow CLI.

The strict syntax is disabled by default. It can be enabled by setting the environment variable `NXF_SYNTAX_PARSER=v2`. See {ref}`strict-syntax-page` for details.

<h3>Linting and formatting</h3>

The `nextflow lint` command checks Nextflow scripts and config files for errors using the {ref}`strict syntax <strict-syntax-page>`. It can also format Nextflow files using the same formatter as the Nextflow language server. See {ref}`cli-lint` for details.

(workflow-outputs-third-preview)=

<h3>Workflow outputs (third preview)</h3>

The third preview of workflow outputs introduces the following breaking changes from the {ref}`previous version <workflow-outputs-second-preview>`:

- The `publish:` section can only be specified in the entry workflow.

- Workflow outputs in the `publish:` section are assigned instead of using the `>>` operator. Output names must be valid identifiers.

- By default, output files are published to the base output directory, rather than a subdirectory corresponding to the output name.

- The syntax for dynamic publish paths has changed. Instead of defining a closure that returns a closure with the `path` directive, the outer closure should use the `>>` operator to publish individual files. See {ref}`workflow-publishing-files` for details.

- The `mapper` index directive has been removed. Use a `map` operator in the workflow body instead.

See {ref}`migrating-workflow-outputs` to get started.

<h3>Topic channels (out of preview)</h3>

{ref}`Topic channels <channel-topic>`, introduced in Nextflow 24.04 as a preview feature, have been brought out of preview, which means that they can be used without the `nextflow.preview.topic` feature flag.

<h3>Data lineage</h3>

This release introduces built-in provenance tracking, also known as *data lineage*. When `lineage.enabled` is set to `true` in your configuration, Nextflow will record every workflow run, task execution, output file, and the links between them.

You can explore this lineage from the command line using the {ref}`cli-lineage` command. Additionally, you can refer to files in the lineage store from a Nextflow script using the `lid://` path prefix as well as the {ref}`channel-from-lineage` channel factory.

See {ref}`data-lineage-page` to get started.

<h3>Simplified plugin development</h3>

The `nextflow plugin create` sub-command creates the scaffold for a Nextflow plugin using the official [Nextflow plugin template](https://github.com/nextflow-io/nf-plugin-template/). It is simpler and easier to maintain than the previous plugin boilerplate.

See the {ref}`gradle-plugin-page` guide for details.

<<<<<<< HEAD
:::{note}
The Nextflow Gradle plugin and plugin registry are currently available as a private beta. See the {ref}`migration guide <plugin-registry-page>` for more information.
:::

=======
>>>>>>> 967e2bd9
## Enhancements

<h3>Improved <code>inspect</code> command</h3>

Previously, the `nextflow inspect` command included all processes that were invoked in a preview run. Now, the `inspect` command includes all processes that are *included* by the entry workflow (directly or indirectly), which has several benefits:

- It includes all processes that could potentially be invoked by the workflow, not just the processes that are invoked for a particular run configuration.

- It's faster, as it doesn't need to evaluate the entry workflow -- only the includes.

- It can be run as `nextflow inspect <PIPELINE>`, without specifying any parameters or config profiles.

See {ref}`cli-inspect` to learn more about the `inspect` command.

<h3>Plugin version ranges</h3>

When specifying a plugin, the plugin version can now be prefixed with `~` to pin the major and minor version while allowing the latest patch release. This syntax makes it possible to pin the plugin version while automatically using new patch releases.

See {ref}`plugins-page` for details.

<h3>Improved publish error handling</h3>

Nextflow will terminate the run if the thread pool responsible for publishing files takes too long. Previously, this timeout was reported as a warning. Now, it is reported as an error.

The previous behavior can be restored with the following config setting:

```groovy
workflow.output.ignoreErrors = true
```

## Breaking changes

- Nextflow now requires Java 17 or newer. See {ref}`install-requirements` for instructions to install Java 17.

- The {ref}`hyperqueue-executor` executor now requires HyperQueue 0.20.0 or later.

## Deprecations

- The process `shell` section has been deprecated. See {ref}`process-shell` for details.

- Nextflow will report a warning if it encounters a process `shell` directive that contains newlines. This warning will become an error in a future release.

- The `-with-weblog` CLI option has been deprecated. See [nextflow-io/nf-weblog](https://github.com/nextflow-io/nf-weblog) to learn how to use the `nf-weblog` plugin.

## Miscellaneous

- New config option: `aws.batch.terminateUnschedulableJobs`
- New config option: `azure.batch.jobMaxWallClockTime`
- New config option: `fusion.snapshots`
- New config option: `google.batch.gcsfuseOptions`
- New config option: `google.batch.networkTags`
- New config option: `workflow.output.copyAttributes`
- New environment variable: `NXF_PLUGINS_ALLOWED`
- New plugin extension point: `TraceObserverFactoryV2`
- New standard library function: `env()`
- Support `disk` directive for Azure Batch<|MERGE_RESOLUTION|>--- conflicted
+++ resolved
@@ -52,13 +52,6 @@
 
 See the {ref}`gradle-plugin-page` guide for details.
 
-<<<<<<< HEAD
-:::{note}
-The Nextflow Gradle plugin and plugin registry are currently available as a private beta. See the {ref}`migration guide <plugin-registry-page>` for more information.
-:::
-
-=======
->>>>>>> 967e2bd9
 ## Enhancements
 
 <h3>Improved <code>inspect</code> command</h3>
