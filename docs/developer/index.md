(contributing-page)=

# Overview

This section provides a high-level overview of the Nextflow source code for users who want to understand or contribute to it. Rather than a comprehensive API documentation, these docs simply provide a conceptual map to help you understand the key concepts of the Nextflow implementation, and to quickly find code sections of interest for further investigation.

Before you dive into code, be sure to check out the [CONTRIBUTING.md](https://github.com/nextflow-io/nextflow/blob/master/CONTRIBUTING.md) for Nextflow to learn about the many ways to contribute to the project.

## IntelliJ IDEA

The suggested development environment is [IntelliJ IDEA](https://www.jetbrains.com/idea/download/). Nextflow development with IntelliJ IDEA requires a recent version of the IDE (2019.1.2 or later).

After installing IntelliJ IDEA, use the following steps to use it with Nextflow:

1. Clone the Nextflow repository to a directory in your computer.

2. Open IntelliJ IDEA and go to **File > New > Project from Existing Sources...**.

3. Select the Nextflow project root directory in your computer and click **OK**.

4. Select **Import project from external model > Gradle** and click **Finish**.

5. After the import process completes, select **File > Project Structure...**.

6. Select **Project**, and make sure that the **SDK** field contains Java 11 (or later).

7. Go to **File > Settings > Editor > Code Style > Groovy > Imports** and apply the following settings:

   * Use single class import
   * Class count to use import with '*': `99`
   * Names count to use static import with '*': `99`
   * Imports layout:
      * `import java.*`
      * `import javax.*`
      * *blank line*
      * all other imports
      * all other static imports

New files must include the appropriate license header boilerplate and the author name(s) and contact email(s) ([see for example](https://github.com/nextflow-io/nextflow/blob/e8945e8b6fc355d3f2eec793d8f288515db2f409/modules/nextflow/src/main/groovy/nextflow/Const.groovy#L1-L15)).

## Groovy

Nextflow is written in [Groovy](http://groovy-lang.org/), which is itself a programming language based on [Java](https://www.java.com/). Groovy is designed to be highly interoperable with Java -- Groovy programs compile to Java bytecode, and nearly any Java program is also a valid Groovy program. However, Groovy adds several language features (e.g. closures, list and map literals, optional typing, optional semicolons, meta-programming) and standard libraries (e.g. JSON and XML parsing) that greatly improve the overall experience of developing for the Java virtual machine.

Recommended resources for Groovy, from most reference-complete to most user-friendly, are listed below:

- [Groovy documentation](http://groovy-lang.org/documentation.html)
- [Groovy in Action](https://www.manning.com/books/groovy-in-action-second-edition)
- [Groovy: The Awesome Parts](https://www.slideshare.net/paulk_asert/awesome-groovy)
- [Groovy cheat sheet](http://www.cheat-sheets.org/saved-copy/rc015-groovy_online.pdf)

## Software Dependencies

Nextflow depends on a variety of libraries and frameworks, the most prominent of which are listed below:

- [AWS SDK for Java 1.x](https://aws.amazon.com/sdk-for-java/): AWS integration
- [Azure SDK for Java](https://learn.microsoft.com/en-us/azure/developer/java/sdk/): Azure integration
- [Google Cloud Client Libraries for Java](https://cloud.google.com/java/docs/reference): Google Cloud integration
- [GPars](http://gpars.org/1.2.1/guide/guide/dataflow.html): dataflow concurrency
- [Gradle](https://gradle.org/): build automation
- [JCommander](https://jcommander.org/): command line interface
- [JGit](https://www.eclipse.org/jgit/): Git integration
- [Kryo](https://github.com/EsotericSoftware/kryo): serialization
- [LevelDB](https://mvnrepository.com/artifact/org.iq80.leveldb/leveldb): key-value store for the cache database
- [Logback](https://logback.qos.ch/): application logging
- [PF4J](https://pf4j.org/): plugin extensions
- [Spock](https://spockframework.org/): unit testing framework

Any other integrations are likely implemented using a CLI (e.g. Conda, Docker, HPC schedulers) or REST API (e.g. Kubernetes).

## Class Diagrams

Each package has a class diagram, abridged and annotated for relevance and ease of use.

Each node is a class. Fields are selectively documented in order to show only the core data structures and the classes that "own" them. Methods are not explicitly documented, but they are mentioned in certain links where appropriate. Links are selectively documented in order to show only the most important classes and relationships.

Links between classes denote one of the following relationships:

- Inheritance (`A <|-- B`): `B` is a subclass of `A`
- Composition (`A --* B`): `A` contains `B`
- Instantiation (`A --> B : f`): `A` creates instance(s) of `B` at runtime via `A::f()`

See {ref}`packages-page` for the list of Nextflow packages.

```{warning}
Class diagrams are manually curated, so they might not always reflect the latest version of the source code.
```

## Building from source

If you are interested in modifying the source code, you only need Java 11 or later to build Nextflow from source. Nextflow uses the [Gradle](http://www.gradle.org/) build automation system, but you do not need to install Gradle to build Nextflow. In other words, if you can run Nextflow, then you can probably build it too!

To build locally from a branch (useful for testing PRs):

```bash
git clone -b <branch> git@github.com:nextflow-io/nextflow.git
cd nextflow
make compile
```

The build system will automatically download all of the necessary dependencies on the first run, which may take several minutes.

Once complete, you can run your local build of Nextflow using the `launch.sh` script in place of the `nextflow` command:

```bash
./launch.sh run <script> ...
```

A self-contained executable Nextflow package can be created with the following command:

```bash
make pack
```

Again, use `launch.sh` in place of the `nextflow` command to use your local build.

## Testing

To run the unit tests:

```bash
# run all tests
make test

# run individual test
make test module=<nextflow|plugins:nf-amazon|...> class=<package>.<class>.<method>

# refer to the Makefile for all build rules
```

When a test fails, it will give you a report that you can open in your browser to view the reason for each failed test. The **Standard output** tab is particularly useful as it shows the console output of each test.

Refer to the [build.yml](https://github.com/nextflow-io/nextflow/tree/master/.github/workflows/build.yml) configuration to see how to run integration tests locally, if you are interested.

## Installing from source

The `nextflow` command is just a Bash script that downloads and executes the Nextflow JAR. When you install Nextflow using `get.nextflow.io`, it only downloads this launcher script, while the Nextflow JAR is downloaded on the first Nextflow run.

You can run `make install` to install a local build of the Nextflow JAR to `$NXF_HOME`. Note that this command will overwrite any existing Nextflow packages with the same version. This approach is useful for testing non-core plugins with a local build of Nextflow.

If you need to test changes to the `nextflow` launcher script, you can run it directly as `./nextflow`, or you can install it using `cp nextflow $(which nextflow)` and then run it as `nextflow`.

## Debugging

### Groovy REPL

<<<<<<< HEAD
The `groovysh` command provides a command-line REPL that you can use to play around with Groovy code independently of Nextflow. The `groovyConsole` command provides a graphical REPL similar to `nextflow console`. These commands require a standalone Groovy distribution, which can be installed as described for Java on the {ref}`Installation <install-requirements>` page.
=======
The `groovysh` command provides a command-line REPL that you can use to play around with Groovy code independently of Nextflow. The `groovyConsole` command provides a graphical REPL similar to `nextflow console`. These commands require a standalone Groovy distribution, which can be installed as described for Java in {ref}`Getting started <install-requirements>`.
>>>>>>> fd27fbc1

:::{note}
If you are using WSL, you must also install an X server for Windows, such as [VcXsrv](https://sourceforge.net/projects/vcxsrv/) or [Xming](http://www.straightrunning.com/XmingNotes/), in order to use these commands.
:::

### IntelliJ IDEA

:::{versionadded} 23.09.0-edge
:::

You can perform limited breakpoint debugging on a Nextflow script using IntelliJ IDEA.

1. Set a breakpoint in your Nextflow script by clicking on a line number.

2. Run `nextflow -remote-debug run <script>`

3. Select the **Run / Debug Configurations** dropdown, select **Edit Configurations...**, and create a new configuration of type **Remote JVM Debug**. Set the port that appeared in the terminal when you launched your Nextflow script. Click **OK**.

4. Select the green bug icon to begin the remote debug session. The Debug window will appear and allow you to step through and inspect your script as it runs.

Note that this approach can only be used to debug the *script* execution, which does not include the *pipeline* execution.<|MERGE_RESOLUTION|>--- conflicted
+++ resolved
@@ -144,11 +144,7 @@
 
 ### Groovy REPL
 
-<<<<<<< HEAD
 The `groovysh` command provides a command-line REPL that you can use to play around with Groovy code independently of Nextflow. The `groovyConsole` command provides a graphical REPL similar to `nextflow console`. These commands require a standalone Groovy distribution, which can be installed as described for Java on the {ref}`Installation <install-requirements>` page.
-=======
-The `groovysh` command provides a command-line REPL that you can use to play around with Groovy code independently of Nextflow. The `groovyConsole` command provides a graphical REPL similar to `nextflow console`. These commands require a standalone Groovy distribution, which can be installed as described for Java in {ref}`Getting started <install-requirements>`.
->>>>>>> fd27fbc1
 
 :::{note}
 If you are using WSL, you must also install an X server for Windows, such as [VcXsrv](https://sourceforge.net/projects/vcxsrv/) or [Xming](http://www.straightrunning.com/XmingNotes/), in order to use these commands.
