--- conflicted
+++ resolved
@@ -54,7 +54,7 @@
 
 1. Download Nextflow:
 
-    ```
+    ```bash
     curl -s https://get.nextflow.io | bash
     ```
 
@@ -64,14 +64,13 @@
 
 2. Make Nextflow executable:
 
-    ```
+    ```bash
     chmod +x nextflow
     ```
 
 3. Move Nextflow into an executable path. For example:
 
-    ```{code-block} bash
-    :class: copyable
+    ```bash
     mkdir -p $HOME/.local/bin/
     mv nextflow $HOME/.local/bin/
     ```
@@ -80,18 +79,13 @@
     Ensure the directory `$HOME/.local/bin/` is included in your `PATH` variable. Temporarily add this directory to `PATH` by setting `export PATH="$PATH:$HOME/.local/bin"`. Add the directory to `PATH` permanently by adding the export command to your shell configuration file, such as `~/.bashrc` or `~/.zshrc`. Alternatively, move the `nextflow` executable to a directory already in your `PATH`.
     :::
 
-<<<<<<< HEAD
     :::warning
-    Nextflow will update its executable during the self update process, therefore the update can fail if the executable is placed in a directory with restricted permissions.
-=======
-    :::{warning}
     Nextflow updates its executable during the self-install process, therefore the update can fail if the executable is placed in a directory with restricted permissions.
->>>>>>> 15505114
     :::
 
 4. Confirm Nextflow is installed correctly:
 
-    ```
+    ```bash
     nextflow info
     ```
 
@@ -101,34 +95,25 @@
 
 1. Create an environment with Nextflow:
 
-    ```{code-block} bash
-    :class: copyable
+    ```bash
     conda create --name nf-env bioconda::nextflow
     ```
 
 2. Activate the environment:
 
-<<<<<<< HEAD
-## Standalone distribution
-=======
-    ```{code-block} bash
-    :class: copyable
+    ```bash
     source activate nf_env
     ```
 
 3. Confirm Nextflow is installed correctly:
->>>>>>> 15505114
 
-    ```{code-block} bash
-    :class: copyable
+    ```bash
     nextflow info
     ```
 
-:::{warning}
+:::warning
 Installing Nextflow via Conda may lead to outdated versions, dependency conflicts, and Java compatibility issues. Using the self-installing package is recommended for a more reliable and up-to-date installation.
 :::
-
-(install-standalone)=
 
 ### Standalone distribution
 
@@ -140,19 +125,56 @@
 
 2. Grant execution permissions to the downloaded file. For example:
 
-    ```
+    ```bash
     chmod +x nextflow-24.10.1-dist
     ```
 
 3. Use it as a drop-in replacement for `nextflow` command. For example:
 
-<<<<<<< HEAD
+    ```bash
+    ./nextflow-24.10.1-dist run info
     ```
-    ./nextflow-24.10.1-dist run hello
-    ```
-=======
+
+:::note
+The standalone distribution will still download core and third-party plugins as needed at runtime.
+:::
+
+## Seqera Platform
+
+You can launch workflows directly from [Seqera Platform](https://seqera.io/platform/) without installing Nextflow locally.
+
+Launching from Seqera Platform provides you with:
+
+- User-friendly launch interfaces.
+- Automated cloud infrastructure creation.
+- Organizational user management.
+- Advanced analytics with resource optimization.
+
+Seqera Cloud Basic is free for small teams. Researchers at qualifying academic institutions can apply for free access to Seqera Cloud Pro.
+See the [Seqera Platform documentation](https://docs.seqera.io/platform) for set-up information and tutorials to get started.
+
+(install-standalone)=
+
+## Standalone distribution
+
+The Nextflow standalone distribution (i.e. the `dist` release) is a self-contained `nextflow` executable that can run without needing to download core dependencies at runtime. This distribution is useful for offline environments, as well as building and testing Nextflow locally.
+
+The standalone distribution will still download core and third-party plugins as needed at runtime.
+
+To use the standalone distribution:
+
+1. Download the standalone distribution from Assets section of the [GitHub releases page](https://github.com/nextflow-io/nextflow/releases).
+
+2. Grant execution permissions to the downloaded file. For example:
+
     ```{code-block} bash
     :class: copyable
+    chmod +x nextflow-24.10.1-dist
+    ```
+
+3. Use it as a drop-in replacement for `nextflow` command. For example:
+
+    ```
     ./nextflow-24.10.1-dist run info
     ```
 
@@ -172,5 +194,4 @@
 - Advanced analytics with resource optimization.
 
 Seqera Cloud Basic is free for small teams. Researchers at qualifying academic institutions can apply for free access to Seqera Cloud Pro.
-See the [Seqera Platform documentation](https://docs.seqera.io/platform) for tutorials to get started.
->>>>>>> 15505114
+See the [Seqera Platform documentation](https://docs.seqera.io/platform) for tutorials to get started.