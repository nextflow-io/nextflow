--- conflicted
+++ resolved
@@ -1080,7 +1080,6 @@
 :language: groovy
 ```
 
-<<<<<<< HEAD
 Only one-line Bash commands are supported. You can use a semi-colon `;` to specify multiple Bash commands on a single line, and many interpreters can execute arbitrary code on the command line, e.g. `python -c 'print("Hello world!")'`.
 
 If the command fails, the task will also fail. In Bash, you can append `|| true` to a command to suppress any command failure.
@@ -1093,8 +1092,6 @@
 Use `tuple` instead.
 :::
 
-=======
->>>>>>> 7e1ba0e0
 (process-out-tuple)=
 
 ### Output type `tuple`
