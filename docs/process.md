--- conflicted
+++ resolved
@@ -1989,11 +1989,7 @@
 
 The above snippet defines an environment variable named `FOO` whose value is `bar`.
 
-<<<<<<< HEAD
 When defined in the Nextflow configuration file, a pod setting can be defined as a map:
-=======
-When defined in the Nextflow configuration file, pod settings should be defined as maps. For example:
->>>>>>> d49f02ae
 
 ```groovy
 process {
@@ -2001,22 +1997,13 @@
 }
 ```
 
-<<<<<<< HEAD
 Or as a list of maps:
-=======
-Multiple pod settings can be provided as a list of maps:
->>>>>>> d49f02ae
 
 ```groovy
 process {
   pod = [
-<<<<<<< HEAD
     [env: 'FOO', value: 'bar'],
     [secret: 'my-secret/key1', mountPath: '/etc/file.txt']
-=======
-      [env: 'FOO', value: 'bar'],
-      [secret: 'my-secret/key1', mountPath: '/etc/file.txt']
->>>>>>> d49f02ae
   ]
 }
 ```
