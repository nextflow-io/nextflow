(process-page)=

# Processes

In Nextflow, a **process** is a specialized function for executing scripts in a scalable and portable manner.

Here is an example process definition:

```nextflow
process sayHello {
    output:
    path 'hello.txt'

    script:
    """
    echo 'Hello world!' > hello.txt
    """
}
```

See {ref}`syntax-process` for a full description of the process syntax.

(process-script)=

## Script

The `script` block defines, as a string expression, the script that is executed by the process.

A process may contain only one script, and if the `script` guard is not explicitly declared, the script must be the final statement in the process block.

The script string is executed as a [Bash](<http://en.wikipedia.org/wiki/Bash_(Unix_shell)>) script in the host environment. It can be any command or script that you would normally execute on the command line or in a Bash script. Naturally, the script may only use commands that are available in the host environment.

The script block can be a simple string or a multi-line string. The latter approach makes it easier to write scripts with multiple commands spanning multiple lines. For example:

```nextflow
process doMoreThings {
  """
  blastp -db $db -query query.fa -outfmt 6 > blast_result
  cat blast_result | head -n 10 | cut -f 2 > top_hits
  blastdbcmd -db $db -entry_batch top_hits > sequences
  """
}
```

As explained in the script tutorial section, strings can be defined using single-quotes or double-quotes, and multi-line strings are defined by three single-quote or three double-quote characters.

There is a subtle but important difference between them. Like in Bash, strings delimited by a `"` character support variable substitutions, while strings delimited by `'` do not.

In the above code fragment, the `$db` variable is replaced by the actual value defined elsewhere in the pipeline script.

:::{warning}
Since Nextflow uses the same Bash syntax for variable substitutions in strings, you must manage them carefully depending on whether you want to evaluate a *Nextflow* variable or a *Bash* variable.
:::

When you need to access a system environment variable in your script, you have two options.

If you don't need to access any Nextflow variables, you can define your script block with single-quotes:

```nextflow
process printPath {
  '''
  echo The path is: $PATH
  '''
}
```

Otherwise, you can define your script with double-quotes and escape the system environment variables by prefixing them with a back-slash `\` character, as shown in the following example:

```nextflow
process doOtherThings {
  """
  blastp -db \$DB -query query.fa -outfmt 6 > blast_result
  cat blast_result | head -n $MAX | cut -f 2 > top_hits
  blastdbcmd -db \$DB -entry_batch top_hits > sequences
  """
}
```

In this example, `$MAX` is a Nextflow variable that must be defined elsewhere in the pipeline script. Nextflow replaces it with the actual value before executing the script. Meanwhile, `$DB` is a Bash variable that must exist in the execution environment, and Bash will replace it with the actual value during execution.

### Scripts *à la carte*

The process script is interpreted by Nextflow as a Bash script by default, but you are not limited to Bash.

You can use your favourite scripting language (Perl, Python, R, etc), or even mix them in the same pipeline.

A pipeline may be composed of processes that execute very different tasks. With Nextflow, you can choose the scripting language that best fits the task performed by a given process. For example, for some processes R might be more useful than Perl, whereas for others you may need to use Python because it provides better access to a library or an API, etc.

To use a language other than Bash, simply start your process script with the corresponding [shebang](<http://en.wikipedia.org/wiki/Shebang_(Unix)>). For example:

```nextflow
process perlTask {
    """
    #!/usr/bin/perl

    print 'Hi there!' . '\n';
    """
}

process pythonTask {
    """
    #!/usr/bin/python

    x = 'Hello'
    y = 'world!'
    print "%s - %s" % (x,y)
    """
}

workflow {
    perlTask()
    pythonTask()
}
```

:::{tip}
Since the actual location of the interpreter binary file can differ across platforms, it is wise to use the `env` command followed by the interpreter name, e.g. `#!/usr/bin/env perl`, instead of the absolute path, in order to make your script more portable.
:::

### Conditional scripts

The `script` block is like a function that returns a string. This means that you can write arbitrary code to determine the script, as long as the final statement is a string.

If-else statements based on task inputs can be used to produce a different script. For example:

```nextflow
mode = 'tcoffee'

process align {
    input:
    path sequences

    script:
    if( mode == 'tcoffee' )
        """
        t_coffee -in $sequences > out_file
        """

    else if( mode == 'mafft' )
        """
        mafft --anysymbol --parttree --quiet $sequences > out_file
        """

    else if( mode == 'clustalo' )
        """
        clustalo -i $sequences -o out_file
        """

    else
        error "Invalid alignment mode: ${mode}"
}
```

In the above example, the process will execute one of several scripts depending on the value of the `mode` parameter. By default it will execute the `tcoffee` command.

(process-template)=

### Template

Process scripts can be externalized to **template** files, which allows them to be reused across different processes and tested independently from the pipeline execution.

A template can be used in place of an embedded script using the `template` function in the script section:

```nextflow
process templateExample {
    input:
    val STR

    script:
    template 'my_script.sh'
}

workflow {
    Channel.of('this', 'that') | templateExample
}
```

By default, Nextflow looks for the template script in the `templates` directory located alongside the Nextflow script in which the process is defined. An absolute path can be used to specify a different location. However, this practice is discouraged because it hinders pipeline portability.

An example template script is provided below:

```bash
#!/bin/bash
echo "process started at `date`"
echo $STR
echo "process completed"
```

Variables prefixed with the dollar character (`$`) are interpreted as Nextflow variables when the template script is executed by Nextflow and Bash variables when executed directly. For example, the above script can be executed from the command line by providing each input as an environment variable:

```bash
STR='foo' bash templates/my_script.sh
```

The following caveats should be considered:

- Template scripts are recommended only for Bash scripts. Languages that do not prefix variables with `$` (e.g. Python and R) can't be executed directly as a template script.

- Variables escaped with `\$` will be interpreted as Bash variables when executed by Nextflow, but will not be interpreted as variables when executed from the command line. This practice should be avoided to ensure that the template script behaves consistently.

- Template variables are evaluated even if they are commented out in the template script. If a template variable is missing, it will cause the pipeline to fail regardless of where it occurs in the template.

:::{tip}
Template scripts are generally discouraged due to the caveats described above. The best practice for using a custom script is to embed it in the process definition at first and move it to a separate file with its own command line interface once the code matures.
:::

(process-shell)=

### Shell

:::{deprecated} 24.11.0-edge
Use the `script` block instead. Consider using the {ref}`VS Code extension <vscode-page>`, which provides syntax highlighting and error checking to distinguish Nextflow variables from Bash variables in the process script.
:::

The `shell` block is a string expression that defines the script that is executed by the process. It is an alternative to the {ref}`process-script` definition with one important difference: it uses the exclamation mark `!` character, instead of the usual dollar `$` character, to denote Nextflow variables.

This way, it is possible to use both Nextflow and Bash variables in the same script without having to escape the latter, which makes process scripts easier to read and maintain. For example:

```nextflow
process myTask {
    input:
    val str

    shell:
    '''
    echo "User $USER says !{str}"
    '''
}

workflow {
    Channel.of('Hello', 'Hola', 'Bonjour') | myTask
}
```

In the above example, `$USER` is treated as a Bash variable, while `!{str}` is treated as a Nextflow variable.

:::{note}
- Shell script definitions require the use of single-quote `'` delimited strings. When using double-quote `"` delimited strings, dollar variables are interpreted as Nextflow variables as usual. See {ref}`string-interpolation`.
- Variables prefixed with `!` must always be enclosed in curly brackets, i.e. `!{str}` is a valid variable whereas `!str` is ignored.
- Shell scripts support the use of the {ref}`process-template` mechanism. The same rules are applied to the variables defined in the template script.
:::

(process-native)=

### Native execution

The `exec` block executes the given code without launching a job.

For example:

```nextflow
process simpleSum {
    input:
    val x

    exec:
    println "Hello Mr. $x"
}

workflow {
    Channel.of('a', 'b', 'c') | simpleSum
}
```

will display:

```
Hello Mr. b
Hello Mr. a
Hello Mr. c
```

A native process is very similar to a {ref}`function <syntax-function>`. However, it provides additional capabilities such as parallelism, caching, and progress logging.

(process-stub)=

## Stub

:::{versionadded} 20.11.0-edge
:::

You can define a command *stub*, which replaces the actual process command when the `-stub-run` or `-stub` command-line option is enabled:

```nextflow
process INDEX {
  input:
    path transcriptome

  output:
    path 'index'

  script:
    """
    salmon index --threads $task.cpus -t $transcriptome -i index
    """

  stub:
    """
    mkdir index
    touch index/seq.bin
    touch index/info.json
    touch index/refseq.bin
    """
}
```

The `stub` block can be defined before or after the `script` block. When the pipeline is executed with the `-stub-run` option and a process's `stub` is not defined, the `script` block is executed.

This feature makes it easier to quickly prototype the workflow logic without using the real commands. The developer can use it to provide a dummy script that mimics the execution of the real one in a quicker manner. In other words, it is a way to perform a dry-run.

(process-input)=

## Inputs

The `input` block allows you to define the input channels of a process, similar to function arguments. A process may have at most one input block, and it must contain at least one input.

The input block follows the syntax shown below:

```
input:
  <input qualifier> <input name>
```

An input definition consists of a *qualifier* and a *name*. The input qualifier defines the type of data to be received. This information is used by Nextflow to apply the semantic rules associated with each qualifier, and handle it properly depending on the target execution platform (grid, cloud, etc).

When a process is invoked in a workflow block, it must be provided a channel for each channel in the process input block, similar to calling a function with specific arguments. The examples provided in the following sections demonstrate how a process is invoked with input channels.

The following input qualifiers are available:

- `val`: Access the input value by name in the process script.
- `path`: Handle the input value as a path, staging the file properly in the execution context.
- `env`: Use the input value to set an environment variable in the process script.
- `stdin`: Forward the input value to the process `stdin` special file.
- `tuple`: Handle a group of input values having any of the above qualifiers.
- `each`: Execute the process for each element in the input collection.

See {ref}`process reference <process-reference-inputs>` for the full list of input methods and options.

### Input variables (`val`)

The `val` qualifier accepts any data type. It can be accessed in the process script by using the specified input name, as shown in the following example:

```nextflow
process basicExample {
  input:
  val x

  script:
  """
  echo process job $x
  """
}

workflow {
  def num = Channel.of(1,2,3)
  basicExample(num)
}
```

In the above example, the process is executed three times: once for each value emitted by the `num` channel. The resulting output is similar to the one shown below:

```
process job 3
process job 1
process job 2
```

:::{note}
While channels do emit items in the order that they are received, *processes* do not necessarily *process* items in the order that they are received. In the above example, the value `3` was processed before the others.
:::

:::{note}
When the process declares exactly one input, the pipe `|` operator can be used to provide inputs to the process, instead of passing it as a parameter. Both methods have identical semantics:

```nextflow
process basicExample {
  input:
  val x

  script:
  """
  echo process job $x
  """
}

workflow {
  Channel.of(1,2,3) | basicExample
}
```
:::

(process-input-path)=

### Input files (`path`)

The `path` qualifier allows you to provide input files to the process execution context. Nextflow will stage the files into the process execution directory, and they can be accessed in the script by using the specified input name. For example:

```nextflow
process blastThemAll {
  input:
  path query_file

  script:
  """
  blastp -query ${query_file} -db nr
  """
}

workflow {
  def proteins = Channel.fromPath( '/some/path/*.fa' )
  blastThemAll(proteins)
}
```

In the above example, all the files ending with the suffix `.fa` are sent over the channel `proteins`. These files are received by the process, which executes a BLAST query on each of them.

It's worth noting that in the above example, the name of the file in the file-system is not used. You can access the file without even knowing its name, because you can reference it in the process script by the input name.

There may be cases where your task needs to use a file whose name is fixed, i.e. it does not have to change along with the actual provided file. In this case, you can specify a fixed name with the `name` attribute in the input file parameter definition, as shown in the following example:

```nextflow
input:
path query_file, name: 'query.fa'
```

or, using a shorter syntax:

```nextflow
input:
path 'query.fa'
```

The previous example can be re-written as shown below:

```nextflow
process blastThemAll {
  input:
  path 'query.fa'

  script:
  """
  blastp -query query.fa -db nr
  """
}

workflow {
  def proteins = Channel.fromPath( '/some/path/*.fa' )
  blastThemAll(proteins)
}
```

In this example, each file received by the process is staged with the name `query.fa` in a different execution context (i.e. the folder where a task is executed).

:::{tip}
This feature allows you to execute the process command multiple times without worrying about the file names changing. In other words, Nextflow helps you write pipeline tasks that are self-contained and decoupled from the execution environment. As a best practice, you should avoid referencing files in your process script other than those defined in your input block.
:::

Channel factories like `Channel.fromPath` produce file objects, but a `path` input can also accept a string literal path. The string value should be an absolute path, i.e. it must be prefixed with a `/` character or a supported URI protocol (`file://`, `http://`, `s3://`, etc), and it cannot contain special characters (`\n`, etc).

```nextflow
process foo {
  input:
  path x

  script:
  """
  your_command --in $x
  """
}

workflow {
  foo('/some/data/file.txt')
}
```

:::{versionadded} 23.09.0-edge
:::

By default, `path` inputs will accept any number of files and stage them accordingly. The `arity` option can be used to enforce the expected number of files, either as a number or a range.

For example:

```nextflow
input:
    path('one.txt', arity: '1')         // exactly one file is expected
    path('pair_*.txt', arity: '2')      // exactly two files are expected
    path('many_*.txt', arity: '1..*')   // one or more files are expected
```

When a task is executed, Nextflow will check whether the received files for each path input match the declared arity, and fail if they do not.

:::{note}
Process `path` inputs have nearly the same interface as described in {ref}`stdlib-types-path`, with one difference which is relevant when files are staged into a subdirectory. Given the following input:

```nextflow
path x, name: 'my-dir/*'
```

In this case, `x.name` returns the file name with the parent directory (e.g. `my-dir/file.txt`), whereas normally it would return the file name (e.g. `file.txt`). You can use `x.fileName.name` to get the file name.
:::

### Multiple input files

A `path` input can also accept a collection of files instead of a single value. In this case, the input variable will be a list.

When the input has a fixed file name and a collection of files is received by the process, the file name will be appended with a numerical suffix representing its ordinal position in the list. For example:

```nextflow
process blastThemAll {
    input:
    path 'seq'

    script:
    """
    echo seq*
    """
}

workflow {
    def fasta = Channel.fromPath( "/some/path/*.fa" ).buffer(size: 3)
    blastThemAll(fasta)
}
```

will output:

```
seq1 seq2 seq3
seq1 seq2 seq3
...
```

The target input file name may contain the `*` and `?` wildcards, which can be used to control the name of staged files. The following table shows how the wildcards are replaced depending on the cardinality of the received input collection.

| Cardinality | Name pattern | Staged file names                                                                                       |
| ----------- | ------------ | ------------------------------------------------------------------------------------------------------- |
| any         | `*`          | named as the source file                                                                                |
| 1           | `file*.ext`  | `file.ext`                                                                                              |
| 1           | `file?.ext`  | `file1.ext`                                                                                             |
| 1           | `file??.ext` | `file01.ext`                                                                                            |
| many        | `file*.ext`  | `file1.ext`, `file2.ext`, `file3.ext`, ..                                                               |
| many        | `file?.ext`  | `file1.ext`, `file2.ext`, `file3.ext`, ..                                                               |
| many        | `file??.ext` | `file01.ext`, `file02.ext`, `file03.ext`, ..                                                            |
| many        | `dir/*`      | named as the source file, created in `dir` subdirectory                                                 |
| many        | `dir??/*`    | named as the source file, created in a progressively indexed subdirectory e.g. `dir01/`, `dir02/`, etc. |
| many        | `dir*/*`     | (as above)                                                                                              |

The following example shows how a wildcard can be used in the input file definition:

```nextflow
process blastThemAll {
    input:
    path 'seq?.fa'

    script:
    """
    cat seq1.fa seq2.fa seq3.fa
    """
}

workflow {
    def fasta = Channel.fromPath( "/some/path/*.fa" ).buffer(size: 3)
    blastThemAll(fasta)
}
```

:::{note}
Rewriting input file names according to a named pattern is an extra feature and not at all required. The normal file input syntax introduced in the {ref}`process-input-path` section is valid for collections of multiple files as well. To handle multiple input files while preserving the original file names, use a variable identifier or the `*` wildcard.
:::

### Dynamic input file names

When the input file name is specified by using the `name` option or a string literal, you can also use other input values as variables in the file name string. For example:

```nextflow
process simpleCount {
  input:
  val x
  path "${x}.fa"

  script:
  """
  cat ${x}.fa | grep '>'
  """
}
```

In the above example, the input file name is determined by the current value of the `x` input value.

This approach allows input files to be staged in the task directory with a name that is coherent with the current execution context.

:::{tip}
In most cases, you won't need to use dynamic file names, because each task is executed in its own directory, and input files are automatically staged into this directory by Nextflow. This behavior guarantees that input files with the same name won't overwrite each other. The above example is useful specifically when there are potential file name conflicts within a single task.
:::

### Input environment variables (`env`)

The `env` qualifier allows you to define an environment variable in the process execution context based on the input value. For example:

```nextflow
process printEnv {
    input:
    env 'HELLO'

    script:
    '''
    echo $HELLO world!
    '''
}

workflow {
    Channel.of('hello', 'hola', 'bonjour', 'ciao') | printEnv
}
```

```
hello world!
ciao world!
bonjour world!
hola world!
```

### Standard input (`stdin`)

The `stdin` qualifier allows you to forward the input value to the [standard input](http://en.wikipedia.org/wiki/Standard_streams#Standard_input_.28stdin.29) of the process script. For example:

```nextflow
process printAll {
  input:
  stdin

  script:
  """
  cat -
  """
}

workflow {
  Channel.of('hello', 'hola', 'bonjour', 'ciao')
    | map { v -> v + '\n' }
    | printAll
}
```

will output:

```
hola
bonjour
ciao
hello
```

(process-input-tuple)=

### Input tuples (`tuple`)

The `tuple` qualifier allows you to group multiple values into a single input definition. It can be useful when a channel emits tuples of values that need to be handled separately. Each element in the tuple is associated with a corresponding element in the `tuple` definition. For example:

```nextflow
process tupleExample {
    input:
    tuple val(x), path('input.txt')

    script:
    """
    echo "Processing $x"
    cat input.txt > copy
    """
}

workflow {
  Channel.of( [1, 'alpha.txt'], [2, 'beta.txt'], [3, 'delta.txt'] ) | tupleExample
}
```

In the above example, the `tuple` input consists of the value `x` and the file `input.txt`.

A `tuple` definition may contain any of the following qualifiers, as previously described: `val`, `env`, `path` and `stdin`. Files specified with the `path` qualifier are treated exactly the same as standalone `path` inputs.

### Input repeaters (`each`)

The `each` qualifier allows you to repeat the execution of a process for each item in a collection, each time a new value is received. For example:

```nextflow
process alignSequences {
  input:
  path seq
  each mode

  script:
  """
  t_coffee -in $seq -mode $mode > result
  """
}

workflow {
  sequences = Channel.fromPath('*.fa')
  methods = ['regular', 'espresso', 'psicoffee']

  alignSequences(sequences, methods)
}
```

In the above example, each time a file of sequences is emitted from the `sequences` channel, the process executes *three* tasks, each running a T-coffee alignment with a different value for the `mode` parameter. This behavior is useful when you need to repeat the same task over a given set of parameters.

Input repeaters can be applied to files as well. For example:

```nextflow
process alignSequences {
  input:
  path seq
  each mode
  each path(lib)

  script:
  """
  t_coffee -in $seq -mode $mode -lib $lib > result
  """
}

workflow {
  sequences = Channel.fromPath('*.fa')
  methods = ['regular', 'espresso']
  libraries = [ file('PQ001.lib'), file('PQ002.lib'), file('PQ003.lib') ]

  alignSequences(sequences, methods, libraries)
}
```

In the above example, each sequence input file emitted by the `sequences` channel triggers six alignment tasks, three with the `regular` method against each library file, and three with the `espresso` method.

:::{note}
When multiple repeaters are defined, the process is executed for each *combination* of them.
:::

:::{note}
Input repeaters currently do not support tuples. However, you can emulate an input repeater on a channel of tuples by using the {ref}`operator-combine` or {ref}`operator-cross` operator with other input channels to produce all of the desired input combinations.
:::

(process-multiple-input-channels)=

### Multiple input channels

A key feature of processes is the ability to handle inputs from multiple channels.

When two or more channels are declared as process inputs, the process waits until there is a complete input configuration, i.e. until it receives a value from each input channel. When this condition is satisfied, the process consumes a value from each channel and launches a new task, repeating this logic until one or more channels are empty.

As a result, channel values are consumed sequentially and any empty channel will cause the process to wait, even if the other channels have values.

For example:

```nextflow
process foo {
  input:
  val x
  val y

  script:
  """
  echo $x and $y
  """
}

workflow {
  x = Channel.of(1, 2)
  y = Channel.of('a', 'b', 'c')
  foo(x, y)
}
```

The process `foo` is executed two times because the `x` channel emits only two values, therefore the `c` element is discarded. It outputs:

```
1 and a
2 and b
```

A different semantic is applied when using a {ref}`value channel <channel-type-value>`. This kind of channel is created by the {ref}`Channel.value <channel-value>` factory method or implicitly when a process is invoked with an argument that is not a channel. By definition, a value channel is bound to a single value and it can be read an unlimited number of times without consuming its content. Therefore, when mixing a value channel with one or more (queue) channels, it does not affect the process termination because the underlying value is applied repeatedly.

To better understand this behavior, compare the previous example with the following one:

```nextflow
process bar {
  input:
  val x
  val y

  script:
  """
  echo $x and $y
  """
}

workflow {
  x = Channel.value(1)
  y = Channel.of('a', 'b', 'c')
  foo(x, y)
}
```

The above example executes the `bar` process three times because `x` is a value channel, therefore its value can be read as many times as needed. The process termination is determined by the contents of `y`. It outputs:

```
1 and a
1 and b
1 and c
```

:::{note}
In general, multiple input channels should be used to process *combinations* of different inputs, using the `each` qualifier or value channels. Having multiple queue channels as inputs is equivalent to using the {ref}`operator-merge` operator, which is not recommended as it may lead to {ref}`non-deterministic process inputs <cache-nondeterministic-inputs>`.
:::

See also: {ref}`channel-types`.

(process-output)=

## Outputs

The `output` block allows you to define the output channels of a process, similar to function outputs. A process may have at most one output block, and it must contain at least one output.

The output block follows the syntax shown below:

```
output:
  <output qualifier> <output name> [, <option>: <option value>]
```

An output definition consists of a *qualifier* and a *name*. Some optional attributes can also be specified.

When a process is invoked, each process output is returned as a channel. The examples provided in the following sections demonstrate how to access the output channels of a process.

The following output qualifiers are available:

- `val`: Emit the variable with the specified name.
- `path`: Emit a file produced by the process with the specified name.
- `env`: Emit the variable defined in the process environment with the specified name.
- `stdout`: Emit the `stdout` of the executed process.
- `tuple`: Emit multiple values.
- `eval`: Emit the result of a script or command evaluated in the task execution context.

Refer to the {ref}`process reference <process-reference-outputs>` for the full list of available output methods and options.

### Output variables (`val`)

The `val` qualifier allows you to output any Nextflow variable defined in the process. A common use case is to output a variable that was defined in the `input` block, as shown in the following example:

```nextflow
process foo {
  input:
  each x

  output:
  val x

  script:
  """
  echo $x > file
  """
}

workflow {
  methods = ['prot', 'dna', 'rna']

  receiver = foo(methods)
  receiver.view { method -> "Received: $method" }
}
```

The output value can be a value literal, an input variable, any other Nextflow variable in the process scope, or a value expression. For example:

```nextflow
process foo {
  input:
  path infile

  output:
  val x
  val 'BB11'
  val "${infile.baseName}.out"

  script:
  x = infile.name
  """
  cat $x > file
  """
}

workflow {
  ch_dummy = Channel.fromPath('*').first()
  (ch_var, ch_str, ch_exp) = foo(ch_dummy)

  ch_var.view { var -> "ch_var: $var" }
  ch_str.view { str -> "ch_str: $str" }
  ch_exp.view { exp -> "ch_exp: $exp" }
}
```

### Output files (`path`)

The `path` qualifier allows you to output one or more files produced by the process. For example:

```nextflow
process randomNum {
  output:
  path 'result.txt'

  script:
  '''
  echo $RANDOM > result.txt
  '''
}

workflow {
  numbers = randomNum()
  numbers.view { file -> "Received: ${file.text}" }
}
```

In the above example, the `randomNum` process creates a file named `result.txt` which contains a random number. Since a `path` output with the same name is declared, that file is emitted by the corresponding output channel. A downstream process with a compatible input channel will be able to receive it.

Refer to the {ref}`process reference <process-reference-outputs>` for the list of available options for `path` outputs.

:::{versionadded} 23.09.0-edge
:::

By default, `path` outputs will accept any number of matching files from the task directory. The `arity` option can be used to enforce the expected number of files, either as a number or a range.

For example:

```nextflow
output:
path('one.txt', arity: '1')         // exactly one file is expected
path('pair_*.txt', arity: '2')      // exactly two files are expected
path('many_*.txt', arity: '1..*')   // one or more files are expected
```

When a task completes, Nextflow will check whether the produced files for each path output match the declared arity, and fail if they do not.

### Multiple output files

When an output file name contains a `*` or `?` wildcard character, it is interpreted as a [glob][glob] path matcher. This allows you to capture multiple files into a list and emit the list as a single value. For example:

```nextflow
process splitLetters {
    output:
    path 'chunk_*'

    script:
    """
    printf 'Hola' | split -b 1 - chunk_
    """
}

workflow {
    splitLetters
        | flatten
        | view { chunk -> "File: ${chunk.name} => ${chunk.text}" }
}
```

It prints:

```
File: chunk_aa => H
File: chunk_ab => o
File: chunk_ac => l
File: chunk_ad => a
```

By default, all the files matching the specified glob pattern are emitted as a single list. However, as the above example demonstrates, the {ref}`operator-flatten` operator can be used to transform the list of files into a channel that emits each file individually.

Some caveats on glob pattern behavior:

- Input files are not included (unless `includeInputs` is `true`)
- Directories are included, unless the `**` pattern is used to recurse through directories

:::{warning}
Although the input files matching a glob output declaration are not included in the resulting output channel, these files may still be transferred from the task scratch directory to the original task work directory. Therefore, to avoid unnecessary file copies, avoid using loose wildcards when defining output files, e.g. `path '*'`. Instead, use a prefix or a suffix to restrict the set of matching files to only the expected ones, e.g. `path 'prefix_*.sorted.bam'`.
:::

Read more about glob syntax at the following link [What is a glob?][glob]

### Dynamic output file names

When an output file name needs to be expressed dynamically, it is possible to define it using a dynamic string which references variables in the `input` block or in the script global context. For example:

```nextflow
process align {
  input:
  val species
  path seq

  output:
  path "${species}.aln"

  script:
  """
  t_coffee -in $seq > ${species}.aln
  """
}
```

In the above example, each process execution produces an alignment file whose name depends on the actual value of the `species` input.

:::{tip}
The management of output files in Nextflow is often misunderstood.

With other tools it is generally necessary to organize the output files into some kind of directory structure or to guarantee a unique file name scheme, so that result files don't overwrite each other and so they can be referenced unequivocally by downstream tasks.

With Nextflow, in most cases, you don't need to manage the naming of output files, because each task is executed in its own unique directory, so files produced by different tasks can't overwrite each other. Also, metadata can be associated with outputs by using the {ref}`tuple output <process-out-tuple>` qualifier, instead of including them in the output file name.

One example in which you'd need to manage the naming of output files is when you use the `publishDir` directive to have output files also in a specific path of your choice. If two tasks have the same filename for their output and you want them to be in the same path specified by `publishDir`, the last task to finish will overwrite the output of the task that finished before. You can dynamically change that by adding the `saveAs` option to your `publishDir` directive.

To sum up, the use of output files with static names over dynamic ones is preferable whenever possible, because it will result in simpler and more portable code.
:::

(process-env)=

### Output environment variables (`env`)

The `env` qualifier allows you to output a variable defined in the process execution environment:

```{literalinclude} snippets/process-out-env.nf
:language: nextflow
```

(process-stdout)=

### Standard output (`stdout`)

The `stdout` qualifier allows you to output the `stdout` of the executed process:

```{literalinclude} snippets/process-stdout.nf
:language: nextflow
```

(process-out-eval)=

### Eval output (`eval`)

:::{versionadded} 24.02.0-edge
:::

The `eval` qualifier allows you to capture the standard output of an arbitrary command evaluated the task shell interpreter context:

```{literalinclude} snippets/process-out-eval.nf
:language: nextflow
```

Only one-line Bash commands are supported. You can use a semi-colon `;` to specify multiple Bash commands on a single line, and many interpreters can execute arbitrary code on the command line, e.g. `python -c 'print("Hello world!")'`.

If the command fails, the task will also fail. In Bash, you can append `|| true` to a command to suppress any command failure.

(process-out-tuple)=

### Output tuples (`tuple`)

The `tuple` qualifier allows you to output multiple values in a single channel. It is useful when you need to associate outputs with metadata, for example:

```nextflow
process blast {
  input:
    val species
    path query

  output:
    tuple val(species), path('result')

  script:
    """
    blast -db nr -query $query > result
    """
}

workflow {
  ch_species = Channel.of('human', 'cow', 'horse')
  ch_query = Channel.fromPath('*.fa')

  blast(ch_species, ch_query)
}
```

In the above example, a `blast` task is executed for each pair of `species` and `query` that are received. Each task produces a new tuple containing the value for `species` and the file `result`.

A `tuple` definition may contain any of the following qualifiers, as previously described: `val`, `path`, `env` and `stdout`. Files specified with the `path` qualifier are treated exactly the same as standalone `path` inputs.

:::{note}
While parentheses for input and output qualifiers are generally optional, they are required when specifying elements in an input/output tuple.

Here's an example with a single path output (parentheses optional):

```nextflow
process foo {
    output:
    path 'result.txt', hidden: true

    script:
    """
    echo 'another new line' >> result.txt
    """
}
```

And here's an example with a tuple output (parentheses required):

```nextflow
process foo {
    output:
    tuple path('last_result.txt'), path('result.txt', hidden: true)

    script:
    """
    echo 'another new line' >> result.txt
    echo 'another new line' > last_result.txt
    """
}
```
:::

(process-naming-outputs)=

### Naming outputs

The `emit` option can be used on a process output to define a name for the corresponding output channel, which can be used to access the channel by name from the process output. For example:

```nextflow
process FOO {
    output:
    path 'hello.txt', emit: hello
    stdout emit: bye

    script:
    """
    echo "hello" > hello.txt
    echo "bye"
    """
}

workflow {
    FOO()
    FOO.out.hello.view()
}
```

See {ref}`workflow-process-invocation` for more details.

### Optional outputs

Normally, if a specified output is not produced by the task, the task will fail. Setting `optional: true` will cause the task to not fail, and instead emit nothing to the given output channel.

```nextflow
output:
path("output.txt"), optional: true
```

In this example, the process is normally expected to produce an `output.txt` file, but in this case, if the file is missing, the task will not fail. The output channel will only contain values for those tasks that produced `output.txt`.

:::{note}
While this option can be used with any process output, it cannot be applied to individual elements of a [tuple](#output-tuples-tuple) output. The entire tuple must be optional or not optional.
:::

(process-when)=

## When

:::{deprecated} 24.10.0
Use conditional logic (e.g. `if` statement, {ref}`operator-filter` operator) in the calling workflow instead.
:::

The `when` block allows you to define a condition that must be satisfied in order to execute the process. The condition can be any expression that returns a boolean value.

It can be useful to enable/disable the process execution depending on the state of various inputs and parameters. For example:

```nextflow
process find {
  input:
  path proteins
  val dbtype

  when:
  proteins.name =~ /^BB11.*/ && dbtype == 'nr'

  script:
  """
  blastp -query $proteins -db nr
  """
}
```

(process-directives)=

## Directives

Directives are optional settings that affect the execution of the current process.

By default, directives are evaluated when the process is defined. However, if the value is a dynamic string or closure, it will be evaluated separately for each task, which allows task-specific variables like `task` and `val` inputs to be used.

Some directives are only supported by specific executors. Refer to the {ref}`executor-page` page for more information about each executor.

Refer to the {ref}`process reference <process-reference-directives>` for the full list of process directives. If you are new to Nextflow, here are some commonly-used operators to learn first:

General:
- {ref}`process-error-strategy`: strategy for handling task failures
- {ref}`process-executor`: the {ref}`executor <executor-page>` with which to execute tasks
- {ref}`process-tag`: a semantic name used to differentiate between task executions of the same process

Resource requirements:
- {ref}`process-cpus`: the number of CPUs to request for each task
- {ref}`process-memory`: the amount of memory to request for each task
- {ref}`process-time`: the amount of walltime to request for each task

Software dependencies:
- {ref}`process-conda`: list of conda packages to provision for tasks
- {ref}`process-container`: container image to use for tasks

### Using task directive values

The `task` object also contains the values of all process directives for the given task, which allows you to access these settings at runtime. For examples:

```nextflow
process foo {
  script:
  """
  some_tool --cpus $task.cpus --mem $task.memory
  """
}
```

In the above snippet, `task.cpus` and `task.memory` hold the values for the {ref}`cpus directive<process-cpus>` and {ref}`memory directive<process-memory>` directives, respectively, which were resolved for this task based on the process configuration.

(dynamic-directives)=

### Dynamic directives

A directive can be assigned *dynamically*, during the process execution, so that its actual value can be evaluated based on the process inputs.

To be defined dynamically, the directive's value needs to be expressed using a {ref}`closure <script-closure>`. For example:

```nextflow
process foo {
  executor 'sge'
  queue { entries > 100 ? 'long' : 'short' }

  input:
  tuple val(entries), path('data.txt')

  script:
  """
  your_command --here
  """
}
```

In the above example, the {ref}`process-queue` directive is evaluated dynamically, depending on the input value `entries`. When it is larger than 100, jobs will be submitted to the `long` queue, otherwise the `short` queue will be used.

All directives can be assigned a dynamic value except the following:

- {ref}`process-executor`
- {ref}`process-label`
- {ref}`process-maxforks`

:::{tip}
Assigning a string value with one or more variables is always resolved in a dynamic manner, and therefore is equivalent to the above syntax. For example, the above directive can also be written as:

```nextflow
queue "${ entries > 100 ? 'long' : 'short' }"
```

Note, however, that the latter syntax can be used both for a directive's main argument (as in the above example) and for a directive's optional named attributes, whereas the closure syntax is only resolved dynamically for a directive's main argument.
:::

(dynamic-task-resources)=

### Dynamic task resources

It's a very common scenario that different instances of the same process may have very different needs in terms of computing resources. In such situations requesting, for example, an amount of memory too low will cause some tasks to fail. Instead, using a higher limit that fits all the tasks in your execution could significantly decrease the execution priority of your jobs.

The [Dynamic directives](#dynamic-directives) evaluation feature can be used to modify the amount of computing resources requested in case of a process failure and try to re-execute it using a higher limit. For example:

```nextflow
process foo {
    memory { 2.GB * task.attempt }
    time { 1.hour * task.attempt }

    errorStrategy { task.exitStatus in 137..140 ? 'retry' : 'terminate' }
    maxRetries 3

    script:
    """
    your_command --here
    """
}
```

In the above example the {ref}`process-memory` and execution {ref}`process-time` limits are defined dynamically. The first time the process is executed the `task.attempt` is set to `1`, thus it will request 2 GB of memory and 1 hour of walltime.

If the task execution fails with an exit status between 137 and 140, the task is re-executed; otherwise, the run is terminated immediately. The re-executed task will have `task.attempt` set to `2`, and will request 4 GB of memory and 2 hours of walltime.

The {ref}`process-maxretries` directive sets the maximum number of times the same task can be re-executed.

:::{tip}
Directives with named arguments, such as `accelerator` and `disk`, must use a more verbose syntax when they are dynamic. For example:

```nextflow
// static request
disk 375.GB, type: 'local-ssd'

// dynamic request
disk { [request: 375.GB * task.attempt, type: 'local-ssd'] }
```
:::

### Dynamic task resources with previous execution trace

:::{versionadded} 24.10.0
:::

Task resource requests can be updated relative to the {ref}`trace record <trace-report>` metrics of the previous task attempt. The metrics can be accessed through the `task.previousTrace` variable. For example:

```nextflow
process foo {
    memory { task.attempt > 1 ? task.previousTrace.memory * 2 : (1.GB) }
    errorStrategy { task.exitStatus in 137..140 ? 'retry' : 'terminate' }
    maxRetries 3

    script:
    """
    your_command --here
    """
}
```

In the above example, the {ref}`process-memory` is set according to previous trace record metrics. In the first attempt, when no trace metrics are available, it is set to 1 GB. In each subsequent attempt, the requested memory is doubled. See {ref}`trace-report` for more information about trace records.

### Dynamic retry with backoff

There are cases in which the required execution resources may be temporary unavailable e.g. network congestion. In these cases immediately re-executing the task will likely result in the identical error. A retry with an exponential backoff delay can better recover these error conditions:

<<<<<<< HEAD
It requires the Docker daemon to be running in machine where the pipeline is executed, i.e. the local machine when using the *local* executor or the cluster nodes when the pipeline is deployed through a *grid* executor.

For example:

```groovy
process runThisInDocker {
  container 'dockerbox:tag'

  """
  <your holy script here>
  """
}
```

Simply replace in the above script `dockerbox:tag` with the name of the Docker image you want to use.

:::{tip}
Containers are a very useful way to execute your scripts in a reproducible self-contained environment or to run your pipeline in the cloud.
:::

:::{note}
This directive is ignored for processes that are {ref}`executed natively <process-native>`.
:::

(process-containeroptions)=

### containerOptions

The `containerOptions` directive allows you to specify any container execution option supported by the underlying container engine (ie. Docker, Singularity, etc). This can be useful to provide container settings only for a specific process e.g. mount a custom path:

```groovy
process runThisWithDocker {
    container 'busybox:latest'
    containerOptions '--volume /data/db:/db'

    output:
    path 'output.txt'

    '''
    your_command --data /db > output.txt
    '''
}
```

:::{warning}
This feature is not supported by the {ref}`k8s-executor` and {ref}`google-lifesciences-executor` executors.
:::

(process-cpus)=

### cpus

The `cpus` directive allows you to define the number of (logical) CPU required by the process' task. For example:

```groovy
process big_job {
  cpus 8
  executor 'sge'

  """
  blastp -query input_sequence -num_threads ${task.cpus}
  """
}
```

This directive is required for tasks that execute multi-process or multi-threaded commands/tools and it is meant to reserve enough CPUs when a pipeline task is executed through a cluster resource manager.

See also: [penv](#penv), [memory](#memory), [time](#time), [queue](#queue), [maxForks](#maxforks)

(process-debug)=

### debug

By default the `stdout` produced by the commands executed in all processes is ignored. By setting the `debug` directive to `true`, you can forward the process `stdout` to the current top running process `stdout` file, showing it in the shell terminal.

For example:

```groovy
process sayHello {
  debug true

  script:
  "echo Hello"
}
```

```
Hello
```

Without specifying `debug true`, you won't see the `Hello` string printed out when executing the above example.

(process-disk)=

### disk

The `disk` directive allows you to define how much local disk storage the process is allowed to use. For example:

```groovy
process big_job {
    disk '2 GB'
    executor 'cirrus'

    """
    your task script here
    """
}
```

The following memory unit suffix can be used when specifying the disk value:

| Unit | Description |
| ---- | ----------- |
| B    | Bytes       |
| KB   | Kilobytes   |
| MB   | Megabytes   |
| GB   | Gigabytes   |
| TB   | Terabytes   |

See {ref}`implicit-classes-memoryunit` for more information.

:::{note}
This directive is only used by certain executors. Refer to the {ref}`executor-page` page to see which executors support this directive.
:::

See also: [cpus](#cpus), [memory](#memory) [time](#time), [queue](#queue) and [Dynamic computing resources](#dynamic-computing-resources).

(process-echo)=

### echo

:::{deprecated} 22.04.0
Use `debug` instead
:::

(process-error-strategy)=

### errorStrategy

The `errorStrategy` directive allows you to define how an error condition is managed by the process. By default when an error status is returned by the executed script, the process stops immediately. This in turn forces the entire pipeline to terminate.

The following error strategies are available:

`terminate` (default)
: Terminate the execution as soon as an error condition is reported. Pending jobs are killed.

`finish`
: Initiate an orderly pipeline shutdown when an error condition is raised, waiting for the completion of any submitted jobs.

`ignore`
: Ignore process execution errors.

`retry`
: Re-submit any process that returns an error condition.

When setting the `errorStrategy` directive to `ignore` the process doesn't stop on an error condition, it just reports a message notifying you of the error event.

For example:

```groovy
process ignoreAnyError {
  errorStrategy 'ignore'

  script:
  <your command string here>
}
```

:::{note}
By definition, a command script fails when it ends with a non-zero exit status.
:::

The `retry` error strategy allows you to re-submit for execution a process returning an error condition. For example:

```groovy
process retryIfFail {
  errorStrategy 'retry'

  script:
  <your command string here>
}
```

The number of times a failing process is re-executed is defined by the [maxRetries](#maxretries) and [maxErrors](#maxerrors) directives.

:::{tip}
More complex strategies depending on the task exit status or other parametric values can be defined using a dynamic `errorStrategy`. See the [Dynamic directives](#dynamic-directives) section for details.
:::

See also: [maxErrors](#maxerrors), [maxRetries](#maxretries) and [Dynamic computing resources](#dynamic-computing-resources).

(process-executor)=

### executor

The `executor` defines the underlying system where processes are executed. By default a process uses the executor defined globally in the `nextflow.config` file.

The `executor` directive allows you to configure what executor has to be used by the process, overriding the default configuration.

The following executors are available:

| Name                  | Executor                                                                                    |
| --------------------- | ------------------------------------------------------------------------------------------- |
| `awsbatch`            | [AWS Batch](https://aws.amazon.com/batch/) service                                          |
| `azurebatch`          | [Azure Batch](https://azure.microsoft.com/en-us/services/batch/) service                    |
| `condor`              | [HTCondor](https://research.cs.wisc.edu/htcondor/) job scheduler                            |
| `google-lifesciences` | [Google Genomics Pipelines](https://cloud.google.com/life-sciences) service                 |
| `ignite`              | [Apache Ignite](https://ignite.apache.org/) cluster                                         |
| `k8s`                 | [Kubernetes](https://kubernetes.io/) cluster                                                |
| `local`               | The computer where `Nextflow` is launched                                                   |
| `lsf`                 | [Platform LSF](http://en.wikipedia.org/wiki/Platform_LSF) job scheduler                     |
| `moab`                | [Moab](http://www.adaptivecomputing.com/moab-hpc-basic-edition/) job scheduler              |
| `nqsii`               | [NQSII](https://www.rz.uni-kiel.de/en/our-portfolio/hiperf/nec-linux-cluster) job scheduler |
| `oge`                 | Alias for the `sge` executor                                                                |
| `pbs`                 | [PBS/Torque](http://en.wikipedia.org/wiki/Portable_Batch_System) job scheduler              |
| `pbspro`              | [PBS Pro](https://www.pbsworks.com/) job scheduler                                          |
| `sge`                 | Sun Grid Engine / [Open Grid Engine](http://gridscheduler.sourceforge.net/)                 |
| `slurm`               | [SLURM](https://en.wikipedia.org/wiki/Slurm_Workload_Manager) workload manager              |
| `tes`                 | [GA4GH TES](https://github.com/ga4gh/task-execution-schemas) service                        |
| `uge`                 | Alias for the `sge` executor                                                                |

The following example shows how to set the process's executor:

```groovy
process doSomething {
  executor 'sge'

  script:
  <your script here>
}
```

:::{note}
Each executor supports additional directives and `executor` configuration options. Refer to the {ref}`executor-page` page to see what each executor supports.
:::

(process-ext)=

### ext

The `ext` is a special directive used as *namespace* for user custom process directives. This can be useful for advanced configuration options. For example:

```groovy
process mapping {
  container "biocontainers/star:${task.ext.version}"

  input:
  path genome
  tuple val(sampleId), path(reads)

  """
  STAR --genomeDir $genome --readFilesIn $reads ${task.ext.args ?: ''}
  """
}
```

In the above example, the process container version is controlled by `ext.version`, and the script supports additional command line arguments through `ext.args`.

The `ext` directive can be set in the process definition:

```groovy
process mapping {
  ext version: '2.5.3', args: '--foo --bar'
}
```

Or in the Nextflow configuration:

```groovy
process.ext.version = '2.5.3'
process.ext.args = '--foo --bar'
```

(process-fair)=

### fair

:::{versionadded} 22.12.0-edge
:::

The `fair` directive, when enabled, guarantees that process outputs will be emitted in the order in which they were received. For example:

```groovy
process foo {
    fair true

    input:
    val x
    output:
    tuple val(task.index), val(x)

    script:
    """
    sleep \$((RANDOM % 3))
    """
}

workflow {
    channel.of('A','B','C','D') | foo | view
}
```

The above example produces:

```
[1, A]
[2, B]
[3, C]
[4, D]
```

(process-label)=

### label

The `label` directive allows the annotation of processes with mnemonic identifier of your choice. For example:

```groovy
process bigTask {
  label 'big_mem'

  '''
  <task script>
  '''
}
```

The same label can be applied to more than a process and multiple labels can be applied to the same process using the `label` directive more than one time.

:::{note}
A label must consist of alphanumeric characters or `_`, must start with an alphabetic character and must end with an alphanumeric character.
:::

Labels are useful to organise workflow processes in separate groups which can be referenced in the configuration file to select and configure subset of processes having similar computing requirements. See the {ref}`config-process-selectors` documentation for details.

See also: [resourceLabels](#resourcelabels)

(process-machinetype)=

### machineType

:::{versionadded} 19.07.0
:::

The `machineType` can be used to specify a predefined Google Compute Platform [machine type](https://cloud.google.com/compute/docs/machine-types) when running using the {ref}`Google Life Sciences <google-lifesciences-executor>` executor.

This directive is optional and if specified overrides the cpus and memory directives:

```groovy
process foo {
  machineType 'n1-highmem-8'

  """
  <your script here>
  """
}
```

See also: [cpus](#cpus) and [memory](#memory).

(process-maxsubmitawait)=

### maxSubmitAwait (experimental)

The `maxSubmitAwait` directives allows you to specify how long a task can remain in submission queue without being executed.
Elapsed this time the task execution will fail.

When used along with `retry` error strategy, it can be useful to re-schedule the task to a difference queue or
resource requirement. For example:

```groovy
process foo {
  errorStrategy 'retry'
  maxSubmitAwait '10 mins'
  maxRetries 3
  queue "${task.submitAttempt==1 : 'spot-compute' : 'on-demand-compute'}"
  script:
  '''
  your_job --here
  '''
}
```

In the above example the task is submitted to the `spot-compute` on the first attempt (`task.submitAttempt==1`). If the
task execution does not start in the 10 minutes, a failure is reported and a new submission is attempted using the
queue named `on-demand-compute`. 

(process-maxerrors)=

### maxErrors

The `maxErrors` directive allows you to specify the maximum number of times a process can fail when using the `retry` error strategy. By default this directive is disabled, you can set it as shown in the example below:

```groovy
process retryIfFail {
  errorStrategy 'retry'
  maxErrors 5

  """
  echo 'do this as that .. '
  """
}
```

:::{note}
This setting considers the **total** errors accumulated for a given process, across all instances. If you want to control the number of times a process **instance** (aka task) can fail, use `maxRetries`.
:::

See also: [errorStrategy](#errorstrategy) and [maxRetries](#maxretries).

(process-maxforks)=

### maxForks

The `maxForks` directive allows you to define the maximum number of process instances that can be executed in parallel. By default this value is equals to the number of CPU cores available minus 1.

If you want to execute a process in a sequential manner, set this directive to one. For example:

```groovy
process doNotParallelizeIt {
  maxForks 1

  '''
  <your script here>
  '''
}
```

(process-maxretries)=

### maxRetries

The `maxRetries` directive allows you to define the maximum number of times a process instance can be re-submitted in case of failure. This value is applied only when using the `retry` error strategy. By default only one retry is allowed, you can increase this value as shown below:

```groovy
process retryIfFail {
    errorStrategy 'retry'
    maxRetries 3

    """
    echo 'do this as that .. '
    """
}
```

:::{note}
There is a subtle but important difference between `maxRetries` and the `maxErrors` directive. The latter defines the total number of errors that are allowed during the process execution (the same process can launch different execution instances), while the `maxRetries` defines the maximum number of times the same process execution can be retried in case of an error.
:::

See also: [errorStrategy](#errorstrategy) and [maxErrors](#maxerrors).

(process-memory)=

### memory

The `memory` directive allows you to define how much memory the process is allowed to use. For example:

```groovy
process big_job {
    memory '2 GB'
    executor 'sge'

    """
    your task script here
    """
}
```

The following memory unit suffix can be used when specifying the memory value:

| Unit | Description |
| ---- | ----------- |
| B    | Bytes       |
| KB   | Kilobytes   |
| MB   | Megabytes   |
| GB   | Gigabytes   |
| TB   | Terabytes   |

See {ref}`implicit-classes-memoryunit` for more information.

See also: [cpus](#cpus), [time](#time), [queue](#queue) and [Dynamic computing resources](#dynamic-computing-resources).

(process-module)=

### module

[Environment Modules](http://modules.sourceforge.net/) is a package manager that allows you to dynamically configure your execution environment and easily switch between multiple versions of the same software tool.

If it is available in your system you can use it with Nextflow in order to configure the processes execution environment in your pipeline.

In a process definition you can use the `module` directive to load a specific module version to be used in the process execution environment. For example:

```groovy
process basicExample {
  module 'ncbi-blast/2.2.27'

  """
  blastp -query <etc..>
  """
}
```

You can repeat the `module` directive for each module you need to load. Alternatively multiple modules can be specified in a single `module` directive by separating all the module names by using a `:` (colon) character as shown below:

```groovy
 process manyModules {

   module 'ncbi-blast/2.2.27:t_coffee/10.0:clustalw/2.1'

   """
   blastp -query <etc..>
   """
}
```

(process-penv)=

### penv

The `penv` directive allows you to define the parallel environment to be used when submitting a parallel task to the {ref}`SGE <sge-executor>` resource manager. For example:

```groovy
process big_job {
  cpus 4
  penv 'smp'
  executor 'sge'

  """
  blastp -query input_sequence -num_threads ${task.cpus}
  """
}
```

This configuration depends on the parallel environment provided by your grid engine installation. Refer to your cluster documentation or contact your admin to learn more about this.

See also: [cpus](#cpus), [memory](#memory), [time](#time)

(process-pod)=

### pod

The `pod` directive allows the definition of pod specific settings, such as environment variables, secrets, and config maps, when using the {ref}`k8s-executor` executor.

For example:

```groovy
process your_task {
  pod env: 'FOO', value: 'bar'

  '''
  echo $FOO
  '''
}
```

The above snippet defines an environment variable named `FOO` whose value is `bar`.

When defined in the Nextflow configuration file, a pod setting can be defined as a map:

```groovy
process {
  pod = [env: 'FOO', value: 'bar']
}
```

Or as a list of maps:

```groovy
process {
  pod = [
    [env: 'FOO', value: 'bar'],
    [secret: 'my-secret/key1', mountPath: '/etc/file.txt']
  ]
}
```

The following options are available:

`affinity: <config>`
: :::{versionadded} 22.01.0-edge
  :::
: Specifies the pod [affinity](https://kubernetes.io/docs/concepts/scheduling-eviction/assign-pod-node/#affinity-and-anti-affinity) with the given configuration.

`annotation: '<name>', value: '<value>'`
: *Can be specified multiple times*
: Defines a pod [annotation](https://kubernetes.io/docs/concepts/overview/working-with-objects/annotations/) with the given name and value.

`automountServiceAccountToken: true | false`
: :::{versionadded} 22.01.0-edge
  :::
: Specifies whether to [automount service account token](https://kubernetes.io/docs/tasks/configure-pod-container/configure-service-account/#opt-out-of-api-credential-automounting) into the pod (default: `true`).

`config: '<configMap>/<key>', mountPath: '</absolute/path>'`
: *Can be specified multiple times*
: Mounts a [ConfigMap](https://kubernetes.io/docs/tasks/configure-pod-container/configure-pod-configmap/) with name and optional key to the given path. If the key is omitted, the path is interpreted as a directory and all entries in the `ConfigMap` are exposed in that path.

`csi: '<name>', mountPath: '</absolute/path>'`
: :::{versionadded} 22.11.0-edge
  :::
: *Can be specified multiple times*
: Mounts a [CSI ephemeral volume](https://kubernetes.io/docs/concepts/storage/ephemeral-volumes/#csi-ephemeral-volumes) by name to the given path.

`emptyDir: <config>, mountPath: '</absolute/path>'`
: :::{versionadded} 22.11.0-edge
  :::
: *Can be specified multiple times*
: Mounts an [emptyDir](https://kubernetes.io/docs/concepts/storage/volumes/#emptydir) with the given configuration to the given path.

`env: '<name>', config: '<configMap>/<key>'`
: *Can be specified multiple times*
: Defines an environment variable whose value is defined by the given [ConfigMap](https://kubernetes.io/docs/tasks/configure-pod-container/configure-pod-configmap/) and key.

`env: '<name>', fieldPath: '<fieldPath>'`
: :::{versionadded} 21.09.1-edge
  :::
: *Can be specified multiple times*
: Defines an environment variable whose value is defined by the given [field path](https://kubernetes.io/docs/tasks/inject-data-application/environment-variable-expose-pod-information/#use-pod-fields-as-values-for-environment-variables) value.

: For example, the following pod option:

  ```groovy
  pod = [env: 'MY_NODE_NAME', fieldPath: 'spec.nodeName']
  ```

  Maps to the following pod spec:

  ```yaml
  env:
    - name: MY_NODE_NAME
      valueFrom:
        fieldRef:
          fieldPath: spec.nodeName
  ```

`env: '<name>', secret: '<secret>/<key>'`
: *Can be specified multiple times*
: Defines an environment variable whose value is defined by the given [Secret](https://kubernetes.io/docs/concepts/configuration/secret/) and key.

`env: '<name>', value: '<value>'`
: *Can be specified multiple times*
: Defines an environment variable with the given name and value.

`hostPath: '/host/absolute/path', mountPath: '</pod/absolute/path>'`
: :::{versionadded} 23.10.0
  :::
: *Can be specified multiple times*
: Allows creating [hostPath](https://kubernetes.io/docs/concepts/storage/volumes/#hostpath) volume and access it with the specified `mountPath` in the pod.

`imagePullPolicy: 'IfNotPresent' | 'Always' | 'Never'`
: Specifies the [image pull policy](https://kubernetes.io/docs/concepts/containers/images/#image-pull-policy) used by the pod to pull the container image.

`imagePullSecret: '<name>'`
: Specifies the [image pull secret](https://kubernetes.io/docs/concepts/containers/images/#specifying-imagepullsecrets-on-a-pod) used to access a private container image registry.

`label: '<name>', value: '<value>'`
: *Can be specified multiple times*
: Defines a pod [label](https://kubernetes.io/docs/concepts/overview/working-with-objects/labels/) with the given name and value.

`nodeSelector: <config>`
: Specifies the [node selector](https://kubernetes.io/docs/concepts/scheduling-eviction/assign-pod-node/#nodeselector) with the given configuration.

: The configuration can be a map or a string:

  ```groovy
  // map
  pod = [nodeSelector: [disktype: 'ssd', cpu: 'intel']]

  // string
  pod = [nodeSelector: 'disktype=ssd,cpu=intel']
  ```

`priorityClassName: '<name>'`
: :::{versionadded} 22.01.0-edge
  :::
: Specifies the [priority class name](https://kubernetes.io/docs/concepts/scheduling-eviction/pod-priority-preemption/) for pods.

`privileged: true | false`
: :::{versionadded} 22.05.0-edge
  :::
: Specifies whether the pod should run as a *privileged* container (default: `false`).

`runAsUser: '<uid>'`
: Specifies the user ID with which to run the container. Shortcut for the `securityContext` option.

`schedulerName: '<name>'`
: Specifies which [scheduler](https://kubernetes.io/docs/tasks/extend-kubernetes/configure-multiple-schedulers/#specify-schedulers-for-pods) is used to schedule the container. 

`secret: '<secret>/<key>', mountPath: '</absolute/path>'`
: *Can be specified multiple times*
: Mounts a [Secret](https://kubernetes.io/docs/concepts/configuration/secret/) with name and optional key to the given path. If the key is omitted, the path is interpreted as a directory and all entries in the `Secret` are exposed in that path.

`securityContext: <config>`
: Specifies the pod [security context](https://kubernetes.io/docs/tasks/configure-pod-container/security-context/) with the given configuration.

`toleration: <config>`
: :::{versionadded} 22.04.0
  :::
: *Can be specified multiple times*
: Specifies the pod [toleration](https://kubernetes.io/docs/concepts/scheduling-eviction/taint-and-toleration/) with the given configuration.

: The configuration should be a map corresponding to a single toleration rule. For example, the following pod options:

  ```groovy
  pod = [
      [toleration: [key: 'key1', operator: 'Equal', value: 'value1', effect: 'NoSchedule']],
      [toleration: [key: 'key1', operator: 'Exists', effect: 'NoSchedule']],
  ]
  ```

  Maps to the following pod spec:

  ```yaml
  tolerations:
    - key: "key1"
      operator: "Equal"
      value: "value1"
      effect: "NoSchedule"
    - key: "key1"
      operator: "Exists"
      effect: "NoSchedule"
  ```

`volumeClaim: '<name>', mountPath: '</absolute/path>' [, subPath: '<path>', readOnly: true | false]`
: *Can be specified multiple times*
: Mounts a [Persistent volume claim](https://kubernetes.io/docs/concepts/storage/persistent-volumes/) with the given name to the given path.
: The `subPath` option can be used to mount a sub-directory of the volume instead of its root.
: The `readOnly` option can be used to mount the volume as read-only (default: `false`)

(process-publishdir)=

### publishDir

The `publishDir` directive allows you to publish the process output files to a specified folder. For example:

```groovy
process foo {
    publishDir '/data/chunks'

    output:
    path 'chunk_*'

    '''
    printf 'Hola' | split -b 1 - chunk_
    '''
}
```

The above example splits the string `Hola` into file chunks of a single byte. When complete the `chunk_*` output files are published into the `/data/chunks` folder.

:::{note}
Only files that match the declaration in the `output` block are published, not all the outputs of the process.
:::

:::{tip}
The `publishDir` directive can be specified more than once in order to publish output files to different target directories based on different rules.
:::

By default files are published to the target folder creating a *symbolic link* for each process output that links the file produced into the process working directory. This behavior can be modified using the `mode` option, for example:

```groovy
process foo {
    publishDir '/data/chunks', mode: 'copy', overwrite: false

    output:
    path 'chunk_*'

    '''
    printf 'Hola' | split -b 1 - chunk_
    '''
}
```

:::{warning}
Files are copied into the specified directory in an *asynchronous* manner, so they may not be immediately available in the publish directory at the end of the process execution. For this reason, downstream processes should not try to access output files through the publish directory, but through channels.
:::

Available options:

`contentType`
: :::{versionadded} 22.10.0
  :::
: *Experimental: currently only supported for S3.*
: Allow specifying the media content type of the published file a.k.a. [MIME type](https://developer.mozilla.org/en-US/docs/Web/HTTP/Basics_of_HTTP/MIME_Types). If set to `true`, the content type is inferred from the file extension (default: `false`).

`enabled`
: Enable or disable the publish rule depending on the boolean value specified (default: `true`).

`failOnError`
: When `true` abort the execution if some file can't be published to the specified target directory or bucket for any cause (default: `false`)

`mode`
: The file publishing method. Can be one of the following values:

  - `'copy'`: Copies the output files into the publish directory.
  - `'copyNoFollow'`: Copies the output files into the publish directory without following symlinks ie. copies the links themselves.
  - `'link'`: Creates a hard link in the publish directory for each output file.
  - `'move'`: Moves the output files into the publish directory. **Note**: this is only supposed to be used for a *terminal* process i.e. a process whose output is not consumed by any other downstream process.
  - `'rellink'`: Creates a relative symbolic link in the publish directory for each output file.
  - `'symlink'`: Creates an absolute symbolic link in the publish directory for each output file (default).

`overwrite`
: When `true` any existing file in the specified folder will be overridden (default: `true` during normal pipeline execution and `false` when pipeline execution is `resumed`).

`path`
: Specifies the directory where files need to be published. **Note**: the syntax `publishDir '/some/dir'` is a shortcut for `publishDir path: '/some/dir'`.

`pattern`
: Specifies a [glob][glob] file pattern that selects which files to publish from the overall set of output files.

`saveAs`
: A closure which, given the name of the file being published, returns the actual file name or a full path where the file is required to be stored. This can be used to rename or change the destination directory of the published files dynamically by using a custom strategy. Return the value `null` from the closure to *not* publish a file. This is useful when the process has multiple output files, but you want to publish only some of them.

`storageClass`
: :::{versionadded} 22.12.0-edge
  :::
: *Experimental: currently only supported for S3.*
: Allow specifying the storage class to be used for the published file.

`tags`
: :::{versionadded} 21.12.0-edge
  :::
: *Experimental: currently only supported for S3.*
: Allow the association of arbitrary tags with the published file e.g. `tags: [FOO: 'Hello world']`.

(process-queue)=

### queue

The `queue` directive allows you to set the `queue` where jobs are scheduled when using a grid based executor in your pipeline. For example:

```groovy
process grid_job {
    queue 'long'
    executor 'sge'

    """
    your task script here
    """
}
```

Multiple queues can be specified by separating their names with a comma for example:

```groovy
process grid_job {
    queue 'short,long,cn-el6'
    executor 'sge'

    """
    your task script here
    """
}
```

:::{note}
This directive is only used by certain executors. Refer to the {ref}`executor-page` page to see which executors support this directive.
:::

(process-resourcelabels)=

### resourceLabels

:::{versionadded} 22.09.1-edge
:::

The `resourceLabels` directive allows you to specify custom name-value pairs that Nextflow applies to the computing resource used to carry out the process execution. Resource labels can be specified using the syntax shown below:

```groovy
process my_task {
    resourceLabels region: 'some-region', user: 'some-username'

    '''
    <task script>
    '''
}
```

The limits and the syntax of the corresponding cloud provider should be taken into consideration when using resource labels.

Resource labels are currently supported by the following executors:

- {ref}`awsbatch-executor`
- {ref}`azurebatch-executor`
- {ref}`google-batch-executor`
- {ref}`google-lifesciences-executor`
- {ref}`k8s-executor`

:::{versionadded} 23.09.0-edge
Resource labels are supported for Azure Batch when using automatic pool creation.

Resource labels in Azure are added to pools, rather than jobs, in order to facilitate cost analysis. A new pool will be created for each new set of resource labels, therefore it is recommended to also set `azure.batch.deletePoolsOnCompletion = true` when using process-specific resource labels.
:::

See also: [label](#label)

(process-scratch)=

### scratch

The `scratch` directive allows you to execute the process in a temporary folder that is local to the execution node.

This is useful when your pipeline is launched by using a grid executor, because it allows you to decrease the NFS overhead by running the pipeline processes in a temporary directory in the local disk of the actual execution node. Only the files declared as output in the process definition will be copied in the pipeline working area.

In its basic form simply specify `true` at the directive value, as shown below:

```groovy
process simpleTask {
  scratch true

  output:
  path 'data_out'

  '''
  <task script>
  '''
}
```

By doing this, it tries to execute the script in the directory defined by the variable `$TMPDIR` in the execution node. If this variable does not exist, it will create a new temporary directory by using the Linux command `mktemp`.

:::{note}
Cloud-based executors use `scratch = true` by default, since the work directory resides in object storage.
:::

The following values are supported:

`false`
: Do not use a scratch directory.

`true`
: Create a scratch directory in the directory defined by the `$TMPDIR` environment variable, or `$(mktemp /tmp)` if `$TMPDIR` is not set.

`'$YOUR_VAR'`
: Create a scratch directory in the directory defined by the given environment variable, or `$(mktemp /tmp)` if that variable is not set. The value must use single quotes, otherwise the environment variable will be evaluated in the pipeline script context.

`'/my/tmp/path'`
: Create a scratch directory in the specified directory.

`'ram-disk'`
: Create a scratch directory in the RAM disk `/dev/shm/`.

(process-directive-shell)=

### shell

The `shell` directive allows you to define a custom shell command for process scripts. By default, script blocks are executed with `/bin/bash -ue`.

```groovy
process doMoreThings {
    shell '/bin/bash', '-euo', 'pipefail'

    '''
    your_command_here
    '''
}
```

The same directive could be specified in your Nextflow configuration as follows:

```groovy
process.shell = ['/bin/bash', '-euo', 'pipefail']
```

(process-spack)=

### spack

The `spack` directive allows for the definition of the process dependencies using the [Spack](https://spack.io) package manager.

Nextflow automatically sets up an environment for the given package names listed by in the `spack` directive. For example:

```groovy
process foo {
    spack 'bwa@0.7.15'

    '''
    your_command --here
    '''
}
```

Multiple packages can be specified separating them with a blank space, e.g. `bwa@0.7.15 fastqc@0.11.5`.

The `spack` directive also allows the specification of a Spack environment file path or the path of an existing environment directory. See the {ref}`spack-page` page for further details.

(process-stageinmode)=

### stageInMode

The `stageInMode` directive defines how input files are staged into the process work directory. The following values are allowed:

`'copy'`
: Input files are staged in the process work directory by creating a copy.

`'link'`
: Input files are staged in the process work directory by creating a hard link for each of them.

`'rellink'`
: Input files are staged in the process work directory by creating a symbolic link with a relative path for each of them.

`'symlink'`
: Input files are staged in the process work directory by creating a symbolic link with an absolute path for each of them (default).

(process-stageoutmode)=

### stageOutMode

The `stageOutMode` directive defines how output files are staged out from the scratch directory to the process work directory. The following values are allowed:

`'copy'`
: Output files are copied from the scratch directory to the work directory.

`'fcp'`
: :::{versionadded} 23.02.0-edge
  :::
: Output files are copied from the scratch directory to the work directory by using the [fcp](https://github.com/Svetlitski/fcp) utility (note: it must be available in your cluster computing nodes).

`'move'`
: Output files are moved from the scratch directory to the work directory.

`'rclone'`
: :::{versionadded} 23.01.0-edge
  :::
: Output files are copied from the scratch directory to the work directory by using the [rclone](https://rclone.org) utility (note: it must be available in your cluster computing nodes).

`'rsync'`
: Output files are copied from the scratch directory to the work directory by using the `rsync` utility.

See also: [scratch](#scratch).

(process-storedir)=

### storeDir

The `storeDir` directive allows you to define a directory that is used as a *permanent* cache for your process results.

In more detail, it affects the process execution in two main ways:

1. The process is executed only if the files declared in the `output` block do not exist in the directory specified by the `storeDir` directive. When the files exist the process execution is skipped and these files are used as the actual process result.
2. Whenever a process is successfully completed the files listed in the `output` block are moved into the directory specified by the `storeDir` directive.

The following example shows how to use the `storeDir` directive to create a directory containing a BLAST database for each species specified by an input parameter:

```groovy
process formatBlastDatabases {
  storeDir '/db/genomes'

  input:
  path species

  output:
  path "${dbName}.*"

  script:
  dbName = species.baseName
  """
  makeblastdb -dbtype nucl -in ${species} -out ${dbName}
  """
}
```

:::{warning}
The `storeDir` directive is meant for long-term process caching and should not be used to publish output files or organize outputs into a semantic directory structure. In those cases, use the [publishDir](#publishdir) directive instead.
:::

:::{note}
The use of AWS S3 paths is supported, however it requires the installation of the [AWS CLI](https://aws.amazon.com/cli/) (i.e. `aws`) in the target compute node.
:::

(process-tag)=

### tag

The `tag` directive allows you to associate each process execution with a custom label, so that it will be easier to identify them in the log file or in the trace execution report. For example:

```groovy
process foo {
  tag "$code"

  input:
  val code

  """
  echo $code
  """
}

workflow {
  Channel.of('alpha', 'gamma', 'omega') | foo
}
```

The above snippet will print a log similar to the following one, where process names contain the tag value:

```
[6e/28919b] Submitted process > foo (alpha)
[d2/1c6175] Submitted process > foo (gamma)
[1c/3ef220] Submitted process > foo (omega)
```

See also {ref}`Trace execution report <trace-report>`

(process-time)=

### time

The `time` directive allows you to define how long a process is allowed to run. For example:

```groovy
process big_job {
    time '1h'

    """
    your task script here
    """
}
```

The following time unit suffixes can be used when specifying the duration value:

| Unit                            | Description  |
| ------------------------------- | ------------ |
| `ms`, `milli`, `millis`         | Milliseconds |
| `s`, `sec`, `second`, `seconds` | Seconds      |
| `m`, `min`, `minute`, `minutes` | Minutes      |
| `h`, `hour`, `hours`            | Hours        |
| `d`, `day`, `days`              | Days         |

Multiple units can be used in a single declaration, for example: `'1day 6hours 3minutes 30seconds'`

See {ref}`implicit-classes-duration` for more information.

:::{note}
This directive is only used by certain executors. Refer to the {ref}`executor-page` page to see which executors support this directive.
:::

See also: [cpus](#cpus), [memory](#memory), [queue](#queue) and [Dynamic computing resources](#dynamic-computing-resources).

### Dynamic directives

A directive can be assigned *dynamically*, during the process execution, so that its actual value can be evaluated based on the process inputs.

In order to be defined in a dynamic manner, the directive's value needs to be expressed using a {ref}`closure <script-closure>`, as in the following example:

```groovy
process foo {
  executor 'sge'
  queue { entries > 100 ? 'long' : 'short' }

  input:
  tuple val(entries), path(data, name: 'data.txt')

  script:
  """
  < your job here >
  """
}
```

In the above example, the [queue](#queue) directive is evaluated dynamically, depending on the input value `entries`. When it is larger than 100, jobs will be submitted to the `long` queue, otherwise the `short` queue will be used.

You can also set dynamic directives based on input files, for example:
```groovy
  // set the task memory equal to the input file size
  memory { data.size() }
```

All directives can be assigned a dynamic value except the following:

- [executor](#executor)
- [label](#label)
- [maxForks](#maxforks)

:::{tip}
Assigning a string value with one or more variables is always resolved in a dynamic manner, and therefore is equivalent to the above syntax. For example, the above directive can also be written as:

```groovy
queue "${ entries > 100 ? 'long' : 'short' }"
```

Note, however, that the latter syntax can be used both for a directive's main argument (as in the above example) and for a directive's optional named attributes, whereas the closure syntax is only resolved dynamically for a directive's main argument.
:::

:::{tip}
You can retrieve the current value of a dynamic directive in the process script by using the implicit variable `task`, which holds the directive values defined in the current task. For example:

```groovy
process foo {
  queue { entries > 100 ? 'long' : 'short' }

  input:
  tuple val(entries), path('data.txt')
=======
```nextflow
process foo {
  errorStrategy { sleep(Math.pow(2, task.attempt) * 200 as long); return 'retry' }
  maxRetries 5
>>>>>>> da5f7592

  script:
  """
  your_command --here
  """
}
```

[glob]: http://docs.oracle.com/javase/tutorial/essential/io/fileOps.html#glob<|MERGE_RESOLUTION|>--- conflicted
+++ resolved
@@ -1243,7 +1243,7 @@
   queue { entries > 100 ? 'long' : 'short' }
 
   input:
-  tuple val(entries), path('data.txt')
+  tuple val(entries), path(data, name: 'data.txt')
 
   script:
   """
@@ -1253,6 +1253,12 @@
 ```
 
 In the above example, the {ref}`process-queue` directive is evaluated dynamically, depending on the input value `entries`. When it is larger than 100, jobs will be submitted to the `long` queue, otherwise the `short` queue will be used.
+
+You can also set dynamic directives based on input files, for example:
+```groovy
+  // set the task memory equal to the input file size
+  memory { data.size() }
+```
 
 All directives can be assigned a dynamic value except the following:
 
@@ -1337,1205 +1343,10 @@
 
 There are cases in which the required execution resources may be temporary unavailable e.g. network congestion. In these cases immediately re-executing the task will likely result in the identical error. A retry with an exponential backoff delay can better recover these error conditions:
 
-<<<<<<< HEAD
-It requires the Docker daemon to be running in machine where the pipeline is executed, i.e. the local machine when using the *local* executor or the cluster nodes when the pipeline is deployed through a *grid* executor.
-
-For example:
-
-```groovy
-process runThisInDocker {
-  container 'dockerbox:tag'
-
-  """
-  <your holy script here>
-  """
-}
-```
-
-Simply replace in the above script `dockerbox:tag` with the name of the Docker image you want to use.
-
-:::{tip}
-Containers are a very useful way to execute your scripts in a reproducible self-contained environment or to run your pipeline in the cloud.
-:::
-
-:::{note}
-This directive is ignored for processes that are {ref}`executed natively <process-native>`.
-:::
-
-(process-containeroptions)=
-
-### containerOptions
-
-The `containerOptions` directive allows you to specify any container execution option supported by the underlying container engine (ie. Docker, Singularity, etc). This can be useful to provide container settings only for a specific process e.g. mount a custom path:
-
-```groovy
-process runThisWithDocker {
-    container 'busybox:latest'
-    containerOptions '--volume /data/db:/db'
-
-    output:
-    path 'output.txt'
-
-    '''
-    your_command --data /db > output.txt
-    '''
-}
-```
-
-:::{warning}
-This feature is not supported by the {ref}`k8s-executor` and {ref}`google-lifesciences-executor` executors.
-:::
-
-(process-cpus)=
-
-### cpus
-
-The `cpus` directive allows you to define the number of (logical) CPU required by the process' task. For example:
-
-```groovy
-process big_job {
-  cpus 8
-  executor 'sge'
-
-  """
-  blastp -query input_sequence -num_threads ${task.cpus}
-  """
-}
-```
-
-This directive is required for tasks that execute multi-process or multi-threaded commands/tools and it is meant to reserve enough CPUs when a pipeline task is executed through a cluster resource manager.
-
-See also: [penv](#penv), [memory](#memory), [time](#time), [queue](#queue), [maxForks](#maxforks)
-
-(process-debug)=
-
-### debug
-
-By default the `stdout` produced by the commands executed in all processes is ignored. By setting the `debug` directive to `true`, you can forward the process `stdout` to the current top running process `stdout` file, showing it in the shell terminal.
-
-For example:
-
-```groovy
-process sayHello {
-  debug true
-
-  script:
-  "echo Hello"
-}
-```
-
-```
-Hello
-```
-
-Without specifying `debug true`, you won't see the `Hello` string printed out when executing the above example.
-
-(process-disk)=
-
-### disk
-
-The `disk` directive allows you to define how much local disk storage the process is allowed to use. For example:
-
-```groovy
-process big_job {
-    disk '2 GB'
-    executor 'cirrus'
-
-    """
-    your task script here
-    """
-}
-```
-
-The following memory unit suffix can be used when specifying the disk value:
-
-| Unit | Description |
-| ---- | ----------- |
-| B    | Bytes       |
-| KB   | Kilobytes   |
-| MB   | Megabytes   |
-| GB   | Gigabytes   |
-| TB   | Terabytes   |
-
-See {ref}`implicit-classes-memoryunit` for more information.
-
-:::{note}
-This directive is only used by certain executors. Refer to the {ref}`executor-page` page to see which executors support this directive.
-:::
-
-See also: [cpus](#cpus), [memory](#memory) [time](#time), [queue](#queue) and [Dynamic computing resources](#dynamic-computing-resources).
-
-(process-echo)=
-
-### echo
-
-:::{deprecated} 22.04.0
-Use `debug` instead
-:::
-
-(process-error-strategy)=
-
-### errorStrategy
-
-The `errorStrategy` directive allows you to define how an error condition is managed by the process. By default when an error status is returned by the executed script, the process stops immediately. This in turn forces the entire pipeline to terminate.
-
-The following error strategies are available:
-
-`terminate` (default)
-: Terminate the execution as soon as an error condition is reported. Pending jobs are killed.
-
-`finish`
-: Initiate an orderly pipeline shutdown when an error condition is raised, waiting for the completion of any submitted jobs.
-
-`ignore`
-: Ignore process execution errors.
-
-`retry`
-: Re-submit any process that returns an error condition.
-
-When setting the `errorStrategy` directive to `ignore` the process doesn't stop on an error condition, it just reports a message notifying you of the error event.
-
-For example:
-
-```groovy
-process ignoreAnyError {
-  errorStrategy 'ignore'
-
-  script:
-  <your command string here>
-}
-```
-
-:::{note}
-By definition, a command script fails when it ends with a non-zero exit status.
-:::
-
-The `retry` error strategy allows you to re-submit for execution a process returning an error condition. For example:
-
-```groovy
-process retryIfFail {
-  errorStrategy 'retry'
-
-  script:
-  <your command string here>
-}
-```
-
-The number of times a failing process is re-executed is defined by the [maxRetries](#maxretries) and [maxErrors](#maxerrors) directives.
-
-:::{tip}
-More complex strategies depending on the task exit status or other parametric values can be defined using a dynamic `errorStrategy`. See the [Dynamic directives](#dynamic-directives) section for details.
-:::
-
-See also: [maxErrors](#maxerrors), [maxRetries](#maxretries) and [Dynamic computing resources](#dynamic-computing-resources).
-
-(process-executor)=
-
-### executor
-
-The `executor` defines the underlying system where processes are executed. By default a process uses the executor defined globally in the `nextflow.config` file.
-
-The `executor` directive allows you to configure what executor has to be used by the process, overriding the default configuration.
-
-The following executors are available:
-
-| Name                  | Executor                                                                                    |
-| --------------------- | ------------------------------------------------------------------------------------------- |
-| `awsbatch`            | [AWS Batch](https://aws.amazon.com/batch/) service                                          |
-| `azurebatch`          | [Azure Batch](https://azure.microsoft.com/en-us/services/batch/) service                    |
-| `condor`              | [HTCondor](https://research.cs.wisc.edu/htcondor/) job scheduler                            |
-| `google-lifesciences` | [Google Genomics Pipelines](https://cloud.google.com/life-sciences) service                 |
-| `ignite`              | [Apache Ignite](https://ignite.apache.org/) cluster                                         |
-| `k8s`                 | [Kubernetes](https://kubernetes.io/) cluster                                                |
-| `local`               | The computer where `Nextflow` is launched                                                   |
-| `lsf`                 | [Platform LSF](http://en.wikipedia.org/wiki/Platform_LSF) job scheduler                     |
-| `moab`                | [Moab](http://www.adaptivecomputing.com/moab-hpc-basic-edition/) job scheduler              |
-| `nqsii`               | [NQSII](https://www.rz.uni-kiel.de/en/our-portfolio/hiperf/nec-linux-cluster) job scheduler |
-| `oge`                 | Alias for the `sge` executor                                                                |
-| `pbs`                 | [PBS/Torque](http://en.wikipedia.org/wiki/Portable_Batch_System) job scheduler              |
-| `pbspro`              | [PBS Pro](https://www.pbsworks.com/) job scheduler                                          |
-| `sge`                 | Sun Grid Engine / [Open Grid Engine](http://gridscheduler.sourceforge.net/)                 |
-| `slurm`               | [SLURM](https://en.wikipedia.org/wiki/Slurm_Workload_Manager) workload manager              |
-| `tes`                 | [GA4GH TES](https://github.com/ga4gh/task-execution-schemas) service                        |
-| `uge`                 | Alias for the `sge` executor                                                                |
-
-The following example shows how to set the process's executor:
-
-```groovy
-process doSomething {
-  executor 'sge'
-
-  script:
-  <your script here>
-}
-```
-
-:::{note}
-Each executor supports additional directives and `executor` configuration options. Refer to the {ref}`executor-page` page to see what each executor supports.
-:::
-
-(process-ext)=
-
-### ext
-
-The `ext` is a special directive used as *namespace* for user custom process directives. This can be useful for advanced configuration options. For example:
-
-```groovy
-process mapping {
-  container "biocontainers/star:${task.ext.version}"
-
-  input:
-  path genome
-  tuple val(sampleId), path(reads)
-
-  """
-  STAR --genomeDir $genome --readFilesIn $reads ${task.ext.args ?: ''}
-  """
-}
-```
-
-In the above example, the process container version is controlled by `ext.version`, and the script supports additional command line arguments through `ext.args`.
-
-The `ext` directive can be set in the process definition:
-
-```groovy
-process mapping {
-  ext version: '2.5.3', args: '--foo --bar'
-}
-```
-
-Or in the Nextflow configuration:
-
-```groovy
-process.ext.version = '2.5.3'
-process.ext.args = '--foo --bar'
-```
-
-(process-fair)=
-
-### fair
-
-:::{versionadded} 22.12.0-edge
-:::
-
-The `fair` directive, when enabled, guarantees that process outputs will be emitted in the order in which they were received. For example:
-
-```groovy
-process foo {
-    fair true
-
-    input:
-    val x
-    output:
-    tuple val(task.index), val(x)
-
-    script:
-    """
-    sleep \$((RANDOM % 3))
-    """
-}
-
-workflow {
-    channel.of('A','B','C','D') | foo | view
-}
-```
-
-The above example produces:
-
-```
-[1, A]
-[2, B]
-[3, C]
-[4, D]
-```
-
-(process-label)=
-
-### label
-
-The `label` directive allows the annotation of processes with mnemonic identifier of your choice. For example:
-
-```groovy
-process bigTask {
-  label 'big_mem'
-
-  '''
-  <task script>
-  '''
-}
-```
-
-The same label can be applied to more than a process and multiple labels can be applied to the same process using the `label` directive more than one time.
-
-:::{note}
-A label must consist of alphanumeric characters or `_`, must start with an alphabetic character and must end with an alphanumeric character.
-:::
-
-Labels are useful to organise workflow processes in separate groups which can be referenced in the configuration file to select and configure subset of processes having similar computing requirements. See the {ref}`config-process-selectors` documentation for details.
-
-See also: [resourceLabels](#resourcelabels)
-
-(process-machinetype)=
-
-### machineType
-
-:::{versionadded} 19.07.0
-:::
-
-The `machineType` can be used to specify a predefined Google Compute Platform [machine type](https://cloud.google.com/compute/docs/machine-types) when running using the {ref}`Google Life Sciences <google-lifesciences-executor>` executor.
-
-This directive is optional and if specified overrides the cpus and memory directives:
-
-```groovy
-process foo {
-  machineType 'n1-highmem-8'
-
-  """
-  <your script here>
-  """
-}
-```
-
-See also: [cpus](#cpus) and [memory](#memory).
-
-(process-maxsubmitawait)=
-
-### maxSubmitAwait (experimental)
-
-The `maxSubmitAwait` directives allows you to specify how long a task can remain in submission queue without being executed.
-Elapsed this time the task execution will fail.
-
-When used along with `retry` error strategy, it can be useful to re-schedule the task to a difference queue or
-resource requirement. For example:
-
-```groovy
-process foo {
-  errorStrategy 'retry'
-  maxSubmitAwait '10 mins'
-  maxRetries 3
-  queue "${task.submitAttempt==1 : 'spot-compute' : 'on-demand-compute'}"
-  script:
-  '''
-  your_job --here
-  '''
-}
-```
-
-In the above example the task is submitted to the `spot-compute` on the first attempt (`task.submitAttempt==1`). If the
-task execution does not start in the 10 minutes, a failure is reported and a new submission is attempted using the
-queue named `on-demand-compute`. 
-
-(process-maxerrors)=
-
-### maxErrors
-
-The `maxErrors` directive allows you to specify the maximum number of times a process can fail when using the `retry` error strategy. By default this directive is disabled, you can set it as shown in the example below:
-
-```groovy
-process retryIfFail {
-  errorStrategy 'retry'
-  maxErrors 5
-
-  """
-  echo 'do this as that .. '
-  """
-}
-```
-
-:::{note}
-This setting considers the **total** errors accumulated for a given process, across all instances. If you want to control the number of times a process **instance** (aka task) can fail, use `maxRetries`.
-:::
-
-See also: [errorStrategy](#errorstrategy) and [maxRetries](#maxretries).
-
-(process-maxforks)=
-
-### maxForks
-
-The `maxForks` directive allows you to define the maximum number of process instances that can be executed in parallel. By default this value is equals to the number of CPU cores available minus 1.
-
-If you want to execute a process in a sequential manner, set this directive to one. For example:
-
-```groovy
-process doNotParallelizeIt {
-  maxForks 1
-
-  '''
-  <your script here>
-  '''
-}
-```
-
-(process-maxretries)=
-
-### maxRetries
-
-The `maxRetries` directive allows you to define the maximum number of times a process instance can be re-submitted in case of failure. This value is applied only when using the `retry` error strategy. By default only one retry is allowed, you can increase this value as shown below:
-
-```groovy
-process retryIfFail {
-    errorStrategy 'retry'
-    maxRetries 3
-
-    """
-    echo 'do this as that .. '
-    """
-}
-```
-
-:::{note}
-There is a subtle but important difference between `maxRetries` and the `maxErrors` directive. The latter defines the total number of errors that are allowed during the process execution (the same process can launch different execution instances), while the `maxRetries` defines the maximum number of times the same process execution can be retried in case of an error.
-:::
-
-See also: [errorStrategy](#errorstrategy) and [maxErrors](#maxerrors).
-
-(process-memory)=
-
-### memory
-
-The `memory` directive allows you to define how much memory the process is allowed to use. For example:
-
-```groovy
-process big_job {
-    memory '2 GB'
-    executor 'sge'
-
-    """
-    your task script here
-    """
-}
-```
-
-The following memory unit suffix can be used when specifying the memory value:
-
-| Unit | Description |
-| ---- | ----------- |
-| B    | Bytes       |
-| KB   | Kilobytes   |
-| MB   | Megabytes   |
-| GB   | Gigabytes   |
-| TB   | Terabytes   |
-
-See {ref}`implicit-classes-memoryunit` for more information.
-
-See also: [cpus](#cpus), [time](#time), [queue](#queue) and [Dynamic computing resources](#dynamic-computing-resources).
-
-(process-module)=
-
-### module
-
-[Environment Modules](http://modules.sourceforge.net/) is a package manager that allows you to dynamically configure your execution environment and easily switch between multiple versions of the same software tool.
-
-If it is available in your system you can use it with Nextflow in order to configure the processes execution environment in your pipeline.
-
-In a process definition you can use the `module` directive to load a specific module version to be used in the process execution environment. For example:
-
-```groovy
-process basicExample {
-  module 'ncbi-blast/2.2.27'
-
-  """
-  blastp -query <etc..>
-  """
-}
-```
-
-You can repeat the `module` directive for each module you need to load. Alternatively multiple modules can be specified in a single `module` directive by separating all the module names by using a `:` (colon) character as shown below:
-
-```groovy
- process manyModules {
-
-   module 'ncbi-blast/2.2.27:t_coffee/10.0:clustalw/2.1'
-
-   """
-   blastp -query <etc..>
-   """
-}
-```
-
-(process-penv)=
-
-### penv
-
-The `penv` directive allows you to define the parallel environment to be used when submitting a parallel task to the {ref}`SGE <sge-executor>` resource manager. For example:
-
-```groovy
-process big_job {
-  cpus 4
-  penv 'smp'
-  executor 'sge'
-
-  """
-  blastp -query input_sequence -num_threads ${task.cpus}
-  """
-}
-```
-
-This configuration depends on the parallel environment provided by your grid engine installation. Refer to your cluster documentation or contact your admin to learn more about this.
-
-See also: [cpus](#cpus), [memory](#memory), [time](#time)
-
-(process-pod)=
-
-### pod
-
-The `pod` directive allows the definition of pod specific settings, such as environment variables, secrets, and config maps, when using the {ref}`k8s-executor` executor.
-
-For example:
-
-```groovy
-process your_task {
-  pod env: 'FOO', value: 'bar'
-
-  '''
-  echo $FOO
-  '''
-}
-```
-
-The above snippet defines an environment variable named `FOO` whose value is `bar`.
-
-When defined in the Nextflow configuration file, a pod setting can be defined as a map:
-
-```groovy
-process {
-  pod = [env: 'FOO', value: 'bar']
-}
-```
-
-Or as a list of maps:
-
-```groovy
-process {
-  pod = [
-    [env: 'FOO', value: 'bar'],
-    [secret: 'my-secret/key1', mountPath: '/etc/file.txt']
-  ]
-}
-```
-
-The following options are available:
-
-`affinity: <config>`
-: :::{versionadded} 22.01.0-edge
-  :::
-: Specifies the pod [affinity](https://kubernetes.io/docs/concepts/scheduling-eviction/assign-pod-node/#affinity-and-anti-affinity) with the given configuration.
-
-`annotation: '<name>', value: '<value>'`
-: *Can be specified multiple times*
-: Defines a pod [annotation](https://kubernetes.io/docs/concepts/overview/working-with-objects/annotations/) with the given name and value.
-
-`automountServiceAccountToken: true | false`
-: :::{versionadded} 22.01.0-edge
-  :::
-: Specifies whether to [automount service account token](https://kubernetes.io/docs/tasks/configure-pod-container/configure-service-account/#opt-out-of-api-credential-automounting) into the pod (default: `true`).
-
-`config: '<configMap>/<key>', mountPath: '</absolute/path>'`
-: *Can be specified multiple times*
-: Mounts a [ConfigMap](https://kubernetes.io/docs/tasks/configure-pod-container/configure-pod-configmap/) with name and optional key to the given path. If the key is omitted, the path is interpreted as a directory and all entries in the `ConfigMap` are exposed in that path.
-
-`csi: '<name>', mountPath: '</absolute/path>'`
-: :::{versionadded} 22.11.0-edge
-  :::
-: *Can be specified multiple times*
-: Mounts a [CSI ephemeral volume](https://kubernetes.io/docs/concepts/storage/ephemeral-volumes/#csi-ephemeral-volumes) by name to the given path.
-
-`emptyDir: <config>, mountPath: '</absolute/path>'`
-: :::{versionadded} 22.11.0-edge
-  :::
-: *Can be specified multiple times*
-: Mounts an [emptyDir](https://kubernetes.io/docs/concepts/storage/volumes/#emptydir) with the given configuration to the given path.
-
-`env: '<name>', config: '<configMap>/<key>'`
-: *Can be specified multiple times*
-: Defines an environment variable whose value is defined by the given [ConfigMap](https://kubernetes.io/docs/tasks/configure-pod-container/configure-pod-configmap/) and key.
-
-`env: '<name>', fieldPath: '<fieldPath>'`
-: :::{versionadded} 21.09.1-edge
-  :::
-: *Can be specified multiple times*
-: Defines an environment variable whose value is defined by the given [field path](https://kubernetes.io/docs/tasks/inject-data-application/environment-variable-expose-pod-information/#use-pod-fields-as-values-for-environment-variables) value.
-
-: For example, the following pod option:
-
-  ```groovy
-  pod = [env: 'MY_NODE_NAME', fieldPath: 'spec.nodeName']
-  ```
-
-  Maps to the following pod spec:
-
-  ```yaml
-  env:
-    - name: MY_NODE_NAME
-      valueFrom:
-        fieldRef:
-          fieldPath: spec.nodeName
-  ```
-
-`env: '<name>', secret: '<secret>/<key>'`
-: *Can be specified multiple times*
-: Defines an environment variable whose value is defined by the given [Secret](https://kubernetes.io/docs/concepts/configuration/secret/) and key.
-
-`env: '<name>', value: '<value>'`
-: *Can be specified multiple times*
-: Defines an environment variable with the given name and value.
-
-`hostPath: '/host/absolute/path', mountPath: '</pod/absolute/path>'`
-: :::{versionadded} 23.10.0
-  :::
-: *Can be specified multiple times*
-: Allows creating [hostPath](https://kubernetes.io/docs/concepts/storage/volumes/#hostpath) volume and access it with the specified `mountPath` in the pod.
-
-`imagePullPolicy: 'IfNotPresent' | 'Always' | 'Never'`
-: Specifies the [image pull policy](https://kubernetes.io/docs/concepts/containers/images/#image-pull-policy) used by the pod to pull the container image.
-
-`imagePullSecret: '<name>'`
-: Specifies the [image pull secret](https://kubernetes.io/docs/concepts/containers/images/#specifying-imagepullsecrets-on-a-pod) used to access a private container image registry.
-
-`label: '<name>', value: '<value>'`
-: *Can be specified multiple times*
-: Defines a pod [label](https://kubernetes.io/docs/concepts/overview/working-with-objects/labels/) with the given name and value.
-
-`nodeSelector: <config>`
-: Specifies the [node selector](https://kubernetes.io/docs/concepts/scheduling-eviction/assign-pod-node/#nodeselector) with the given configuration.
-
-: The configuration can be a map or a string:
-
-  ```groovy
-  // map
-  pod = [nodeSelector: [disktype: 'ssd', cpu: 'intel']]
-
-  // string
-  pod = [nodeSelector: 'disktype=ssd,cpu=intel']
-  ```
-
-`priorityClassName: '<name>'`
-: :::{versionadded} 22.01.0-edge
-  :::
-: Specifies the [priority class name](https://kubernetes.io/docs/concepts/scheduling-eviction/pod-priority-preemption/) for pods.
-
-`privileged: true | false`
-: :::{versionadded} 22.05.0-edge
-  :::
-: Specifies whether the pod should run as a *privileged* container (default: `false`).
-
-`runAsUser: '<uid>'`
-: Specifies the user ID with which to run the container. Shortcut for the `securityContext` option.
-
-`schedulerName: '<name>'`
-: Specifies which [scheduler](https://kubernetes.io/docs/tasks/extend-kubernetes/configure-multiple-schedulers/#specify-schedulers-for-pods) is used to schedule the container. 
-
-`secret: '<secret>/<key>', mountPath: '</absolute/path>'`
-: *Can be specified multiple times*
-: Mounts a [Secret](https://kubernetes.io/docs/concepts/configuration/secret/) with name and optional key to the given path. If the key is omitted, the path is interpreted as a directory and all entries in the `Secret` are exposed in that path.
-
-`securityContext: <config>`
-: Specifies the pod [security context](https://kubernetes.io/docs/tasks/configure-pod-container/security-context/) with the given configuration.
-
-`toleration: <config>`
-: :::{versionadded} 22.04.0
-  :::
-: *Can be specified multiple times*
-: Specifies the pod [toleration](https://kubernetes.io/docs/concepts/scheduling-eviction/taint-and-toleration/) with the given configuration.
-
-: The configuration should be a map corresponding to a single toleration rule. For example, the following pod options:
-
-  ```groovy
-  pod = [
-      [toleration: [key: 'key1', operator: 'Equal', value: 'value1', effect: 'NoSchedule']],
-      [toleration: [key: 'key1', operator: 'Exists', effect: 'NoSchedule']],
-  ]
-  ```
-
-  Maps to the following pod spec:
-
-  ```yaml
-  tolerations:
-    - key: "key1"
-      operator: "Equal"
-      value: "value1"
-      effect: "NoSchedule"
-    - key: "key1"
-      operator: "Exists"
-      effect: "NoSchedule"
-  ```
-
-`volumeClaim: '<name>', mountPath: '</absolute/path>' [, subPath: '<path>', readOnly: true | false]`
-: *Can be specified multiple times*
-: Mounts a [Persistent volume claim](https://kubernetes.io/docs/concepts/storage/persistent-volumes/) with the given name to the given path.
-: The `subPath` option can be used to mount a sub-directory of the volume instead of its root.
-: The `readOnly` option can be used to mount the volume as read-only (default: `false`)
-
-(process-publishdir)=
-
-### publishDir
-
-The `publishDir` directive allows you to publish the process output files to a specified folder. For example:
-
-```groovy
-process foo {
-    publishDir '/data/chunks'
-
-    output:
-    path 'chunk_*'
-
-    '''
-    printf 'Hola' | split -b 1 - chunk_
-    '''
-}
-```
-
-The above example splits the string `Hola` into file chunks of a single byte. When complete the `chunk_*` output files are published into the `/data/chunks` folder.
-
-:::{note}
-Only files that match the declaration in the `output` block are published, not all the outputs of the process.
-:::
-
-:::{tip}
-The `publishDir` directive can be specified more than once in order to publish output files to different target directories based on different rules.
-:::
-
-By default files are published to the target folder creating a *symbolic link* for each process output that links the file produced into the process working directory. This behavior can be modified using the `mode` option, for example:
-
-```groovy
-process foo {
-    publishDir '/data/chunks', mode: 'copy', overwrite: false
-
-    output:
-    path 'chunk_*'
-
-    '''
-    printf 'Hola' | split -b 1 - chunk_
-    '''
-}
-```
-
-:::{warning}
-Files are copied into the specified directory in an *asynchronous* manner, so they may not be immediately available in the publish directory at the end of the process execution. For this reason, downstream processes should not try to access output files through the publish directory, but through channels.
-:::
-
-Available options:
-
-`contentType`
-: :::{versionadded} 22.10.0
-  :::
-: *Experimental: currently only supported for S3.*
-: Allow specifying the media content type of the published file a.k.a. [MIME type](https://developer.mozilla.org/en-US/docs/Web/HTTP/Basics_of_HTTP/MIME_Types). If set to `true`, the content type is inferred from the file extension (default: `false`).
-
-`enabled`
-: Enable or disable the publish rule depending on the boolean value specified (default: `true`).
-
-`failOnError`
-: When `true` abort the execution if some file can't be published to the specified target directory or bucket for any cause (default: `false`)
-
-`mode`
-: The file publishing method. Can be one of the following values:
-
-  - `'copy'`: Copies the output files into the publish directory.
-  - `'copyNoFollow'`: Copies the output files into the publish directory without following symlinks ie. copies the links themselves.
-  - `'link'`: Creates a hard link in the publish directory for each output file.
-  - `'move'`: Moves the output files into the publish directory. **Note**: this is only supposed to be used for a *terminal* process i.e. a process whose output is not consumed by any other downstream process.
-  - `'rellink'`: Creates a relative symbolic link in the publish directory for each output file.
-  - `'symlink'`: Creates an absolute symbolic link in the publish directory for each output file (default).
-
-`overwrite`
-: When `true` any existing file in the specified folder will be overridden (default: `true` during normal pipeline execution and `false` when pipeline execution is `resumed`).
-
-`path`
-: Specifies the directory where files need to be published. **Note**: the syntax `publishDir '/some/dir'` is a shortcut for `publishDir path: '/some/dir'`.
-
-`pattern`
-: Specifies a [glob][glob] file pattern that selects which files to publish from the overall set of output files.
-
-`saveAs`
-: A closure which, given the name of the file being published, returns the actual file name or a full path where the file is required to be stored. This can be used to rename or change the destination directory of the published files dynamically by using a custom strategy. Return the value `null` from the closure to *not* publish a file. This is useful when the process has multiple output files, but you want to publish only some of them.
-
-`storageClass`
-: :::{versionadded} 22.12.0-edge
-  :::
-: *Experimental: currently only supported for S3.*
-: Allow specifying the storage class to be used for the published file.
-
-`tags`
-: :::{versionadded} 21.12.0-edge
-  :::
-: *Experimental: currently only supported for S3.*
-: Allow the association of arbitrary tags with the published file e.g. `tags: [FOO: 'Hello world']`.
-
-(process-queue)=
-
-### queue
-
-The `queue` directive allows you to set the `queue` where jobs are scheduled when using a grid based executor in your pipeline. For example:
-
-```groovy
-process grid_job {
-    queue 'long'
-    executor 'sge'
-
-    """
-    your task script here
-    """
-}
-```
-
-Multiple queues can be specified by separating their names with a comma for example:
-
-```groovy
-process grid_job {
-    queue 'short,long,cn-el6'
-    executor 'sge'
-
-    """
-    your task script here
-    """
-}
-```
-
-:::{note}
-This directive is only used by certain executors. Refer to the {ref}`executor-page` page to see which executors support this directive.
-:::
-
-(process-resourcelabels)=
-
-### resourceLabels
-
-:::{versionadded} 22.09.1-edge
-:::
-
-The `resourceLabels` directive allows you to specify custom name-value pairs that Nextflow applies to the computing resource used to carry out the process execution. Resource labels can be specified using the syntax shown below:
-
-```groovy
-process my_task {
-    resourceLabels region: 'some-region', user: 'some-username'
-
-    '''
-    <task script>
-    '''
-}
-```
-
-The limits and the syntax of the corresponding cloud provider should be taken into consideration when using resource labels.
-
-Resource labels are currently supported by the following executors:
-
-- {ref}`awsbatch-executor`
-- {ref}`azurebatch-executor`
-- {ref}`google-batch-executor`
-- {ref}`google-lifesciences-executor`
-- {ref}`k8s-executor`
-
-:::{versionadded} 23.09.0-edge
-Resource labels are supported for Azure Batch when using automatic pool creation.
-
-Resource labels in Azure are added to pools, rather than jobs, in order to facilitate cost analysis. A new pool will be created for each new set of resource labels, therefore it is recommended to also set `azure.batch.deletePoolsOnCompletion = true` when using process-specific resource labels.
-:::
-
-See also: [label](#label)
-
-(process-scratch)=
-
-### scratch
-
-The `scratch` directive allows you to execute the process in a temporary folder that is local to the execution node.
-
-This is useful when your pipeline is launched by using a grid executor, because it allows you to decrease the NFS overhead by running the pipeline processes in a temporary directory in the local disk of the actual execution node. Only the files declared as output in the process definition will be copied in the pipeline working area.
-
-In its basic form simply specify `true` at the directive value, as shown below:
-
-```groovy
-process simpleTask {
-  scratch true
-
-  output:
-  path 'data_out'
-
-  '''
-  <task script>
-  '''
-}
-```
-
-By doing this, it tries to execute the script in the directory defined by the variable `$TMPDIR` in the execution node. If this variable does not exist, it will create a new temporary directory by using the Linux command `mktemp`.
-
-:::{note}
-Cloud-based executors use `scratch = true` by default, since the work directory resides in object storage.
-:::
-
-The following values are supported:
-
-`false`
-: Do not use a scratch directory.
-
-`true`
-: Create a scratch directory in the directory defined by the `$TMPDIR` environment variable, or `$(mktemp /tmp)` if `$TMPDIR` is not set.
-
-`'$YOUR_VAR'`
-: Create a scratch directory in the directory defined by the given environment variable, or `$(mktemp /tmp)` if that variable is not set. The value must use single quotes, otherwise the environment variable will be evaluated in the pipeline script context.
-
-`'/my/tmp/path'`
-: Create a scratch directory in the specified directory.
-
-`'ram-disk'`
-: Create a scratch directory in the RAM disk `/dev/shm/`.
-
-(process-directive-shell)=
-
-### shell
-
-The `shell` directive allows you to define a custom shell command for process scripts. By default, script blocks are executed with `/bin/bash -ue`.
-
-```groovy
-process doMoreThings {
-    shell '/bin/bash', '-euo', 'pipefail'
-
-    '''
-    your_command_here
-    '''
-}
-```
-
-The same directive could be specified in your Nextflow configuration as follows:
-
-```groovy
-process.shell = ['/bin/bash', '-euo', 'pipefail']
-```
-
-(process-spack)=
-
-### spack
-
-The `spack` directive allows for the definition of the process dependencies using the [Spack](https://spack.io) package manager.
-
-Nextflow automatically sets up an environment for the given package names listed by in the `spack` directive. For example:
-
-```groovy
-process foo {
-    spack 'bwa@0.7.15'
-
-    '''
-    your_command --here
-    '''
-}
-```
-
-Multiple packages can be specified separating them with a blank space, e.g. `bwa@0.7.15 fastqc@0.11.5`.
-
-The `spack` directive also allows the specification of a Spack environment file path or the path of an existing environment directory. See the {ref}`spack-page` page for further details.
-
-(process-stageinmode)=
-
-### stageInMode
-
-The `stageInMode` directive defines how input files are staged into the process work directory. The following values are allowed:
-
-`'copy'`
-: Input files are staged in the process work directory by creating a copy.
-
-`'link'`
-: Input files are staged in the process work directory by creating a hard link for each of them.
-
-`'rellink'`
-: Input files are staged in the process work directory by creating a symbolic link with a relative path for each of them.
-
-`'symlink'`
-: Input files are staged in the process work directory by creating a symbolic link with an absolute path for each of them (default).
-
-(process-stageoutmode)=
-
-### stageOutMode
-
-The `stageOutMode` directive defines how output files are staged out from the scratch directory to the process work directory. The following values are allowed:
-
-`'copy'`
-: Output files are copied from the scratch directory to the work directory.
-
-`'fcp'`
-: :::{versionadded} 23.02.0-edge
-  :::
-: Output files are copied from the scratch directory to the work directory by using the [fcp](https://github.com/Svetlitski/fcp) utility (note: it must be available in your cluster computing nodes).
-
-`'move'`
-: Output files are moved from the scratch directory to the work directory.
-
-`'rclone'`
-: :::{versionadded} 23.01.0-edge
-  :::
-: Output files are copied from the scratch directory to the work directory by using the [rclone](https://rclone.org) utility (note: it must be available in your cluster computing nodes).
-
-`'rsync'`
-: Output files are copied from the scratch directory to the work directory by using the `rsync` utility.
-
-See also: [scratch](#scratch).
-
-(process-storedir)=
-
-### storeDir
-
-The `storeDir` directive allows you to define a directory that is used as a *permanent* cache for your process results.
-
-In more detail, it affects the process execution in two main ways:
-
-1. The process is executed only if the files declared in the `output` block do not exist in the directory specified by the `storeDir` directive. When the files exist the process execution is skipped and these files are used as the actual process result.
-2. Whenever a process is successfully completed the files listed in the `output` block are moved into the directory specified by the `storeDir` directive.
-
-The following example shows how to use the `storeDir` directive to create a directory containing a BLAST database for each species specified by an input parameter:
-
-```groovy
-process formatBlastDatabases {
-  storeDir '/db/genomes'
-
-  input:
-  path species
-
-  output:
-  path "${dbName}.*"
-
-  script:
-  dbName = species.baseName
-  """
-  makeblastdb -dbtype nucl -in ${species} -out ${dbName}
-  """
-}
-```
-
-:::{warning}
-The `storeDir` directive is meant for long-term process caching and should not be used to publish output files or organize outputs into a semantic directory structure. In those cases, use the [publishDir](#publishdir) directive instead.
-:::
-
-:::{note}
-The use of AWS S3 paths is supported, however it requires the installation of the [AWS CLI](https://aws.amazon.com/cli/) (i.e. `aws`) in the target compute node.
-:::
-
-(process-tag)=
-
-### tag
-
-The `tag` directive allows you to associate each process execution with a custom label, so that it will be easier to identify them in the log file or in the trace execution report. For example:
-
-```groovy
-process foo {
-  tag "$code"
-
-  input:
-  val code
-
-  """
-  echo $code
-  """
-}
-
-workflow {
-  Channel.of('alpha', 'gamma', 'omega') | foo
-}
-```
-
-The above snippet will print a log similar to the following one, where process names contain the tag value:
-
-```
-[6e/28919b] Submitted process > foo (alpha)
-[d2/1c6175] Submitted process > foo (gamma)
-[1c/3ef220] Submitted process > foo (omega)
-```
-
-See also {ref}`Trace execution report <trace-report>`
-
-(process-time)=
-
-### time
-
-The `time` directive allows you to define how long a process is allowed to run. For example:
-
-```groovy
-process big_job {
-    time '1h'
-
-    """
-    your task script here
-    """
-}
-```
-
-The following time unit suffixes can be used when specifying the duration value:
-
-| Unit                            | Description  |
-| ------------------------------- | ------------ |
-| `ms`, `milli`, `millis`         | Milliseconds |
-| `s`, `sec`, `second`, `seconds` | Seconds      |
-| `m`, `min`, `minute`, `minutes` | Minutes      |
-| `h`, `hour`, `hours`            | Hours        |
-| `d`, `day`, `days`              | Days         |
-
-Multiple units can be used in a single declaration, for example: `'1day 6hours 3minutes 30seconds'`
-
-See {ref}`implicit-classes-duration` for more information.
-
-:::{note}
-This directive is only used by certain executors. Refer to the {ref}`executor-page` page to see which executors support this directive.
-:::
-
-See also: [cpus](#cpus), [memory](#memory), [queue](#queue) and [Dynamic computing resources](#dynamic-computing-resources).
-
-### Dynamic directives
-
-A directive can be assigned *dynamically*, during the process execution, so that its actual value can be evaluated based on the process inputs.
-
-In order to be defined in a dynamic manner, the directive's value needs to be expressed using a {ref}`closure <script-closure>`, as in the following example:
-
-```groovy
-process foo {
-  executor 'sge'
-  queue { entries > 100 ? 'long' : 'short' }
-
-  input:
-  tuple val(entries), path(data, name: 'data.txt')
-
-  script:
-  """
-  < your job here >
-  """
-}
-```
-
-In the above example, the [queue](#queue) directive is evaluated dynamically, depending on the input value `entries`. When it is larger than 100, jobs will be submitted to the `long` queue, otherwise the `short` queue will be used.
-
-You can also set dynamic directives based on input files, for example:
-```groovy
-  // set the task memory equal to the input file size
-  memory { data.size() }
-```
-
-All directives can be assigned a dynamic value except the following:
-
-- [executor](#executor)
-- [label](#label)
-- [maxForks](#maxforks)
-
-:::{tip}
-Assigning a string value with one or more variables is always resolved in a dynamic manner, and therefore is equivalent to the above syntax. For example, the above directive can also be written as:
-
-```groovy
-queue "${ entries > 100 ? 'long' : 'short' }"
-```
-
-Note, however, that the latter syntax can be used both for a directive's main argument (as in the above example) and for a directive's optional named attributes, whereas the closure syntax is only resolved dynamically for a directive's main argument.
-:::
-
-:::{tip}
-You can retrieve the current value of a dynamic directive in the process script by using the implicit variable `task`, which holds the directive values defined in the current task. For example:
-
-```groovy
-process foo {
-  queue { entries > 100 ? 'long' : 'short' }
-
-  input:
-  tuple val(entries), path('data.txt')
-=======
 ```nextflow
 process foo {
   errorStrategy { sleep(Math.pow(2, task.attempt) * 200 as long); return 'retry' }
   maxRetries 5
->>>>>>> da5f7592
 
   script:
   """
