(script-page)=

# Scripts

Nextflow is a domain-specific language (DSL) based on Groovy, a general-purpose programming language for the Java virtual machine. Nextflow extends the Groovy syntax with features that ease the writing of computational pipelines in a declarative manner.

For more background on Groovy, refer to these resources:

- [Groovy User Guide](http://groovy-lang.org/documentation.html)
- [Groovy Cheat sheet](http://www.cheat-sheets.org/saved-copy/rc015-groovy_online.pdf)
- [Groovy in Action](http://www.manning.com/koenig2/)

:::{warning}
Nextflow uses UTF-8 as the default character encoding for source files. Make sure to use UTF-8 encoding when editing Nextflow scripts with your preferred text editor.
:::

:::{warning}
Nextflow scripts have a maximum size of 64 KiB. To avoid this limit for large pipelines, consider moving pipeline components into separate files and including them as modules.
:::

## Hello world

To print something is as easy as using one of the `print` or `println` methods.

```groovy
println "Hello, World!"
```

The only difference between the two is that the `println` method implicitly appends a newline character to the printed string.

## Variables

To define a variable, simply assign a value to it:

```groovy
x = 1
println x

x = new java.util.Date()
println x

x = -3.1499392
println x

x = false
println x

x = "Hi"
println x
```

## Lists

A List object can be defined by placing the list items in square brackets:

```groovy
myList = [1776, -1, 33, 99, 0, 928734928763]
```

You can access a given item in the list with square-bracket notation (indexes start at 0):

```groovy
println myList[0]
```

In order to get the length of the list use the `size` method:

```groovy
println myList.size()
```

Learn more about lists:

- [Groovy Lists tutorial](http://groovy-lang.org/groovy-dev-kit.html#Collections-Lists)
- [Groovy List API](http://docs.groovy-lang.org/latest/html/groovy-jdk/java/util/List.html)
- [Java List API](https://docs.oracle.com/en/java/javase/11/docs/api/java.base/java/util/List.html)

## Maps

Maps are used to store *associative arrays* (also known as *dictionaries*). They are unordered collections of heterogeneous, named data:

```groovy
scores = ["Brett": 100, "Pete": "Did not finish", "Andrew": 86.87934]
```

Note that each of the values stored in the map can be of a different type. `Brett` is an integer, `Pete` is a string, and `Andrew` is a floating-point number.

We can access the values in a map in two main ways:

```groovy
println scores["Pete"]
println scores.Pete
```

To add data to or modify a map, the syntax is similar to adding values to list:

```groovy
scores["Pete"] = 3
scores["Cedric"] = 120
```

You can also use the `+` operator to add two maps together:

```groovy
new_scores = scores + ["Pete": 3, "Cedric": 120]
```

When adding two maps, the first map is copied and then appended with the keys from the second map. Any conflicting keys are overwritten by the second map.

:::{tip}
Copying a map with the `+` operator is a safer way to modify maps in Nextflow, specifically when passing maps through channels. This way, a new instance of the map will be created, and any references to the original map won't be affected.
:::

Learn more about maps:

- [Groovy Maps tutorial](http://groovy-lang.org/groovy-dev-kit.html#Collections-Maps)
- [Groovy Map API](http://docs.groovy-lang.org/latest/html/groovy-jdk/java/util/Map.html)
- [Java Map API](https://docs.oracle.com/en/java/javase/11/docs/api/java.base/java/util/Map.html)

(script-multiple-assignment)=

## Multiple assignment

An array or a list object can used to assign to multiple variables at once:

```groovy
(a, b, c) = [10, 20, 'foo']
assert a == 10 && b == 20 && c == 'foo'
```

The three variables on the left of the assignment operator are initialized by the corresponding item in the list.

Read more about [Multiple assignment](http://www.groovy-lang.org/semantics.html#_multiple_assignment) in the Groovy documentation.

## Conditional execution

One of the most important features of any programming language is the ability to execute different code under different conditions. The simplest way to do this is to use the `if` construct:

```groovy
x = Math.random()
if( x < 0.5 ) {
    println "You lost."
}
else {
    println "You won!"
}
```

## Strings

Strings can be defined by enclosing text in single or double quotes (`'` or `"` characters):

```groovy
println "he said 'cheese' once"
println 'he said "cheese!" again'
```

Strings can be concatenated with `+`:

```groovy
a = "world"
print "hello " + a + "\n"
```

(string-interpolation)=

## String interpolation

There is an important difference between single-quoted and double-quoted strings: Double-quoted strings support variable interpolations, while single-quoted strings do not.

In practice, double-quoted strings can contain the value of an arbitrary variable by prefixing its name with the `$` character, or the value of any expression by using the `${expression}` syntax, similar to Bash/shell scripts:

```groovy
foxtype = 'quick'
foxcolor = ['b', 'r', 'o', 'w', 'n']
println "The $foxtype ${foxcolor.join()} fox"

x = 'Hello'
println '$x + $y'
```

This code prints:

```
The quick brown fox
$x + $y
```

## Multi-line strings

A block of text that span multiple lines can be defined by delimiting it with triple single or double quotes:

```groovy
text = """
    hello there James
    how are you today?
    """
```

:::{note}
Like before, multi-line strings inside double quotes support variable interpolation, while single-quoted multi-line strings do not.
:::

As in Bash/shell scripts, terminating a line in a multi-line string with a `\` character prevents a newline character from separating that line from the one that follows:

```groovy
myLongCmdline = """
    blastp \
    -in $input_query \
    -out $output_file \
    -db $blast_database \
    -html
    """

result = myLongCmdline.execute().text
```

In the preceding example, `blastp` and its `-in`, `-out`, `-db` and `-html` switches and their arguments are effectively a single line.

:::{warning}
When using backslashes to continue a multi-line command, make sure to not put any spaces after the backslash, otherwise it will be interpreted by the Groovy lexer as an escaped space instead of a backslash, which will make your script incorrect. It will also print this warning:

```
unknown recognition error type: groovyjarjarantlr4.v4.runtime.LexerNoViableAltException
```
:::

(script-regexp)=

## Regular expressions

Regular expressions are the Swiss Army knife of text processing. They provide the programmer with the ability to match and extract patterns from strings.

Regular expressions are available via the `~/pattern/` syntax and the `=~` and `==~` operators.

Use `=~` to check whether a given pattern occurs anywhere in a string:

```groovy
assert 'foo' =~ /foo/       // return TRUE
assert 'foobar' =~ /foo/    // return TRUE
```

Use `==~` to check whether a string matches a given regular expression pattern exactly.

```groovy
assert 'foo' ==~ /foo/       // return TRUE
assert 'foobar' ==~ /foo/    // return FALSE
```

It is worth noting that the `~` operator creates a Java `Pattern` object from the given string, while the `=~` operator creates a Java `Matcher` object.

```groovy
x = ~/abc/
println x.class
// prints java.util.regex.Pattern

y = 'some string' =~ /abc/
println y.class
// prints java.util.regex.Matcher
```

Regular expression support is imported from Java. Java's regular expression language and API is documented in the [Pattern](https://docs.oracle.com/en/java/javase/11/docs/api/java.base/java/util/regex/Pattern.html) class.

You may also be interested in this post: [Groovy: Don't Fear the RegExp](https://web.archive.org/web/20170621185113/http://www.naleid.com/blog/2008/05/19/dont-fear-the-regexp).

### String replacement

To replace pattern occurrences in a given string, use the `replaceFirst` and `replaceAll` methods:

```groovy
x = "colour".replaceFirst(/ou/, "o")
println x
// prints: color

y = "cheesecheese".replaceAll(/cheese/, "nice")
println y
// prints: nicenice
```

### Capturing groups

You can match a pattern that includes groups. First create a matcher object with the `=~` operator. Then, you can index the matcher object to find the matches: `matcher[0]` returns a list representing the first match of the regular expression in the string. The first list element is the string that matches the entire regular expression, and the remaining elements are the strings that match each group.

Here's how it works:

```groovy
programVersion = '2.7.3-beta'
m = programVersion =~ /(\d+)\.(\d+)\.(\d+)-?(.+)/

assert m[0] == ['2.7.3-beta', '2', '7', '3', 'beta']
assert m[0][1] == '2'
assert m[0][2] == '7'
assert m[0][3] == '3'
assert m[0][4] == 'beta'
```

Applying some syntactic sugar, you can do the same in just one line of code:

```groovy
programVersion = '2.7.3-beta'
(full, major, minor, patch, flavor) = (programVersion =~ /(\d+)\.(\d+)\.(\d+)-?(.+)/)[0]

println full    // 2.7.3-beta
println major   // 2
println minor   // 7
println patch   // 3
println flavor  // beta
```

### Removing part of a string

You can remove part of a `String` value using a regular expression pattern. The first match found is replaced with an empty String:

```groovy
// define the regexp pattern
wordStartsWithGr = ~/(?i)\s+Gr\w+/

// apply and verify the result
('Hello Groovy world!' - wordStartsWithGr) == 'Hello world!'
('Hi Grails users' - wordStartsWithGr) == 'Hi users'
```

Remove the first 5-character word from a string:

```groovy
assert ('Remove first match of 5 letter word' - ~/\b\w{5}\b/) == 'Remove match of 5 letter word'
```

Remove the first number with its trailing whitespace from a string:

```groovy
assert ('Line contains 20 characters' - ~/\d+\s+/) == 'Line contains characters'
```

## Functions

Functions can be defined using the following syntax:

```groovy
def <function name> ( arg1, arg, .. ) {
    <function body>
}
```

For example:

```groovy
def foo() {
    'Hello world'
}

def bar(alpha, omega) {
    alpha + omega
}
```

The above snippet defines two simple functions, that can be invoked in the workflow script as `foo()`, which returns `'Hello world'`, and `bar(10, 20)`, which returns the sum of two parameters (`30` in this case).

Functions implicitly return the result of the last statement. Additionally, the `return` keyword can be used to explicitly exit from a function and return the specified value. For example:

```groovy
def fib( x ) {
    if( x <= 1 )
        return x

    fib(x-1) + fib(x-2)
}
```

(script-closure)=

## Closures

Briefly, a closure is a block of code that can be passed as an argument to a function. Thus, you can define a chunk of code and then pass it around as if it were a string or an integer.

More formally, you can create functions that are defined as *first-class objects*.

```groovy
square = { it * it }
```

The curly brackets around the expression `it * it` tells the script interpreter to treat this expression as code. The `it` identifier is an implicit variable that represents the value that is passed to the function when it is invoked.

Once compiled the function object is assigned to the variable `square` as any other variable assignments shown previously. Now we can do something like this:

```groovy
println square(9)
```

and get the value 81.

This is not very interesting until we find that we can pass the function `square` as an argument to other functions or methods. Some built-in functions take a function like this as an argument. One example is the `collect` method on lists:

```groovy
[ 1, 2, 3, 4 ].collect(square)
```

This expression says: Create an array with the values 1, 2, 3 and 4, then call its `collect` method, passing in the closure we defined above. The `collect` method runs through each item in the array, calls the closure on the item, then puts the result in a new array, resulting in:

```groovy
[ 1, 4, 9, 16 ]
```

For more methods that you can call with closures as arguments, see the [Groovy GDK documentation](http://docs.groovy-lang.org/latest/html/groovy-jdk/).

By default, closures take a single parameter called `it`, but you can also create closures with multiple, custom-named parameters. For example, the method `Map.each()` can take a closure with two arguments, to which it binds the `key` and the associated `value` for each key-value pair in the `Map`. Here, we use the obvious variable names `key` and `value` in our closure:

```groovy
printMapClosure = { key, value ->
    println "$key = $value"
}

[ "Yue" : "Wu", "Mark" : "Williams", "Sudha" : "Kumari" ].each(printMapClosure)
```

Prints:

```
Yue = Wu
Mark = Williams
Sudha = Kumari
```

Closures can also access variables outside of their scope, and they can be used anonymously, that is without assigning them to a variable. Here is an example that demonstrates both of these things:

```groovy
myMap = ["China": 1, "India": 2, "USA": 3]

result = 0
myMap.keySet().each { result += myMap[it] }

println result
```

A closure can also declare local variables that exist only for the lifetime of the closure:

```groovy
result = 0
myMap.keySet().each {
  def count = myMap[it]
  result += count
}
```

:::{warning}
Local variables should be declared using a qualifier such as `def` or a type name, otherwise they will be interpreted as global variables, which could lead to a {ref}`race condition <cache-global-var-race-condition>`.
:::

Learn more about closures in the [Groovy documentation](http://groovy-lang.org/closures.html)

## Syntax sugar

Groovy provides several forms of "syntax sugar", or shorthands that can make your code easier to read.

Some programming languages require every statement to be terminated by a semi-colon. In Groovy, semi-colons are optional, but they can still be used to write multiple statements on the same line:

```groovy
println 'Hello!' ; println 'Hello again!'
```

When calling a function, the parentheses around the function arguments are optional:

```groovy
// full syntax
printf('Hello %s!\n', 'World')

// shorthand
printf 'Hello %s!\n', 'World'
```

It is especially useful when calling a function with a closure parameter:

```groovy
// full syntax
[1, 2, 3].each({ println it })

// shorthand
[1, 2, 3].each { println it }
```

If the last argument is a closure, the closure can be written outside of the parentheses:

```groovy
// full syntax
[1, 2, 3].inject('result:', { accum, v -> accum + ' ' + v })

// shorthand
[1, 2, 3].inject('result:') { accum, v -> accum + ' ' + v }
```

:::{note}
In some cases, you might not be able to omit the parentheses because it would be syntactically ambiguous. You can use the `groovysh` REPL console to play around with Groovy and figure out what works.
<<<<<<< HEAD
:::

(implicit-variables)=

## Implicit variables

### Script implicit variables

The following variables are implicitly defined in the script global execution scope:

`baseDir`
: :::{deprecated} 20.04.0
  Use `projectDir` instead
  :::
: The directory where the main workflow script is located.

`launchDir`
: :::{versionadded} 20.04.0
  :::
: The directory where the workflow is run.

`moduleDir`
: :::{versionadded} 20.04.0
  :::
: The directory where a module script is located for DSL2 modules or the same as `projectDir` for a non-module script.

`nextflow`
: Dictionary like object representing nextflow runtime information (see {ref}`metadata-nextflow`).

`params`
: Dictionary like object holding workflow parameters specifying in the config file or as command line options.

`projectDir`
: :::{versionadded} 20.04.0
  :::
: The directory where the main script is located.

`secrets`
: :::{versionadded} 24.02.0-edge
  :::
: Dictionary like object holding workflow secrets. Read the {ref}`secrets-page` page for more information.

`workDir`
: The directory where tasks temporary files are created.

`workflow`
: Dictionary like object representing workflow runtime information (see {ref}`metadata-workflow`).

### Configuration implicit variables

The following variables are implicitly defined in the Nextflow configuration file:

`baseDir`
: :::{deprecated} 20.04.0
  Use `projectDir` instead
  :::
: The directory where the main workflow script is located.

`launchDir`
: :::{versionadded} 20.04.0
  :::
: The directory where the workflow is run.

`projectDir`
: :::{versionadded} 20.04.0
  :::
: The directory where the main script is located.

### Process implicit variables

The following variables are implicitly defined in the `task` object of each process:

`attempt`
: The current task attempt

`hash`
: *Available only in `exec:` blocks*
: The task unique hash ID

`index`
: The task index (corresponds to `task_id` in the execution trace)

`name`
: *Available only in `exec:` blocks*
: The current task name

`process`
: The current process name

`workDir`
: *Available only in `exec:` blocks*
: The task unique directory

The `task` object also contains the values of all process directives for the given task, which allows you to access these settings at runtime. For examples:

```groovy
process foo {
  script:
  """
  some_tool --cpus $task.cpus --mem $task.memory
  """
}
```

In the above snippet the `task.cpus` holds the value for the {ref}`cpus directive<process-cpus>` and the `task.memory` the current value for {ref}`memory directive<process-memory>` depending on the actual setting given in the workflow configuration file.

See {ref}`Process directives <process-directives>` for details.

(implicit-functions)=

## Implicit functions

The following functions are available in Nextflow scripts:

`branchCriteria( closure )`
: Create a branch criteria to use with the {ref}`operator-branch` operator.

`error( message = null )`
: Throw a script runtime error with an optional error message.

`exit( exitCode = 0, message = null )`
: :::{deprecated} 22.06.0-edge
  Use `error()` instead
  :::
: Stop the pipeline execution and return an exit code and optional error message.

`file( filePattern, [options] )`
: Get one or more files from a path or glob pattern. Returns a [Path](https://docs.oracle.com/en/java/javase/11/docs/api/java.base/java/nio/file/Path.html) or list of Paths if there are multiple files. See [Files and I/O](#files-and-io).

`files( filePattern, [options] )`
: Convenience method for `file()` that always returns a list.

`groupKey( key, size )`
: Create a grouping key to use with the {ref}`operator-grouptuple` operator.

`multiMapCriteria( closure )`
: Create a multi-map criteria to use with the {ref}`operator-multiMap` operator.

`sendMail( params )`
: Send an email. See {ref}`mail-page`.

`tuple( collection )`
: Create a tuple object from the given collection.

`tuple( ... args )`
: Create a tuple object from the given arguments.

(implicit-classes)=

## Implicit classes

The following classes are imported by default in Nextflow scripts:

- `java.lang.*`
- `java.util.*`
- `java.io.*`
- `java.net.*`
- `groovy.lang.*`
- `groovy.util.*`
- `java.math.BigInteger`
- `java.math.BigDecimal`
- `java.nio.file.Path`

Additionally, Nextflow imports several new classes which are described below.

### Channel

The `Channel` class provides the channel factory methods. See {ref}`channel-factory` for more information.

(implicit-classes-duration)=

### Duration

A `Duration` represents some duration of time.

You can create a duration by adding a time unit suffix to an integer, e.g. `1.h`. The following suffixes are available:

| Unit                            | Description  |
| ------------------------------- | ------------ |
| `ms`, `milli`, `millis`         | Milliseconds |
| `s`, `sec`, `second`, `seconds` | Seconds      |
| `m`, `min`, `minute`, `minutes` | Minutes      |
| `h`, `hour`, `hours`            | Hours        |
| `d`, `day`, `days`              | Days         |

You can also create a duration with `Duration.of()`:

```groovy
// integer value (milliseconds)
oneSecond = Duration.of(1000)

// simple string value
oneHour = Duration.of('1h')

// complex string value
complexDuration = Duration.of('1day 6hours 3minutes 30seconds')
```

Durations can be compared like numbers, and they support basic arithmetic operations:

```groovy
a = 1.h
b = 2.h

assert a < b
assert a + a == b
assert b - a == a
assert a * 2 == b
assert b / 2 == a
```

The following methods are available for a `Duration` object:

`getDays()`, `toDays()`
: Get the duration value in days (rounded down).

`getHours()`, `toHours()`
: Get the duration value in hours (rounded down).

`getMillis()`, `toMillis()`
: Get the duration value in milliseconds.

`getMinutes()`, `toMinutes()`
: Get the duration value in minutes (rounded down).

`getSeconds()`, `toSeconds()`
: Get the duration value in seconds (rounded down).

(implicit-classes-memoryunit)=

### MemoryUnit

A `MemoryUnit` represents a quantity of bytes.

You can create a memory unit by adding a unit suffix to an integer, e.g. `1.GB`. The following suffixes are available:

| Unit | Description |
| ---- | ----------- |
| `B`  | Bytes       |
| `KB` | Kilobytes   |
| `MB` | Megabytes   |
| `GB` | Gigabytes   |
| `TB` | Terabytes   |
| `PB` | Petabytes   |
| `EB` | Exabytes    |
| `ZB` | Zettabytes  |

:::{note}
Technically speaking, a kilobyte is equal to 1000 bytes, whereas 1024 bytes is called a "kibibyte" and abbreviated as "KiB", and so on for the other units. In practice, however, kilobyte is commonly understood to mean 1024 bytes, and Nextflow follows this convention in its implementation as well as this documentation.
:::

You can also create a memory unit with `MemoryUnit.of()`:

```groovy
// integer value (bytes)
oneKilobyte = MemoryUnit.of(1024)

// string value
oneGigabyte = MemoryUnit.of('1 GB')
```

Memory units can be compared like numbers, and they support basic arithmetic operations:

```groovy
a = 1.GB
b = 2.GB

assert a < b
assert a + a == b
assert b - a == a
assert a * 2 == b
assert b / 2 == a
```

The following methods are available for a `MemoryUnit` object:

`getBytes()`, `toBytes()`
: Get the memory value in bytes (B).

`getGiga()`, `toGiga()`
: Get the memory value in gigabytes (rounded down), where 1 GB = 1024 MB.

`getKilo()`, `toKilo()`
: Get the memory value in kilobytes (rounded down), where 1 KB = 1024 B.

`getMega()`, `toMega()`
: Get the memory value in megabytes (rounded down), where 1 MB = 1024 KB.

`toUnit( unit )`
: Get the memory value in terms of a given unit (rounded down). The unit can be one of: `'B'`, `'KB'`, `'MB'`, `'GB'`, `'TB'`, `'PB'`, `'EB'`, `'ZB'`.

### ValueObject

`ValueObject` is an AST transformation for classes and enums, which simply combines [AutoClone](http://docs.groovy-lang.org/latest/html/gapi/groovy/transform/AutoClone.html) and [Immutable](https://docs.groovy-lang.org/latest/html/gapi/groovy/transform/Immutable.html). It is useful for defining custom "record" types.

(script-file-io)=

## Files and I/O

### Opening files

To access and work with files, use the `file()` method, which returns a file system object given a file path string:

```groovy
myFile = file('some/path/to/my_file.file')
```

The `file()` method can reference both files and directories, depending on what the string path refers to in the file system.

When using the wildcard characters `*`, `?`, `[]` and `{}`, the argument is interpreted as a [glob](http://docs.oracle.com/javase/tutorial/essential/io/fileOps.html#glob) path matcher and the `file()` method returns a list object holding the paths of files whose names match the specified pattern, or an empty list if no match is found:

```groovy
listOfFiles = file('some/path/*.fa')
```

:::{note}
The `file()` method does not return a list if only one file is matched. Use the `files()` method to always return a list.
:::

:::{note}
A double asterisk (`**`) in a glob pattern works like `*` but also searches through subdirectories.
:::

By default, wildcard characters do not match directories or hidden files. For example, if you want to include hidden files in the result list, enable the `hidden` option:

```groovy
listWithHidden = file('some/path/*.fa', hidden: true)
```

:::{note}
To compose paths, instead of string interpolation, use the `resolve()` method or the `/` operator:

```groovy
def dir = file('s3://bucket/some/data/path')
def sample1 = dir.resolve('sample.bam')         // correct
def sample2 = dir / 'sample.bam'
def sample3 = file("$dir/sample.bam")           // correct (but verbose)
def sample4 = "$dir/sample.bam"                 // incorrect
```
:::

The following options are available:

`checkIfExists`
: When `true`, throws an exception if the specified path does not exist in the file system (default: `false`)

`followLinks`
: When `true`, follows symbolic links when traversing a directory tree, otherwise treats them as files (default: `true`)

`glob`
: When `true`, interprets characters `*`, `?`, `[]` and `{}` as glob wildcards, otherwise handles them as normal characters (default: `true`)

`hidden`
: When `true`, includes hidden files in the resulting paths (default: `false`)

`maxDepth`
: Maximum number of directory levels to visit (default: *no limit*)

`type`
: Type of paths returned, can be `'file'`, `'dir'` or `'any'` (default: `'file'`)

See also: {ref}`Channel.fromPath <channel-path>`.

### Getting file attributes

The `file()` method returns a [Path](https://docs.oracle.com/en/java/javase/11/docs/api/java.base/java/nio/file/Path.html), so any method defined for Path can also be used in a Nextflow script.

Additionally, the following methods are also defined for Paths in Nextflow:

`exists()`
: Returns `true` if the file exists.

`getBaseName()`
: Gets the file name without its extension, e.g. `/some/path/file.tar.gz` -> `file.tar`.

`getExtension()`
: Gets the file extension, e.g. `/some/path/file.txt` -> `txt`.

`getName()`
: Gets the file name, e.g. `/some/path/file.txt` -> `file.txt`.

`getSimpleName()`
: Gets the file name without any extension, e.g. `/some/path/file.tar.gz` -> `file`.

`getParent()`
: Gets the file parent path, e.g. `/some/path/file.txt` -> `/some/path`.

`getScheme()`
: Gets the file URI scheme, e.g. `s3://some-bucket/foo.txt` -> `s3`.

`isDirectory()`
: Returns `true` if the file is a directory.

`isEmpty()`
: Returns `true` if the file is empty or does not exist.

`isFile()`
: Returns `true` if it is a regular file (i.e. not a directory).

`isHidden()`
: Returns `true` if the file is hidden.

`isLink()`
: Returns `true` if the file is a symbolic link.

`lastModified()`
: Returns the file last modified timestamp in Unix time (i.e. milliseconds since January 1, 1970).

`size()`
: Gets the file size in bytes.

`toUriString()`
: Gets the file path along with the protocol scheme:
  ```groovy
  def ref = file('s3://some-bucket/foo.txt')

  assert ref.toString() == '/some-bucket/foo.txt'
  assert "$ref" == '/some-bucket/foo.txt'
  assert ref.toUriString() == 's3://some-bucket/foo.txt'
  ```

:::{tip}
In Groovy, any method that looks like `get*()` can also be accessed as a field. For example, `myFile.getName()` is equivalent to `myFile.name`, `myFile.getBaseName()` is equivalent to `myFile.baseName`, and so on.
:::

### Reading and writing

#### Reading and writing an entire file

Given a file variable, created with the `file()` method as shown previously, reading a file is as easy as getting the file's `text` property, which returns the file content as a string:

```groovy
print myFile.text
```

Similarly, you can save a string to a file by assigning it to the file's `text` property:

```groovy
myFile.text = 'Hello world!'
```

Binary data can managed in the same way, just using the file property `bytes` instead of `text`. Thus, the following example reads the file and returns its content as a byte array:

```groovy
binaryContent = myFile.bytes
```

Or you can save a byte array to a file:

```groovy
myFile.bytes = binaryContent
```

:::{note}
The above assignment overwrites any existing file contents, and implicitly creates the file if it doesn't exist.
:::

:::{warning}
The above methods read and write the **entire** file contents at once, in a single variable or buffer. For this reason, when dealing with large files it is recommended that you use a more memory efficient approach, such as reading/writing a file line by line or using a fixed size buffer.
:::

#### Appending to a file

In order to append a string value to a file without erasing existing content, you can use the `append()` method:

```groovy
myFile.append('Add this line\n')
```

Or use the left shift operator, a more idiomatic way to append text content to a file:

```groovy
myFile << 'Add a line more\n'
```

#### Reading a file line by line

In order to read a text file line by line you can use the method `readLines()` provided by the file object, which returns the file content as a list of strings:

```groovy
myFile = file('some/my_file.txt')
allLines = myFile.readLines()
for( line : allLines ) {
    println line
}
```

This can also be written in a more idiomatic syntax:

```groovy
file('some/my_file.txt')
    .readLines()
    .each { println it }
```

:::{warning}
The method `readLines()` reads the **entire** file at once and returns a list containing all the lines. For this reason, do not use it to read big files.
:::

To process a big file, use the method `eachLine()`, which reads only a single line at a time into memory:

```groovy
count = 0
myFile.eachLine { str ->
    println "line ${count++}: $str"
}
```

#### Advanced file reading

The classes `Reader` and `InputStream` provide fine-grained control for reading text and binary files, respectively.

The method `newReader()` creates a [Reader](https://docs.oracle.com/en/java/javase/11/docs/api/java.base/java/io/Reader.html) object for the given file that allows you to read the content as single characters, lines or arrays of characters:

```groovy
myReader = myFile.newReader()
String line
while( line = myReader.readLine() ) {
    println line
}
myReader.close()
```

The method `withReader()` works similarly, but automatically calls the `close()` method for you when you have finished processing the file. So, the previous example can be written more simply as:

```groovy
myFile.withReader {
    String line
    while( line = it.readLine() ) {
        println line
    }
}
```

The methods `newInputStream()` and `withInputStream()` work similarly. The main difference is that they create an [InputStream](https://docs.oracle.com/en/java/javase/11/docs/api/java.base/java/io/InputStream.html) object useful for writing binary data.

The following methods are useful for reading files:

`eachByte( closure )`
: Iterates over the file byte by byte, applying the specified {ref}`closure <script-closure>`.

`eachLine( closure )`
: Iterates over the file line by line, applying the specified {ref}`closure <script-closure>`.

`getBytes()`
: Returns the file content as a byte array.

`getText()`
: Returns the file content as a string value.

`newInputStream()`
: Returns an [InputStream](https://docs.oracle.com/en/java/javase/11/docs/api/java.base/java/io/InputStream.html) object to read a binary file.

`newReader()`
: Returns a [Reader](https://docs.oracle.com/en/java/javase/11/docs/api/java.base/java/io/Reader.html) object to read a text file.

`readLines()`
: Reads the file line by line and returns the content as a list of strings.

`withInputStream( closure )`
: Opens a file for reading and lets you access it with an [InputStream](https://docs.oracle.com/en/java/javase/11/docs/api/java.base/java/io/InputStream.html) object.

`withReader( closure )`
: Opens a file for reading and lets you access it with a [Reader](https://docs.oracle.com/en/java/javase/11/docs/api/java.base/java/io/Reader.html) object.

#### Advanced file writing

The `Writer` and `OutputStream` classes provide fine-grained control for writing text and binary files, respectively, including low-level operations for single characters or bytes, and support for big files.

For example, given two file objects `sourceFile` and `targetFile`, the following code copies the first file's content into the second file, replacing all `U` characters with `X`:

```groovy
sourceFile.withReader { source ->
    targetFile.withWriter { target ->
        String line
        while( line=source.readLine() ) {
            target << line.replaceAll('U','X')
        }
    }
}
```

The following methods are available for writing to files:

`append( text )`
: Appends a string value to a file without replacing existing content.

`newOutputStream()`
: Creates an [OutputStream](https://docs.oracle.com/en/java/javase/11/docs/api/java.base/java/io/OutputStream.html) object that allows you to write binary data to a file.

`newPrintWriter()`
: Creates a [PrintWriter](https://docs.oracle.com/en/java/javase/11/docs/api/java.base/java/io/PrintWriter.html) object that allows you to write formatted text to a file.

`newWriter()`
: Creates a [Writer](https://docs.oracle.com/en/java/javase/11/docs/api/java.base/java/io/Writer.html) object that allows you to save text data to a file.

`setBytes( bytes )`
: Writes a byte array to a file. Equivalent to setting the `bytes` property.

`setText( text )`
: Writes a string value to a file. Equivalent to setting the `text` property.

`withOutputStream( closure )`
: Applies the specified closure to an [OutputStream](https://docs.oracle.com/en/java/javase/11/docs/api/java.base/java/io/OutputStream.html) object, closing it when finished.

`withPrintWriter( closure )`
: Applies the specified closure to a [PrintWriter](https://docs.oracle.com/en/java/javase/11/docs/api/java.base/java/io/PrintWriter.html) object, closing it when finished.

`withWriter( closure )`
: Applies the specified closure to a [Writer](https://docs.oracle.com/en/java/javase/11/docs/api/java.base/java/io/Writer.html) object, closing it when finished.

`write( text )`
: Writes a string to a file, replacing any existing content.

### Filesystem operations

The following methods are available for manipulating files and directories in a filesystem:

`copyTo( target )`
: Copies a source file or directory to a target file or directory.

: *When copying a file to another file:* if the target file already exists, it will be replaced.

  ```groovy
  file('/some/path/my_file.txt').copyTo('/another/path/new_file.txt')
  ```

: *When copying a file to a directory:* the file will be copied into the directory, replacing any file with the same name.

  ```groovy
  file('/some/path/my_file.txt').copyTo('/another/path')
  ```

: *When copying a directory to another directory:* if the target directory already exists, the source directory will be copied into the target directory, replacing any sub-directory with the same name. If the target path does not exist, it will be created automatically.

  ```groovy
  file('/any/dir_a').moveTo('/any/dir_b')
  ```

  The result of the above example depends on the existence of the target directory. If the target directory exists, the source is moved into the target directory, resulting in the path `/any/dir_b/dir_a`. If the target directory does not exist, the source is just renamed to the target name, resulting in the path `/any/dir_b`.

: :::{note}
  The `copyTo()` method follows the semantics of the Linux command `cp -r <source> <target>`, with the following caveat: while Linux tools often treat paths ending with a slash (e.g. `/some/path/name/`) as directories, and those not (e.g. `/some/path/name`) as regular files, Nextflow (due to its use of the Java files API) views both of these paths as the same file system object. If the path exists, it is handled according to its actual type (i.e. as a regular file or as a directory). If the path does not exist, it is treated as a regular file, with any missing parent directories created automatically.
  :::

`delete()`
: Deletes the file or directory at the given path, returning `true` if the operation succeeds, and `false` otherwise:

  ```groovy
  myFile = file('some/file.txt')
  result = myFile.delete()
  println result ? "OK" : "Cannot delete: $myFile"
  ```

  If a directory is not empty, it will not be deleted and `delete()` will return `false`.

`deleteDir()`
: Deletes a directory and all of its contents.

  ```groovy
  file('any/path').deleteDir()
  ```

`getPermissions()`
: Returns a file's permissions using the [symbolic notation](http://en.wikipedia.org/wiki/File_system_permissions#Symbolic_notation), e.g. `'rw-rw-r--'`.

`list()`
: Returns the first-level elements (files and directories) of a directory as a list of strings.

`listFiles()`
: Returns the first-level elements (files and directories) of a directory as a list of Paths.

`mkdir()`
: Creates a directory at the given path, returning `true` if the directory is created successfully, and `false` otherwise:

  ```groovy
  myDir = file('any/path')
  result = myDir.mkdir()
  println result ? "OK" : "Cannot create directory: $myDir"
  ```

  If the parent directories do not exist, the directory will not be created and `mkdir()` will return `false`.

`mkdirs()`
: Creates a directory at the given path, including any nonexistent parent directories:

  ```groovy
  file('any/path').mkdirs()
  ```

`mklink( linkName, [options] )`
: Creates a *filesystem link* to a given path:

  ```groovy
  myFile = file('/some/path/file.txt')
  myFile.mklink('/user/name/link-to-file.txt', overwrite: true)
  ```

  Available options:

  `hard`
  : When `true`, creates a *hard* link, otherwise creates a *soft* (aka *symbolic*) link (default: `false`).

  `overwrite`
  : When `true`, overwrites any existing file with the same name, otherwise throws a [FileAlreadyExistsException](https://docs.oracle.com/en/java/javase/11/docs/api/java.base/java/nio/file/FileAlreadyExistsException.html) (default: `false`).

`moveTo( target )`
: Moves a source file or directory to a target file or directory. Follows the same semantics as `copyTo()`.

`renameTo( target )`
: Rename a file or directory:

  ```groovy
  file('my_file.txt').renameTo('new_file_name.txt')
  ```

`setPermissions( permissions )`
: Sets a file's permissions using the [symbolic notation](http://en.wikipedia.org/wiki/File_system_permissions#Symbolic_notation):

  ```groovy
  myFile.setPermissions('rwxr-xr-x')
  ```

`setPermissions( owner, group, other )`
: Sets a file's permissions using the [numeric notation](http://en.wikipedia.org/wiki/File_system_permissions#Numeric_notation), i.e. as three digits representing the **owner**, **group**, and **other** permissions:

  ```groovy
  myFile.setPermissions(7,5,5)
  ```

#### Listing directories

The simplest way to list a directory is to use `list()` or `listFiles()`, which return a collection of first-level elements (files and directories) of a directory:

```groovy
for( def file : file('any/path').list() ) {
    println file
}
```

Additionally, the `eachFile()` method allows you to iterate through the first-level elements only (just like `listFiles()`). As with other `each*()` methods, `eachFile()` takes a closure as a parameter:

```groovy
myDir.eachFile { item ->
    if( item.isFile() ) {
        println "${item.getName()} - size: ${item.size()}"
    }
    else if( item.isDirectory() ) {
        println "${item.getName()} - DIR"
    }
}
```

The following methods are available for listing and traversing directories:

`eachDir( closure )`
: Iterates through first-level directories only. [Read more](http://docs.groovy-lang.org/latest/html/groovy-jdk/java/io/File.html#eachDir(groovy.lang.Closure))

`eachDirMatch( nameFilter, closure )`
: Iterates through directories whose names match the given filter. [Read more](http://docs.groovy-lang.org/latest/html/groovy-jdk/java/io/File.html#eachDirMatch(java.lang.Object,%20groovy.lang.Closure))

`eachDirRecurse( closure )`
: Iterates through directories depth-first (regular files are ignored). [Read more](http://docs.groovy-lang.org/latest/html/groovy-jdk/java/io/File.html#eachDirRecurse(groovy.lang.Closure))

`eachFile( closure )`
: Iterates through first-level files and directories. [Read more](http://docs.groovy-lang.org/latest/html/groovy-jdk/java/io/File.html#eachFile(groovy.lang.Closure))

`eachFileMatch( nameFilter, closure )`
: Iterates through files and directories whose names match the given filter. [Read more](http://docs.groovy-lang.org/latest/html/groovy-jdk/java/io/File.html#eachFileMatch(java.lang.Object,%20groovy.lang.Closure))

`eachFileRecurse( closure )`
: Iterates through files and directories depth-first. [Read more](http://docs.groovy-lang.org/latest/html/groovy-jdk/java/io/File.html#eachFileRecurse(groovy.lang.Closure))

See also: {ref}`Channel.fromPath <channel-path>`.

### Fetching HTTP/FTP files

Nextflow integrates seamlessly with the HTTP(S) and FTP protocols for handling remote resources the same as local files. Simply specify the resource URL when opening the file:

```groovy
pdb = file('http://files.rcsb.org/header/5FID.pdb')
```

Then, you can access it as a local file as described previously:

```groovy
println pdb.text
```

The above one-liner prints the content of the remote PDB file. Previous sections provide code examples showing how to stream or copy the content of files.

:::{note}
Write and list operations are not supported for HTTP(S) and FTP files.
:::

### Splitting and counting records

The following methods are defined for Paths for splitting and counting records:

`countFasta()`
: Counts the number of records in a [FASTA](https://en.wikipedia.org/wiki/FASTA_format) file. See the {ref}`operator-splitfasta` operator for available options.

`countFastq()`
: Counts the number of records in a [FASTQ](https://en.wikipedia.org/wiki/FASTQ_format) file. See the {ref}`operator-splitfastq` operator for available options.

`countJson()`
: Counts the number of records in a JSON file. See the {ref}`operator-splitjson` operator for available options.

`countLines()`
: Counts the number of lines in a text file. See the {ref}`operator-splittext` operator for available options.

`splitCsv()`
: Splits a CSV file into a list of records. See the {ref}`operator-splitcsv` operator for available options.

`splitFasta()`
: Splits a [FASTA](https://en.wikipedia.org/wiki/FASTA_format) file into a list of records. See the {ref}`operator-splitfasta` operator for available options.

`splitFastq()`
: Splits a [FASTQ](https://en.wikipedia.org/wiki/FASTQ_format) file into a list of records. See the {ref}`operator-splitfastq` operator for available options.

`splitJson()`
: Splits a JSON file into a list of records. See the {ref}`operator-splitjson` operator for available options.

`splitText()`
: Splits a text file into a list of lines. See the {ref}`operator-splittext` operator for available options.
=======
:::
>>>>>>> 25e5eba0
<|MERGE_RESOLUTION|>--- conflicted
+++ resolved
@@ -490,832 +490,4 @@
 
 :::{note}
 In some cases, you might not be able to omit the parentheses because it would be syntactically ambiguous. You can use the `groovysh` REPL console to play around with Groovy and figure out what works.
-<<<<<<< HEAD
-:::
-
-(implicit-variables)=
-
-## Implicit variables
-
-### Script implicit variables
-
-The following variables are implicitly defined in the script global execution scope:
-
-`baseDir`
-: :::{deprecated} 20.04.0
-  Use `projectDir` instead
-  :::
-: The directory where the main workflow script is located.
-
-`launchDir`
-: :::{versionadded} 20.04.0
-  :::
-: The directory where the workflow is run.
-
-`moduleDir`
-: :::{versionadded} 20.04.0
-  :::
-: The directory where a module script is located for DSL2 modules or the same as `projectDir` for a non-module script.
-
-`nextflow`
-: Dictionary like object representing nextflow runtime information (see {ref}`metadata-nextflow`).
-
-`params`
-: Dictionary like object holding workflow parameters specifying in the config file or as command line options.
-
-`projectDir`
-: :::{versionadded} 20.04.0
-  :::
-: The directory where the main script is located.
-
-`secrets`
-: :::{versionadded} 24.02.0-edge
-  :::
-: Dictionary like object holding workflow secrets. Read the {ref}`secrets-page` page for more information.
-
-`workDir`
-: The directory where tasks temporary files are created.
-
-`workflow`
-: Dictionary like object representing workflow runtime information (see {ref}`metadata-workflow`).
-
-### Configuration implicit variables
-
-The following variables are implicitly defined in the Nextflow configuration file:
-
-`baseDir`
-: :::{deprecated} 20.04.0
-  Use `projectDir` instead
-  :::
-: The directory where the main workflow script is located.
-
-`launchDir`
-: :::{versionadded} 20.04.0
-  :::
-: The directory where the workflow is run.
-
-`projectDir`
-: :::{versionadded} 20.04.0
-  :::
-: The directory where the main script is located.
-
-### Process implicit variables
-
-The following variables are implicitly defined in the `task` object of each process:
-
-`attempt`
-: The current task attempt
-
-`hash`
-: *Available only in `exec:` blocks*
-: The task unique hash ID
-
-`index`
-: The task index (corresponds to `task_id` in the execution trace)
-
-`name`
-: *Available only in `exec:` blocks*
-: The current task name
-
-`process`
-: The current process name
-
-`workDir`
-: *Available only in `exec:` blocks*
-: The task unique directory
-
-The `task` object also contains the values of all process directives for the given task, which allows you to access these settings at runtime. For examples:
-
-```groovy
-process foo {
-  script:
-  """
-  some_tool --cpus $task.cpus --mem $task.memory
-  """
-}
-```
-
-In the above snippet the `task.cpus` holds the value for the {ref}`cpus directive<process-cpus>` and the `task.memory` the current value for {ref}`memory directive<process-memory>` depending on the actual setting given in the workflow configuration file.
-
-See {ref}`Process directives <process-directives>` for details.
-
-(implicit-functions)=
-
-## Implicit functions
-
-The following functions are available in Nextflow scripts:
-
-`branchCriteria( closure )`
-: Create a branch criteria to use with the {ref}`operator-branch` operator.
-
-`error( message = null )`
-: Throw a script runtime error with an optional error message.
-
-`exit( exitCode = 0, message = null )`
-: :::{deprecated} 22.06.0-edge
-  Use `error()` instead
-  :::
-: Stop the pipeline execution and return an exit code and optional error message.
-
-`file( filePattern, [options] )`
-: Get one or more files from a path or glob pattern. Returns a [Path](https://docs.oracle.com/en/java/javase/11/docs/api/java.base/java/nio/file/Path.html) or list of Paths if there are multiple files. See [Files and I/O](#files-and-io).
-
-`files( filePattern, [options] )`
-: Convenience method for `file()` that always returns a list.
-
-`groupKey( key, size )`
-: Create a grouping key to use with the {ref}`operator-grouptuple` operator.
-
-`multiMapCriteria( closure )`
-: Create a multi-map criteria to use with the {ref}`operator-multiMap` operator.
-
-`sendMail( params )`
-: Send an email. See {ref}`mail-page`.
-
-`tuple( collection )`
-: Create a tuple object from the given collection.
-
-`tuple( ... args )`
-: Create a tuple object from the given arguments.
-
-(implicit-classes)=
-
-## Implicit classes
-
-The following classes are imported by default in Nextflow scripts:
-
-- `java.lang.*`
-- `java.util.*`
-- `java.io.*`
-- `java.net.*`
-- `groovy.lang.*`
-- `groovy.util.*`
-- `java.math.BigInteger`
-- `java.math.BigDecimal`
-- `java.nio.file.Path`
-
-Additionally, Nextflow imports several new classes which are described below.
-
-### Channel
-
-The `Channel` class provides the channel factory methods. See {ref}`channel-factory` for more information.
-
-(implicit-classes-duration)=
-
-### Duration
-
-A `Duration` represents some duration of time.
-
-You can create a duration by adding a time unit suffix to an integer, e.g. `1.h`. The following suffixes are available:
-
-| Unit                            | Description  |
-| ------------------------------- | ------------ |
-| `ms`, `milli`, `millis`         | Milliseconds |
-| `s`, `sec`, `second`, `seconds` | Seconds      |
-| `m`, `min`, `minute`, `minutes` | Minutes      |
-| `h`, `hour`, `hours`            | Hours        |
-| `d`, `day`, `days`              | Days         |
-
-You can also create a duration with `Duration.of()`:
-
-```groovy
-// integer value (milliseconds)
-oneSecond = Duration.of(1000)
-
-// simple string value
-oneHour = Duration.of('1h')
-
-// complex string value
-complexDuration = Duration.of('1day 6hours 3minutes 30seconds')
-```
-
-Durations can be compared like numbers, and they support basic arithmetic operations:
-
-```groovy
-a = 1.h
-b = 2.h
-
-assert a < b
-assert a + a == b
-assert b - a == a
-assert a * 2 == b
-assert b / 2 == a
-```
-
-The following methods are available for a `Duration` object:
-
-`getDays()`, `toDays()`
-: Get the duration value in days (rounded down).
-
-`getHours()`, `toHours()`
-: Get the duration value in hours (rounded down).
-
-`getMillis()`, `toMillis()`
-: Get the duration value in milliseconds.
-
-`getMinutes()`, `toMinutes()`
-: Get the duration value in minutes (rounded down).
-
-`getSeconds()`, `toSeconds()`
-: Get the duration value in seconds (rounded down).
-
-(implicit-classes-memoryunit)=
-
-### MemoryUnit
-
-A `MemoryUnit` represents a quantity of bytes.
-
-You can create a memory unit by adding a unit suffix to an integer, e.g. `1.GB`. The following suffixes are available:
-
-| Unit | Description |
-| ---- | ----------- |
-| `B`  | Bytes       |
-| `KB` | Kilobytes   |
-| `MB` | Megabytes   |
-| `GB` | Gigabytes   |
-| `TB` | Terabytes   |
-| `PB` | Petabytes   |
-| `EB` | Exabytes    |
-| `ZB` | Zettabytes  |
-
-:::{note}
-Technically speaking, a kilobyte is equal to 1000 bytes, whereas 1024 bytes is called a "kibibyte" and abbreviated as "KiB", and so on for the other units. In practice, however, kilobyte is commonly understood to mean 1024 bytes, and Nextflow follows this convention in its implementation as well as this documentation.
-:::
-
-You can also create a memory unit with `MemoryUnit.of()`:
-
-```groovy
-// integer value (bytes)
-oneKilobyte = MemoryUnit.of(1024)
-
-// string value
-oneGigabyte = MemoryUnit.of('1 GB')
-```
-
-Memory units can be compared like numbers, and they support basic arithmetic operations:
-
-```groovy
-a = 1.GB
-b = 2.GB
-
-assert a < b
-assert a + a == b
-assert b - a == a
-assert a * 2 == b
-assert b / 2 == a
-```
-
-The following methods are available for a `MemoryUnit` object:
-
-`getBytes()`, `toBytes()`
-: Get the memory value in bytes (B).
-
-`getGiga()`, `toGiga()`
-: Get the memory value in gigabytes (rounded down), where 1 GB = 1024 MB.
-
-`getKilo()`, `toKilo()`
-: Get the memory value in kilobytes (rounded down), where 1 KB = 1024 B.
-
-`getMega()`, `toMega()`
-: Get the memory value in megabytes (rounded down), where 1 MB = 1024 KB.
-
-`toUnit( unit )`
-: Get the memory value in terms of a given unit (rounded down). The unit can be one of: `'B'`, `'KB'`, `'MB'`, `'GB'`, `'TB'`, `'PB'`, `'EB'`, `'ZB'`.
-
-### ValueObject
-
-`ValueObject` is an AST transformation for classes and enums, which simply combines [AutoClone](http://docs.groovy-lang.org/latest/html/gapi/groovy/transform/AutoClone.html) and [Immutable](https://docs.groovy-lang.org/latest/html/gapi/groovy/transform/Immutable.html). It is useful for defining custom "record" types.
-
-(script-file-io)=
-
-## Files and I/O
-
-### Opening files
-
-To access and work with files, use the `file()` method, which returns a file system object given a file path string:
-
-```groovy
-myFile = file('some/path/to/my_file.file')
-```
-
-The `file()` method can reference both files and directories, depending on what the string path refers to in the file system.
-
-When using the wildcard characters `*`, `?`, `[]` and `{}`, the argument is interpreted as a [glob](http://docs.oracle.com/javase/tutorial/essential/io/fileOps.html#glob) path matcher and the `file()` method returns a list object holding the paths of files whose names match the specified pattern, or an empty list if no match is found:
-
-```groovy
-listOfFiles = file('some/path/*.fa')
-```
-
-:::{note}
-The `file()` method does not return a list if only one file is matched. Use the `files()` method to always return a list.
-:::
-
-:::{note}
-A double asterisk (`**`) in a glob pattern works like `*` but also searches through subdirectories.
-:::
-
-By default, wildcard characters do not match directories or hidden files. For example, if you want to include hidden files in the result list, enable the `hidden` option:
-
-```groovy
-listWithHidden = file('some/path/*.fa', hidden: true)
-```
-
-:::{note}
-To compose paths, instead of string interpolation, use the `resolve()` method or the `/` operator:
-
-```groovy
-def dir = file('s3://bucket/some/data/path')
-def sample1 = dir.resolve('sample.bam')         // correct
-def sample2 = dir / 'sample.bam'
-def sample3 = file("$dir/sample.bam")           // correct (but verbose)
-def sample4 = "$dir/sample.bam"                 // incorrect
-```
-:::
-
-The following options are available:
-
-`checkIfExists`
-: When `true`, throws an exception if the specified path does not exist in the file system (default: `false`)
-
-`followLinks`
-: When `true`, follows symbolic links when traversing a directory tree, otherwise treats them as files (default: `true`)
-
-`glob`
-: When `true`, interprets characters `*`, `?`, `[]` and `{}` as glob wildcards, otherwise handles them as normal characters (default: `true`)
-
-`hidden`
-: When `true`, includes hidden files in the resulting paths (default: `false`)
-
-`maxDepth`
-: Maximum number of directory levels to visit (default: *no limit*)
-
-`type`
-: Type of paths returned, can be `'file'`, `'dir'` or `'any'` (default: `'file'`)
-
-See also: {ref}`Channel.fromPath <channel-path>`.
-
-### Getting file attributes
-
-The `file()` method returns a [Path](https://docs.oracle.com/en/java/javase/11/docs/api/java.base/java/nio/file/Path.html), so any method defined for Path can also be used in a Nextflow script.
-
-Additionally, the following methods are also defined for Paths in Nextflow:
-
-`exists()`
-: Returns `true` if the file exists.
-
-`getBaseName()`
-: Gets the file name without its extension, e.g. `/some/path/file.tar.gz` -> `file.tar`.
-
-`getExtension()`
-: Gets the file extension, e.g. `/some/path/file.txt` -> `txt`.
-
-`getName()`
-: Gets the file name, e.g. `/some/path/file.txt` -> `file.txt`.
-
-`getSimpleName()`
-: Gets the file name without any extension, e.g. `/some/path/file.tar.gz` -> `file`.
-
-`getParent()`
-: Gets the file parent path, e.g. `/some/path/file.txt` -> `/some/path`.
-
-`getScheme()`
-: Gets the file URI scheme, e.g. `s3://some-bucket/foo.txt` -> `s3`.
-
-`isDirectory()`
-: Returns `true` if the file is a directory.
-
-`isEmpty()`
-: Returns `true` if the file is empty or does not exist.
-
-`isFile()`
-: Returns `true` if it is a regular file (i.e. not a directory).
-
-`isHidden()`
-: Returns `true` if the file is hidden.
-
-`isLink()`
-: Returns `true` if the file is a symbolic link.
-
-`lastModified()`
-: Returns the file last modified timestamp in Unix time (i.e. milliseconds since January 1, 1970).
-
-`size()`
-: Gets the file size in bytes.
-
-`toUriString()`
-: Gets the file path along with the protocol scheme:
-  ```groovy
-  def ref = file('s3://some-bucket/foo.txt')
-
-  assert ref.toString() == '/some-bucket/foo.txt'
-  assert "$ref" == '/some-bucket/foo.txt'
-  assert ref.toUriString() == 's3://some-bucket/foo.txt'
-  ```
-
-:::{tip}
-In Groovy, any method that looks like `get*()` can also be accessed as a field. For example, `myFile.getName()` is equivalent to `myFile.name`, `myFile.getBaseName()` is equivalent to `myFile.baseName`, and so on.
-:::
-
-### Reading and writing
-
-#### Reading and writing an entire file
-
-Given a file variable, created with the `file()` method as shown previously, reading a file is as easy as getting the file's `text` property, which returns the file content as a string:
-
-```groovy
-print myFile.text
-```
-
-Similarly, you can save a string to a file by assigning it to the file's `text` property:
-
-```groovy
-myFile.text = 'Hello world!'
-```
-
-Binary data can managed in the same way, just using the file property `bytes` instead of `text`. Thus, the following example reads the file and returns its content as a byte array:
-
-```groovy
-binaryContent = myFile.bytes
-```
-
-Or you can save a byte array to a file:
-
-```groovy
-myFile.bytes = binaryContent
-```
-
-:::{note}
-The above assignment overwrites any existing file contents, and implicitly creates the file if it doesn't exist.
-:::
-
-:::{warning}
-The above methods read and write the **entire** file contents at once, in a single variable or buffer. For this reason, when dealing with large files it is recommended that you use a more memory efficient approach, such as reading/writing a file line by line or using a fixed size buffer.
-:::
-
-#### Appending to a file
-
-In order to append a string value to a file without erasing existing content, you can use the `append()` method:
-
-```groovy
-myFile.append('Add this line\n')
-```
-
-Or use the left shift operator, a more idiomatic way to append text content to a file:
-
-```groovy
-myFile << 'Add a line more\n'
-```
-
-#### Reading a file line by line
-
-In order to read a text file line by line you can use the method `readLines()` provided by the file object, which returns the file content as a list of strings:
-
-```groovy
-myFile = file('some/my_file.txt')
-allLines = myFile.readLines()
-for( line : allLines ) {
-    println line
-}
-```
-
-This can also be written in a more idiomatic syntax:
-
-```groovy
-file('some/my_file.txt')
-    .readLines()
-    .each { println it }
-```
-
-:::{warning}
-The method `readLines()` reads the **entire** file at once and returns a list containing all the lines. For this reason, do not use it to read big files.
-:::
-
-To process a big file, use the method `eachLine()`, which reads only a single line at a time into memory:
-
-```groovy
-count = 0
-myFile.eachLine { str ->
-    println "line ${count++}: $str"
-}
-```
-
-#### Advanced file reading
-
-The classes `Reader` and `InputStream` provide fine-grained control for reading text and binary files, respectively.
-
-The method `newReader()` creates a [Reader](https://docs.oracle.com/en/java/javase/11/docs/api/java.base/java/io/Reader.html) object for the given file that allows you to read the content as single characters, lines or arrays of characters:
-
-```groovy
-myReader = myFile.newReader()
-String line
-while( line = myReader.readLine() ) {
-    println line
-}
-myReader.close()
-```
-
-The method `withReader()` works similarly, but automatically calls the `close()` method for you when you have finished processing the file. So, the previous example can be written more simply as:
-
-```groovy
-myFile.withReader {
-    String line
-    while( line = it.readLine() ) {
-        println line
-    }
-}
-```
-
-The methods `newInputStream()` and `withInputStream()` work similarly. The main difference is that they create an [InputStream](https://docs.oracle.com/en/java/javase/11/docs/api/java.base/java/io/InputStream.html) object useful for writing binary data.
-
-The following methods are useful for reading files:
-
-`eachByte( closure )`
-: Iterates over the file byte by byte, applying the specified {ref}`closure <script-closure>`.
-
-`eachLine( closure )`
-: Iterates over the file line by line, applying the specified {ref}`closure <script-closure>`.
-
-`getBytes()`
-: Returns the file content as a byte array.
-
-`getText()`
-: Returns the file content as a string value.
-
-`newInputStream()`
-: Returns an [InputStream](https://docs.oracle.com/en/java/javase/11/docs/api/java.base/java/io/InputStream.html) object to read a binary file.
-
-`newReader()`
-: Returns a [Reader](https://docs.oracle.com/en/java/javase/11/docs/api/java.base/java/io/Reader.html) object to read a text file.
-
-`readLines()`
-: Reads the file line by line and returns the content as a list of strings.
-
-`withInputStream( closure )`
-: Opens a file for reading and lets you access it with an [InputStream](https://docs.oracle.com/en/java/javase/11/docs/api/java.base/java/io/InputStream.html) object.
-
-`withReader( closure )`
-: Opens a file for reading and lets you access it with a [Reader](https://docs.oracle.com/en/java/javase/11/docs/api/java.base/java/io/Reader.html) object.
-
-#### Advanced file writing
-
-The `Writer` and `OutputStream` classes provide fine-grained control for writing text and binary files, respectively, including low-level operations for single characters or bytes, and support for big files.
-
-For example, given two file objects `sourceFile` and `targetFile`, the following code copies the first file's content into the second file, replacing all `U` characters with `X`:
-
-```groovy
-sourceFile.withReader { source ->
-    targetFile.withWriter { target ->
-        String line
-        while( line=source.readLine() ) {
-            target << line.replaceAll('U','X')
-        }
-    }
-}
-```
-
-The following methods are available for writing to files:
-
-`append( text )`
-: Appends a string value to a file without replacing existing content.
-
-`newOutputStream()`
-: Creates an [OutputStream](https://docs.oracle.com/en/java/javase/11/docs/api/java.base/java/io/OutputStream.html) object that allows you to write binary data to a file.
-
-`newPrintWriter()`
-: Creates a [PrintWriter](https://docs.oracle.com/en/java/javase/11/docs/api/java.base/java/io/PrintWriter.html) object that allows you to write formatted text to a file.
-
-`newWriter()`
-: Creates a [Writer](https://docs.oracle.com/en/java/javase/11/docs/api/java.base/java/io/Writer.html) object that allows you to save text data to a file.
-
-`setBytes( bytes )`
-: Writes a byte array to a file. Equivalent to setting the `bytes` property.
-
-`setText( text )`
-: Writes a string value to a file. Equivalent to setting the `text` property.
-
-`withOutputStream( closure )`
-: Applies the specified closure to an [OutputStream](https://docs.oracle.com/en/java/javase/11/docs/api/java.base/java/io/OutputStream.html) object, closing it when finished.
-
-`withPrintWriter( closure )`
-: Applies the specified closure to a [PrintWriter](https://docs.oracle.com/en/java/javase/11/docs/api/java.base/java/io/PrintWriter.html) object, closing it when finished.
-
-`withWriter( closure )`
-: Applies the specified closure to a [Writer](https://docs.oracle.com/en/java/javase/11/docs/api/java.base/java/io/Writer.html) object, closing it when finished.
-
-`write( text )`
-: Writes a string to a file, replacing any existing content.
-
-### Filesystem operations
-
-The following methods are available for manipulating files and directories in a filesystem:
-
-`copyTo( target )`
-: Copies a source file or directory to a target file or directory.
-
-: *When copying a file to another file:* if the target file already exists, it will be replaced.
-
-  ```groovy
-  file('/some/path/my_file.txt').copyTo('/another/path/new_file.txt')
-  ```
-
-: *When copying a file to a directory:* the file will be copied into the directory, replacing any file with the same name.
-
-  ```groovy
-  file('/some/path/my_file.txt').copyTo('/another/path')
-  ```
-
-: *When copying a directory to another directory:* if the target directory already exists, the source directory will be copied into the target directory, replacing any sub-directory with the same name. If the target path does not exist, it will be created automatically.
-
-  ```groovy
-  file('/any/dir_a').moveTo('/any/dir_b')
-  ```
-
-  The result of the above example depends on the existence of the target directory. If the target directory exists, the source is moved into the target directory, resulting in the path `/any/dir_b/dir_a`. If the target directory does not exist, the source is just renamed to the target name, resulting in the path `/any/dir_b`.
-
-: :::{note}
-  The `copyTo()` method follows the semantics of the Linux command `cp -r <source> <target>`, with the following caveat: while Linux tools often treat paths ending with a slash (e.g. `/some/path/name/`) as directories, and those not (e.g. `/some/path/name`) as regular files, Nextflow (due to its use of the Java files API) views both of these paths as the same file system object. If the path exists, it is handled according to its actual type (i.e. as a regular file or as a directory). If the path does not exist, it is treated as a regular file, with any missing parent directories created automatically.
-  :::
-
-`delete()`
-: Deletes the file or directory at the given path, returning `true` if the operation succeeds, and `false` otherwise:
-
-  ```groovy
-  myFile = file('some/file.txt')
-  result = myFile.delete()
-  println result ? "OK" : "Cannot delete: $myFile"
-  ```
-
-  If a directory is not empty, it will not be deleted and `delete()` will return `false`.
-
-`deleteDir()`
-: Deletes a directory and all of its contents.
-
-  ```groovy
-  file('any/path').deleteDir()
-  ```
-
-`getPermissions()`
-: Returns a file's permissions using the [symbolic notation](http://en.wikipedia.org/wiki/File_system_permissions#Symbolic_notation), e.g. `'rw-rw-r--'`.
-
-`list()`
-: Returns the first-level elements (files and directories) of a directory as a list of strings.
-
-`listFiles()`
-: Returns the first-level elements (files and directories) of a directory as a list of Paths.
-
-`mkdir()`
-: Creates a directory at the given path, returning `true` if the directory is created successfully, and `false` otherwise:
-
-  ```groovy
-  myDir = file('any/path')
-  result = myDir.mkdir()
-  println result ? "OK" : "Cannot create directory: $myDir"
-  ```
-
-  If the parent directories do not exist, the directory will not be created and `mkdir()` will return `false`.
-
-`mkdirs()`
-: Creates a directory at the given path, including any nonexistent parent directories:
-
-  ```groovy
-  file('any/path').mkdirs()
-  ```
-
-`mklink( linkName, [options] )`
-: Creates a *filesystem link* to a given path:
-
-  ```groovy
-  myFile = file('/some/path/file.txt')
-  myFile.mklink('/user/name/link-to-file.txt', overwrite: true)
-  ```
-
-  Available options:
-
-  `hard`
-  : When `true`, creates a *hard* link, otherwise creates a *soft* (aka *symbolic*) link (default: `false`).
-
-  `overwrite`
-  : When `true`, overwrites any existing file with the same name, otherwise throws a [FileAlreadyExistsException](https://docs.oracle.com/en/java/javase/11/docs/api/java.base/java/nio/file/FileAlreadyExistsException.html) (default: `false`).
-
-`moveTo( target )`
-: Moves a source file or directory to a target file or directory. Follows the same semantics as `copyTo()`.
-
-`renameTo( target )`
-: Rename a file or directory:
-
-  ```groovy
-  file('my_file.txt').renameTo('new_file_name.txt')
-  ```
-
-`setPermissions( permissions )`
-: Sets a file's permissions using the [symbolic notation](http://en.wikipedia.org/wiki/File_system_permissions#Symbolic_notation):
-
-  ```groovy
-  myFile.setPermissions('rwxr-xr-x')
-  ```
-
-`setPermissions( owner, group, other )`
-: Sets a file's permissions using the [numeric notation](http://en.wikipedia.org/wiki/File_system_permissions#Numeric_notation), i.e. as three digits representing the **owner**, **group**, and **other** permissions:
-
-  ```groovy
-  myFile.setPermissions(7,5,5)
-  ```
-
-#### Listing directories
-
-The simplest way to list a directory is to use `list()` or `listFiles()`, which return a collection of first-level elements (files and directories) of a directory:
-
-```groovy
-for( def file : file('any/path').list() ) {
-    println file
-}
-```
-
-Additionally, the `eachFile()` method allows you to iterate through the first-level elements only (just like `listFiles()`). As with other `each*()` methods, `eachFile()` takes a closure as a parameter:
-
-```groovy
-myDir.eachFile { item ->
-    if( item.isFile() ) {
-        println "${item.getName()} - size: ${item.size()}"
-    }
-    else if( item.isDirectory() ) {
-        println "${item.getName()} - DIR"
-    }
-}
-```
-
-The following methods are available for listing and traversing directories:
-
-`eachDir( closure )`
-: Iterates through first-level directories only. [Read more](http://docs.groovy-lang.org/latest/html/groovy-jdk/java/io/File.html#eachDir(groovy.lang.Closure))
-
-`eachDirMatch( nameFilter, closure )`
-: Iterates through directories whose names match the given filter. [Read more](http://docs.groovy-lang.org/latest/html/groovy-jdk/java/io/File.html#eachDirMatch(java.lang.Object,%20groovy.lang.Closure))
-
-`eachDirRecurse( closure )`
-: Iterates through directories depth-first (regular files are ignored). [Read more](http://docs.groovy-lang.org/latest/html/groovy-jdk/java/io/File.html#eachDirRecurse(groovy.lang.Closure))
-
-`eachFile( closure )`
-: Iterates through first-level files and directories. [Read more](http://docs.groovy-lang.org/latest/html/groovy-jdk/java/io/File.html#eachFile(groovy.lang.Closure))
-
-`eachFileMatch( nameFilter, closure )`
-: Iterates through files and directories whose names match the given filter. [Read more](http://docs.groovy-lang.org/latest/html/groovy-jdk/java/io/File.html#eachFileMatch(java.lang.Object,%20groovy.lang.Closure))
-
-`eachFileRecurse( closure )`
-: Iterates through files and directories depth-first. [Read more](http://docs.groovy-lang.org/latest/html/groovy-jdk/java/io/File.html#eachFileRecurse(groovy.lang.Closure))
-
-See also: {ref}`Channel.fromPath <channel-path>`.
-
-### Fetching HTTP/FTP files
-
-Nextflow integrates seamlessly with the HTTP(S) and FTP protocols for handling remote resources the same as local files. Simply specify the resource URL when opening the file:
-
-```groovy
-pdb = file('http://files.rcsb.org/header/5FID.pdb')
-```
-
-Then, you can access it as a local file as described previously:
-
-```groovy
-println pdb.text
-```
-
-The above one-liner prints the content of the remote PDB file. Previous sections provide code examples showing how to stream or copy the content of files.
-
-:::{note}
-Write and list operations are not supported for HTTP(S) and FTP files.
-:::
-
-### Splitting and counting records
-
-The following methods are defined for Paths for splitting and counting records:
-
-`countFasta()`
-: Counts the number of records in a [FASTA](https://en.wikipedia.org/wiki/FASTA_format) file. See the {ref}`operator-splitfasta` operator for available options.
-
-`countFastq()`
-: Counts the number of records in a [FASTQ](https://en.wikipedia.org/wiki/FASTQ_format) file. See the {ref}`operator-splitfastq` operator for available options.
-
-`countJson()`
-: Counts the number of records in a JSON file. See the {ref}`operator-splitjson` operator for available options.
-
-`countLines()`
-: Counts the number of lines in a text file. See the {ref}`operator-splittext` operator for available options.
-
-`splitCsv()`
-: Splits a CSV file into a list of records. See the {ref}`operator-splitcsv` operator for available options.
-
-`splitFasta()`
-: Splits a [FASTA](https://en.wikipedia.org/wiki/FASTA_format) file into a list of records. See the {ref}`operator-splitfasta` operator for available options.
-
-`splitFastq()`
-: Splits a [FASTQ](https://en.wikipedia.org/wiki/FASTQ_format) file into a list of records. See the {ref}`operator-splitfastq` operator for available options.
-
-`splitJson()`
-: Splits a JSON file into a list of records. See the {ref}`operator-splitjson` operator for available options.
-
-`splitText()`
-: Splits a text file into a list of lines. See the {ref}`operator-splittext` operator for available options.
-=======
-:::
->>>>>>> 25e5eba0
+:::