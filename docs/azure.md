--- conflicted
+++ resolved
@@ -130,24 +130,14 @@
 - `BATCH_ACCOUNT_LOCATION`: The location of your Azure Batch account.
 
 :::{note}
-If the `managedIdentity` config item is not provided, Nextflow will read the environment variable `AZURE_MANAGED_IDENTITY_SYSTEM=true`.
+Nextflow will use the following environment variable if the managed identity setting is not provided in the Nextflow config file:
+
+- `AZURE_MANAGED_IDENTITY_SYSTEM`: When set to `true`, enables system-assigned managed identity.
 :::
 
 **User-assigned managed identity**
 
-<<<<<<< HEAD
 A user-assigned identity can be shared across multiple Azure resources and its lifecycle is not tied to any specific resource. See [Azure Documentation](https://learn.microsoft.com/en-us/entra/identity/managed-identities-azure-resources/managed-identity-best-practice-recommendations#choosing-system-or-user-assigned-managed-identities) for details.
-=======
-:::{tip}
-Nextflow will use the following environment variables if storage settings are not provided in the Nextflow config file:
-
-- `AZURE_STORAGE_ACCOUNT_NAME`: The name of your Azure Storage account.
-- `AZURE_STORAGE_ACCOUNT_KEY`: The access key for your Azure Storage account.
-- `AZURE_STORAGE_SAS_TOKEN`: A shared access signature (SAS) token for Azure Storage access.
-:::
-
-## Azure File Shares
->>>>>>> 8f790615
 
 To use it:
 
@@ -179,7 +169,9 @@
 - `BATCH_ACCOUNT_LOCATION`: The location of your Azure Batch account.
 
 :::{note}
-If the `managedIdentity` config item is not provided, Nextflow will read the environment variable `AZURE_MANAGED_IDENTITY_USER_ASSIGNED_ID`.
+Nextflow will use the following environment variable if the managed identity client ID is not provided in the Nextflow config file:
+
+- `AZURE_MANAGED_IDENTITY_USER`: The client ID for a user-assigned managed identity.
 :::
 
 ### Service principals
@@ -206,8 +198,8 @@
 }
 ```
 
-:::{note}
-If the service principal credentials are not provided Nextflow will read the following environment variables:
+:::{tip}
+Nextflow will use the following environment variables if storage settings are not provided in the Nextflow config file:
 
 - `AZURE_CLIENT_ID`: The Application ID of your Azure Service Principal.
 - `AZURE_CLIENT_SECRET`: The secret of your Azure Service Principal.
@@ -250,8 +242,8 @@
 The value of `sasToken` should be stripped of the leading `?` character.
 :::
 
-:::{note}
-If the access keys are not provided as config items Nextflow will read the following environment variables:
+:::{tip}
+Nextflow will use the following environment variables if storage settings are not provided in the Nextflow config file:
 
 - `AZURE_STORAGE_ACCOUNT_NAME`: The name of your Azure Storage account.
 - `AZURE_STORAGE_ACCOUNT_KEY`: The key of your Azure Storage account.
@@ -282,8 +274,12 @@
 }
 ```
 
-:::{note}
-If the storage account name is not provided Nextflow will read the environment variable: `AZURE_STORAGE_ACCOUNT_NAME`
+:::{tip}
+Nextflow will use the following environment variables if storage settings are not provided in the Nextflow config file:
+
+- `AZURE_STORAGE_ACCOUNT_NAME`: The name of your Azure Storage account.
+- `AZURE_STORAGE_ACCOUNT_KEY`: The access key for your Azure Storage account.
+- `AZURE_STORAGE_SAS_TOKEN`: A shared access signature (SAS) token for Azure Storage access.
 :::
 
 ## Azure Batch
@@ -337,8 +333,11 @@
 nextflow run <PIPELINE_NAME> -w az://<CONTAINER>/
 ```
 
-:::{note}
-If the batch account name is not provided Nextflow will read the environment variable: `AZURE_BATCH_ACCOUNT_NAME`
+:::{tip}
+Nextflow will use the following environment variables if the Batch settings are not provided in the Nextflow config file:
+
+- `AZURE_BATCH_ACCOUNT_NAME`: The name of your Azure Batch account.
+- `AZURE_BATCH_ACCOUNT_KEY`: The access key for your Azure Batch account.
 :::
 
 #### Azure Batch Quotas
@@ -363,18 +362,7 @@
 
 When using the `autoPoolMode` mode, Nextflow automatically creates pools of compute nodes appropriate for your pipeline.
 
-<<<<<<< HEAD
 By default, the cpus and memory directives are used to find the smallest machine type that fits the requested resources in the Azure machine family, specified by machineType. If memory is not specified, 1 GB of memory is allocated per CPU. When no options are specified, it only uses one compute node of the type Standard_D4_v3.
-=======
-:::{tip}
-Nextflow will use the following environment variables if the Batch settings are not provided in the Nextflow config file:
-
-- `AZURE_BATCH_ACCOUNT_NAME`: The name of your Azure Batch account.
-- `AZURE_BATCH_ACCOUNT_KEY`: The access key for your Azure Batch account.
-:::
-
-### Autopools
->>>>>>> 8f790615
 
 To use `autoPoolMode`, you need to enable it in the azure.batch config scope:
 
@@ -532,15 +520,6 @@
 }
 ```
 
-:::{note}
-If the registry credentials are not provided Nextflow will read the following environment variables:
-  - `AZURE_REGISTRY_USER_NAME`
-  - `AZURE_REGISTRY_PASSWORD`
-:::
-
-<<<<<<< HEAD
-Public container images from Docker Hub or other public registries can still be used without additional configuration, even when a private registry is configured. The Docker service on the nodes will automatically use the appropriate registry based on the container image reference in your process container directive.
-=======
 :::{tip}
 Nextflow will use the following environment variables if the registry credentials are not provided in the Nextflow config file:
 
@@ -548,8 +527,7 @@
 - `AZURE_REGISTRY_PASSWORD`: The password for Azure Container Registry authentication
 :::
 
-### Virtual Network
->>>>>>> 8f790615
+Public container images from Docker Hub or other public registries can still be used without additional configuration, even when a private registry is configured. The Docker service on the nodes will automatically use the appropriate registry based on the container image reference in your process container directive.
 
 **Virtual networks**
 
@@ -639,19 +617,9 @@
 }
 ```
 
-<<<<<<< HEAD
 :::{warning}
 File shares require storage account key authentication. Managed Identity and Service Principal are not supported.
 :::
-=======
-:::{note}
-Nextflow will use the following environment variable if the managed identity setting is not provided in the Nextflow config file:
-
-- `AZURE_MANAGED_IDENTITY_SYSTEM`: When set to `true`, enables system-assigned managed identity.
-:::
-
-#### User Assigned Managed Identity
->>>>>>> 8f790615
 
 **Hybrid Workloads**
 
@@ -681,17 +649,7 @@
 }
 ```
 
-<<<<<<< HEAD
 With the above configuration, processes with the bigTask label will run on Azure Batch, while the remaining processes will run on the local computer.
-=======
-:::{note}
-Nextflow will use the following environment variable if the managed identity client ID is not provided in the Nextflow config file:
-
-- `AZURE_MANAGED_IDENTITY_USER`: The client ID for a user-assigned managed identity.
-:::
-
-(azure-service-principal)=
->>>>>>> 8f790615
 
 Then launch the pipeline with the -bucket-dir option to specify an Azure Blob Storage path for the jobs computed with Azure Batch, and optionally, use the -work-dir option to specify the local storage for the jobs computed locally:
 
@@ -699,19 +657,10 @@
 nextflow run <SCRIPT> -bucket-dir az://my-container/some/path
 ```
 
-<<<<<<< HEAD
 :::{warning}
 - Blob Storage path needs a subdirectory, for example, `az://container/work`, not `az://container`.
 - Nextflow handles file transfers between local and cloud.
 - With [Fusion](./fusion.md), `-bucket-dir` is optional.
-=======
-:::{note}
-Nextflow will use the following environment variables if the service principal settings are not provided in the Nextflow config file:
-
-- `AZURE_CLIENT_ID`: The service principal client ID (also known as application ID).
-- `AZURE_CLIENT_SECRET`: The service principal secret key.
-- `AZURE_TENANT_ID`: The Azure Active Directory tenant ID.
->>>>>>> 8f790615
 :::
 
 ## Advanced configuration
