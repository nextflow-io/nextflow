--- conflicted
+++ resolved
@@ -41,11 +41,7 @@
     static boolean containsKey(String key) {
         return holder.containsKey(key)
     }
-<<<<<<< HEAD
-
-=======
     
->>>>>>> e952299f
     static Map<String,String> get()  {
         return holder
     }
