/*
 * Copyright 2013-2023, Seqera Labs
 *
 * Licensed under the Apache License, Version 2.0 (the "License");
 * you may not use this file except in compliance with the License.
 * You may obtain a copy of the License at
 *
 *     http://www.apache.org/licenses/LICENSE-2.0
 *
 * Unless required by applicable law or agreed to in writing, software
 * distributed under the License is distributed on an "AS IS" BASIS,
 * WITHOUT WARRANTIES OR CONDITIONS OF ANY KIND, either express or implied.
 * See the License for the specific language governing permissions and
 * limitations under the License.
 */

package nextflow
import java.nio.file.Path
import java.nio.file.Paths
import java.text.SimpleDateFormat

import static nextflow.extension.Bolts.DATETIME_FORMAT

/**
 * Application main constants
 *
 * @author Paolo Di Tommaso <paolo.ditommaso@gmail.com>
 */
class Const {

    static final public String ISO_8601_DATETIME_FORMAT = "yyyy-MM-dd'T'HH:mm:ss'Z'"

    static final public transient BOOL_YES = ['true','yes','on']

    static final public transient BOOL_NO = ['false','no','off']

    /**
     * The application main package name
     */
    static public final String MAIN_PACKAGE = Const.name.split('\\.')[0]

    /**
     * The application main name
     */
    static public final String APP_NAME = MAIN_PACKAGE

    /**
     * The application home folder
     */
    static public final Path APP_HOME_DIR = getHomeDir(APP_NAME)

    /**
     * The application version
     */
    static public final String APP_VER = "23.07.0-edge"

    /**
     * The app build time as linux/unix timestamp
     */
<<<<<<< HEAD
    static public final long APP_TIMESTAMP = 1690806136146
=======
    static public final long APP_TIMESTAMP = 1690040653541
>>>>>>> 19a72c40

    /**
     * The app build number
     */
<<<<<<< HEAD
    static public final int APP_BUILDNUM = 5887
=======
    static public final int APP_BUILDNUM = 5870
>>>>>>> 19a72c40

    /**
     * The app build time string relative to UTC timezone
     */
    static public final String APP_TIMESTAMP_UTC = {

        def tz = TimeZone.getTimeZone('UTC')
        def fmt = new SimpleDateFormat(DATETIME_FORMAT)
        fmt.setTimeZone(tz)
        fmt.format(new Date(APP_TIMESTAMP)) + ' ' + tz.getDisplayName( true, TimeZone.SHORT )

    } ()


    /**
     * The app build time string relative to local timezone
     */
    static public final String APP_TIMESTAMP_LOCAL = {

        def tz = TimeZone.getDefault()
        def fmt = new SimpleDateFormat(DATETIME_FORMAT)
        fmt.setTimeZone(tz)
        fmt.format(new Date(APP_TIMESTAMP)) + ' ' + tz.getDisplayName( true, TimeZone.SHORT )

    } ()

    static String deltaLocal() {
        def utc = APP_TIMESTAMP_UTC.split(' ')
        def loc = APP_TIMESTAMP_LOCAL.split(' ')

        if( APP_TIMESTAMP_UTC == APP_TIMESTAMP_LOCAL ) {
            return ''
        }

        def result = utc[0] == loc[0] ? loc[1,-1].join(' ') : loc.join(' ')
        return "($result)"
    }


    private static Path getHomeDir(String appname) {
        def home = System.getenv('NXF_HOME')
        def result = home ? Paths.get(home) : Paths.get(System.getProperty("user.home")).resolve(".$appname")

        if( !result.exists() && !result.mkdir() ) {
            throw new IllegalStateException("Cannot create path '${result}' -- check file system access permission")
        }

        return result
    }

    /*
     * The application 'logo'
     */
    static public final String SPLASH =

"""
      N E X T F L O W
      version ${APP_VER} build ${APP_BUILDNUM}
      created ${APP_TIMESTAMP_UTC} ${deltaLocal()}
      cite doi:10.1038/nbt.3820
      http://nextflow.io
"""

    static public final String S3_UPLOADER_CLASS = 'nextflow.cloud.aws.nio'

    static public final String ROLE_WORKER = 'worker'

    static public final String ROLE_MASTER = 'master'

    static public final String MANIFEST_FILE_NAME = 'nextflow.config'

    static public final String DEFAULT_MAIN_FILE_NAME = 'main.nf'

    static public final String DEFAULT_ORGANIZATION = System.getenv('NXF_ORG') ?: 'nextflow-io'

    static public final String DEFAULT_HUB = System.getenv('NXF_HUB') ?: 'github'

    static public final File DEFAULT_ROOT = System.getenv('NXF_ASSETS') ? new File(System.getenv('NXF_ASSETS')) : Const.APP_HOME_DIR.resolve('assets').toFile()

    static public final String DEFAULT_BRANCH = 'master'

    static public final String SCOPE_SEP = ':'

}<|MERGE_RESOLUTION|>--- conflicted
+++ resolved
@@ -57,20 +57,12 @@
     /**
      * The app build time as linux/unix timestamp
      */
-<<<<<<< HEAD
-    static public final long APP_TIMESTAMP = 1690806136146
-=======
     static public final long APP_TIMESTAMP = 1690040653541
->>>>>>> 19a72c40
 
     /**
      * The app build number
      */
-<<<<<<< HEAD
-    static public final int APP_BUILDNUM = 5887
-=======
     static public final int APP_BUILDNUM = 5870
->>>>>>> 19a72c40
 
     /**
      * The app build time string relative to UTC timezone
