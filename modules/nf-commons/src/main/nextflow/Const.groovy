/*
 * Copyright 2013-2023, Seqera Labs
 *
 * Licensed under the Apache License, Version 2.0 (the "License");
 * you may not use this file except in compliance with the License.
 * You may obtain a copy of the License at
 *
 *     http://www.apache.org/licenses/LICENSE-2.0
 *
 * Unless required by applicable law or agreed to in writing, software
 * distributed under the License is distributed on an "AS IS" BASIS,
 * WITHOUT WARRANTIES OR CONDITIONS OF ANY KIND, either express or implied.
 * See the License for the specific language governing permissions and
 * limitations under the License.
 */

package nextflow
import java.nio.file.Path
import java.nio.file.Paths
import java.text.SimpleDateFormat

import static nextflow.extension.Bolts.DATETIME_FORMAT

/**
 * Application main constants
 *
 * @author Paolo Di Tommaso <paolo.ditommaso@gmail.com>
 */
class Const {

    static final public String ISO_8601_DATETIME_FORMAT = "yyyy-MM-dd'T'HH:mm:ss'Z'"

    static final public transient BOOL_YES = ['true','yes','on']

    static final public transient BOOL_NO = ['false','no','off']

    /**
     * The application main package name
     */
    static public final String MAIN_PACKAGE = Const.name.split('\\.')[0]

    /**
     * The application main name
     */
    static public final String APP_NAME = MAIN_PACKAGE

    /**
     * The application home folder
     */
    static public final Path APP_HOME_DIR = getHomeDir(APP_NAME)

    /**
     * The application version
     */
    static public final String APP_VER = "23.09.1-edge"

    /**
     * The app build time as linux/unix timestamp
     */
<<<<<<< HEAD
    static public final long APP_TIMESTAMP = 1692120151455
=======
    static public final long APP_TIMESTAMP = 1694426936712
>>>>>>> 144e0a8a

    /**
     * The app build number
     */
<<<<<<< HEAD
    static public final int APP_BUILDNUM = 5874
=======
    static public final int APP_BUILDNUM = 5882
>>>>>>> 144e0a8a

    /**
     * The app build time string relative to UTC timezone
     */
    static public final String APP_TIMESTAMP_UTC = {

        def tz = TimeZone.getTimeZone('UTC')
        def fmt = new SimpleDateFormat(DATETIME_FORMAT)
        fmt.setTimeZone(tz)
        fmt.format(new Date(APP_TIMESTAMP)) + ' ' + tz.getDisplayName( true, TimeZone.SHORT )

    } ()


    /**
     * The app build time string relative to local timezone
     */
    static public final String APP_TIMESTAMP_LOCAL = {

        def tz = TimeZone.getDefault()
        def fmt = new SimpleDateFormat(DATETIME_FORMAT)
        fmt.setTimeZone(tz)
        fmt.format(new Date(APP_TIMESTAMP)) + ' ' + tz.getDisplayName( true, TimeZone.SHORT )

    } ()

    static String deltaLocal() {
        def utc = APP_TIMESTAMP_UTC.split(' ')
        def loc = APP_TIMESTAMP_LOCAL.split(' ')

        if( APP_TIMESTAMP_UTC == APP_TIMESTAMP_LOCAL ) {
            return ''
        }

        def result = utc[0] == loc[0] ? loc[1,-1].join(' ') : loc.join(' ')
        return "($result)"
    }


    private static Path getHomeDir(String appname) {
        def home = System.getenv('NXF_HOME')
        def result = home ? Paths.get(home) : Paths.get(System.getProperty("user.home")).resolve(".$appname")

        if( !result.exists() && !result.mkdir() ) {
            throw new IllegalStateException("Cannot create path '${result}' -- check file system access permission")
        }

        return result
    }

    /*
     * The application 'logo'
     */
    static public final String SPLASH =

"""
      N E X T F L O W
      version ${APP_VER} build ${APP_BUILDNUM}
      created ${APP_TIMESTAMP_UTC} ${deltaLocal()}
      cite doi:10.1038/nbt.3820
      http://nextflow.io
"""

    static public final String S3_UPLOADER_CLASS = 'nextflow.cloud.aws.nio'

    static public final String ROLE_WORKER = 'worker'

    static public final String ROLE_MASTER = 'master'

    static public final String MANIFEST_FILE_NAME = 'nextflow.config'

    static public final String DEFAULT_MAIN_FILE_NAME = 'main.nf'

    static public final String DEFAULT_ORGANIZATION = System.getenv('NXF_ORG') ?: 'nextflow-io'

    static public final String DEFAULT_HUB = System.getenv('NXF_HUB') ?: 'github'

    static public final File DEFAULT_ROOT = System.getenv('NXF_ASSETS') ? new File(System.getenv('NXF_ASSETS')) : Const.APP_HOME_DIR.resolve('assets').toFile()

    static public final String DEFAULT_BRANCH = 'master'

    static public final String SCOPE_SEP = ':'

}<|MERGE_RESOLUTION|>--- conflicted
+++ resolved
@@ -57,20 +57,12 @@
     /**
      * The app build time as linux/unix timestamp
      */
-<<<<<<< HEAD
-    static public final long APP_TIMESTAMP = 1692120151455
-=======
     static public final long APP_TIMESTAMP = 1694426936712
->>>>>>> 144e0a8a
 
     /**
      * The app build number
      */
-<<<<<<< HEAD
-    static public final int APP_BUILDNUM = 5874
-=======
     static public final int APP_BUILDNUM = 5882
->>>>>>> 144e0a8a
 
     /**
      * The app build time string relative to UTC timezone
