/*
 * Copyright 2013-2024, Seqera Labs
 *
 * Licensed under the Apache License, Version 2.0 (the "License");
 * you may not use this file except in compliance with the License.
 * You may obtain a copy of the License at
 *
 *     http://www.apache.org/licenses/LICENSE-2.0
 *
 * Unless required by applicable law or agreed to in writing, software
 * distributed under the License is distributed on an "AS IS" BASIS,
 * WITHOUT WARRANTIES OR CONDITIONS OF ANY KIND, either express or implied.
 * See the License for the specific language governing permissions and
 * limitations under the License.
 *
 */

package nextflow.plugin

import java.nio.file.Path
import java.nio.file.Paths

import groovy.transform.CompileStatic
import groovy.transform.Memoized
import groovy.transform.PackageScope
import groovy.util.logging.Slf4j
import nextflow.SysEnv
import nextflow.exception.AbortOperationException
import nextflow.extension.Bolts
import nextflow.extension.FilesEx
import org.pf4j.DefaultPluginManager
import org.pf4j.PluginManager
import org.pf4j.PluginState
import org.pf4j.PluginStateEvent
import org.pf4j.PluginStateListener
/**
 * Manage plugins installation and configuration
 * 
 * @author Paolo Di Tommaso <paolo.ditommaso@gmail.com>
 */
@Slf4j
@CompileStatic
class PluginsFacade implements PluginStateListener {

    @PackageScope
    final static String DEFAULT_PLUGINS_REPO = 'https://raw.githubusercontent.com/nextflow-io/plugins/main/plugins.json'

    private static final String DEV_MODE = 'dev'
    private static final String PROD_MODE = 'prod'
    private Map<String,String> env = SysEnv.get()

    private String mode
    private Path root
    private boolean offline
    private PluginUpdater updater
    private CustomPluginManager manager
    private DefaultPlugins defaultPlugins = DefaultPlugins.INSTANCE
    private String indexUrl
    private boolean embedded

    PluginsFacade() {
        mode = getPluginsMode()
        root = getPluginsDir()
        indexUrl = getPluginsIndexUrl()
        offline = env.get('NXF_OFFLINE') == 'true'
        if( mode==DEV_MODE && root.toString()=='plugins' && !isRunningFromDistArchive() )
            root = detectPluginsDevRoot()
        System.setProperty('pf4j.mode', mode)
    }

    PluginsFacade(Path root, String mode=PROD_MODE, boolean offline=false,
                  String indexUrl=DEFAULT_PLUGINS_REPO) {
        this.mode = mode
        this.root = root
        this.offline = offline
        this.indexUrl = indexUrl
        System.setProperty('pf4j.mode', mode)
    }

    /**
     * Determine if it's running from a JAR archive
     * @return {@code true} if the code is running from a JAR artifact, {@code false} otherwise
     */
    protected String isRunningFromDistArchive() {
        final className = this.class.name.replace('.', '/');
        final classJar = this.class.getResource("/" + className + ".class").toString();
        return classJar.startsWith("jar:")
    }

    protected Path getPluginsDir() {
        final dir = env.get('NXF_PLUGINS_DIR')
        if( dir ) {
            log.trace "Detected NXF_PLUGINS_DIR=$dir"
            return Paths.get(dir)
        }
        else if( env.containsKey('NXF_HOME') ) {
            log.trace "Detected NXF_HOME - Using ${env.NXF_HOME}/plugins"
            return Paths.get(env.NXF_HOME, 'plugins')
        }
        else {
            log.trace "Using local plugins directory"
            return Paths.get('plugins')
        }
    }

    static protected boolean isSupportedIndex(String url) {
        if( !url ) {
            throw new IllegalArgumentException("Missing plugins registry URL")
        }
        if( !url.startsWith('https://') && !url.startsWith('http://') ) {
            throw new IllegalArgumentException("Plugins registry URL must start with 'http://' or 'https://': $url")
        }
        if( url == DEFAULT_PLUGINS_REPO ) {
            return true
        }
        final hostname = URI.create(url).authority
        return hostname.endsWith('.nextflow.io')
            || hostname.endsWith('.nextflow.com')
            || hostname.endsWith('.seqera.io')
            || hostname.endsWith('.seqera.com')
    }

    protected String getPluginsIndexUrl() {
        final url = env.get('NXF_PLUGINS_INDEX_URL')
        if( !url ) {
            log.trace "Using default plugins url"
            return DEFAULT_PLUGINS_REPO
        }
        log.debug "Detected NXF_PLUGINS_INDEX_URL=$url"
        if( !isSupportedIndex(url) ) {
            // warn that this is experimental behaviour
            log.warn """\
                =======================================================================
                =                                WARNING                                    =
                = This workflow run us using an unofficial plugins registry.                =
                =                                                                           =
                = ${url}
                =                                                                           =
                = Its usage is unsupported and not recommended for production workloads.    =
                =============================================================================
                """.stripIndent(true)
        }
        return url
    }

    private boolean isNextflowDevRoot(File file) {
        file.name=='nextflow' && file.isDirectory() && new File(file, 'settings.gradle').isFile()
    }

    private Path pluginsDevRoot(File path) {
        // main project root
        if( isNextflowDevRoot(path) )
            return path.toPath().resolve('plugins')
        // when nextflow is included into another build, check the sibling directory
        if( new File(path,'settings.gradle').exists() && isNextflowDevRoot(path=new File(path,'../nextflow')) )
            return path.toPath().resolve('plugins')
        else
            return null
    }

    /**
     * Determine the development plugin root. This is required to
     * allow running unit tests for plugin projects importing the
     * nextflow core runtime.
     *
     * The nextflow main project is expected to be cloned into
     * a sibling directory respect to the plugin project
     *
     * @return The nextflow plugins project path in the local file system
     */
    protected Path detectPluginsDevRoot() {
        def file = new File('.').absoluteFile
        do {
            final root = pluginsDevRoot(file)
            if( root ) {
                log.debug "Detected dev plugins root: $root"
                return root
            }
            file = file.parentFile
        }
        while( file!=null )
        throw new IllegalStateException("Unable to detect local plugins root")
    }

    protected String getPluginsMode() {
        final mode = env.get('NXF_PLUGINS_MODE')
        if( mode ) {
            log.trace "Detected NXF_PLUGINS_MODE=$mode"
            return mode
        }
        else if( env.containsKey('NXF_HOME') ) {
            log.trace "Detected NXF_HOME - Using plugins mode=prod"
            return PROD_MODE
        }
        else {
            log.debug "Using dev plugins mode"
            return DEV_MODE
        }
    }

    protected boolean getPluginsDefault() {
        if( env.containsKey('NXF_PLUGINS_DEFAULT')) {
            log.trace "Detected NXF_PLUGINS_DEFAULT=$env.NXF_PLUGINS_DEFAULT"
            return env.NXF_PLUGINS_DEFAULT!='false'
        }
        else if( env.containsKey('NXF_HOME') ) {
            log.trace "Detected NXF_HOME - Using plugin defaults"
            return true
        }
        else {
            log.trace "Disabling plugin defaults"
            return false
        }
    }

    private CustomPluginManager newPluginManager(Path root, boolean embedded) {
        if( mode==DEV_MODE ) {
            // plugin manage for dev purposes
            return new DevPluginManager(root)
        }
        if( embedded ) {
            // use the custom plugin manager to by-pass the creation of a local plugin repository
            return new EmbeddedPluginManager(root)
        }
        return new LocalPluginManager(root)
    }

    protected CustomPluginManager createManager(Path root, boolean embedded) {
        final result = newPluginManager(root, embedded)
        result.addPluginStateListener(this)
        return result
    }

    protected PluginUpdater createUpdater(Path root, CustomPluginManager manager) {
        return ( mode!=DEV_MODE
                ? new PluginUpdater(manager, root, new URL(indexUrl), offline)
                : new DevPluginUpdater(manager) )
    }

    @Override
    void pluginStateChanged(PluginStateEvent ev) {
        final err = ev.plugin.failedException
        final dsc = ev.plugin.descriptor
        if( err ) {
            throw new IllegalStateException("Unable to start plugin id=${dsc.pluginId} version=${dsc.version} -- cause: ${err.message ?: err}", err)
        }
    }

    PluginManager getManager() { manager }

    void init(boolean embedded=false) {
        if( manager )
            throw new IllegalArgumentException("Plugin system already setup")

        log.debug "Setting up plugin manager > mode=${mode}; embedded=$embedded; plugins-dir=$root; core-plugins: ${defaultPlugins.toSortedString()}"
        // make sure plugins dir exists
        if( mode!=DEV_MODE && !FilesEx.mkdirs(root) )
            throw new IOException("Unable to create plugins dir: $root")

        this.manager = createManager(root, embedded)
        this.updater = createUpdater(root, manager)
        manager.loadPlugins()
        if( embedded ) {
            manager.startPlugins()
            this.embedded = embedded
        }
    }

    void init(Path root, String mode, CustomPluginManager pluginManager) {
        if( manager )
            throw new IllegalArgumentException("Plugin system already setup")
        this.root = root
        this.mode = mode
        // setup plugin manager
        this.manager = pluginManager
        this.manager.addPluginStateListener(this)
        // setup the updater
        this.updater = createUpdater(root, manager)
        // load plugins
        manager.loadPlugins()
        if( embedded ) {
            manager.startPlugins()
            this.embedded = embedded
        }
    }

    void load(Map config) {
        if( !manager )
            throw new IllegalArgumentException("Plugin system has not been initialized")
        start(pluginsRequirement(config))
    }

    synchronized void stop() {
        if( manager ) {
            manager.stopPlugins()
            manager = null
        }
    }

    /**
     * Return a list of extension matching the requested interface type
     *
     * @param type
     *      The request extension interface
     * @return
     *      The list of extensions matching the requested interface.
     */
    def <T> List<T> getExtensions(Class<T> type) {
        if( manager ) {
            return manager.getExtensions(type)
        }
        else {
            // this should only be used to load system extensions
            // i.e. included in the app class path not provided by
            // a plugin extension
            log.debug "Using Default plugin manager"
            return defaultManager().getExtensions(type)
        }
    }

    /**
     * Return a list of extension matching the requested interface type in a plugin
     *
     * @param type
     *      The request extension interface
     * @return
     *      The list of extensions matching the requested interface.
     */
    def <T> List<T> getExtensions(Class<T> type, String pluginId) {
        if( manager ) {
            return manager.getExtensions(type, pluginId)
        }
        else {
            return List.of()
        }
    }

    /**
     * Return a list of extension matching the requested type
     * ordered by a priority value. The element at the beginning
     * of the list (index 0) has higher priority
     *
     * @param type
     *      The request extension interface
     * @return
     *      The list of extensions matching the requested interface.
     *      The extension with higher priority appears first (lower index)
     */
    def <T> List<T> getPriorityExtensions(Class<T> type,String group=null) {
        def extensions = getExtensions(type)
        if( group )
            extensions = extensions.findAll(it -> group0(it)==group )
        final result = extensions.sort( it -> priority0(it) )
        if( log.isTraceEnabled() )
            log.trace "Discovered extensions for type ${type.getName()}: ${extensions.join(',')}"
        return result
    }

    protected int priority0(Object it) {
        final annot = it.getClass().getAnnotation(Priority)
        return annot ? annot.value() : 0
    }

    protected String group0(Object it) {
        final annot = it.getClass().getAnnotation(Priority)
        return annot && annot.group() ? annot.group() : null
    }

    @Memoized
    private PluginManager defaultManager() {
        new DefaultPluginManager()
    }

<<<<<<< HEAD
    void start(String pluginId) {
        start(List.of(PluginSpec.parse(pluginId, defaultPlugins)))
=======
    void start( String pluginId ) {
        if( !isAllowed(pluginId) ) {
            throw new AbortOperationException("Refuse to use plugin '$pluginId' - allowed plugins are: ${allowedPluginsString()}")
        }
        if( isEmbedded() && defaultPlugins.hasPlugin(pluginId) ) {
            log.debug "Plugin 'start' is not required in embedded mode -- ignoring for plugin: $pluginId"
            return
        }

        start(PluginSpec.parse(pluginId, defaultPlugins))
    }

    void start(PluginSpec plugin) {
        if( !isAllowed(plugin) ) {
            throw new AbortOperationException("Refuse to use plugin '$plugin' -- allowed plugins are: ${allowedPluginsString()}")
        }
        if( isEmbedded() && defaultPlugins.hasPlugin(plugin.id) ) {
            log.debug "Plugin 'start' is not required in embedded mode -- ignoring for plugin: $plugin.id"
            return
        }

        updater.prepareAndStart(plugin.id, plugin.version)
>>>>>>> e22882e3
    }

    void start(List<PluginSpec> specs) {
        // when running in embedded mode, default plugins should not be started
        // the following split partition the "specs" collection in to list
        // - the first holding the plugins for which "start" is not required
        // - the second all remaining plugins that requires a start invocation
        final split = specs.split(plugin -> isEmbedded() && defaultPlugins.hasPlugin(plugin.id))
        final skippable = split[0]
        final startable = split[1]
        // just report a debug line for the skipped ones
        if( skippable ) {
            final skippedIds = skippable.collect{ plugin -> plugin.id }
            log.debug "Plugin 'start' is not required in embedded mode -- ignoring for plugins: $skippedIds"
        }
        // prefetch the plugins meta
        updater.prefetchMetadata(startable)
        // finally start the plugins
        for( PluginSpec plugin : startable ) {
            updater.prepareAndStart(plugin.id, plugin.version)
        }
    }

    boolean isStarted(String pluginId) {
        manager.getPlugin(pluginId)?.pluginState == PluginState.STARTED
    }

    /**
     * @return {@code true} when running in embedded mode ie. the nextflow distribution
     * include also plugin libraries. When running is this mode, plugins should not be started
     * and cannot be updated. 
     */
    protected boolean isEmbedded() {
        return embedded
    }

    protected List<PluginSpec> pluginsRequirement(Map config) {
        def specs = parseConf(config)
        if( isEmbedded() && specs ) {
            // custom plugins are not allowed for nextflow self-contained package
            log.warn "Nextflow embedded mode only core plugins -- User config plugins will be ignored: ${specs.join(',')}"
            return Collections.emptyList()
        }
        if( specs ) {
            log.debug "Plugins declared=$specs"
        }
        if( getPluginsDefault() ){
            final defSpecs = defaultPluginsConf(config)
            specs = mergePluginSpecs(specs, defSpecs)
            log.debug "Plugins default=$defSpecs"
        }

        // add tower plugin when config contains tower options
        if( (Bolts.navigate(config,'tower.enabled') || Bolts.navigate(config,'fusion.enabled') || env.TOWER_ACCESS_TOKEN ) && !specs.find {it.id == 'nf-tower' } ) {
            specs << defaultPlugins.getPlugin('nf-tower')
        }
        if( (Bolts.navigate(config,'wave.enabled') || Bolts.navigate(config,'fusion.enabled')) && !specs.find {it.id == 'nf-wave' } ) {
            specs << defaultPlugins.getPlugin('nf-wave')
        }

        // add cloudcache plugin when cloudcache is enabled in the config
        if( Bolts.navigate(config, 'cloudcache.enabled')==true ) {
            specs << defaultPlugins.getPlugin('nf-cloudcache')
        }

        log.debug "Plugins resolved requirement=$specs"
        return specs
    }

    protected List<PluginSpec> defaultPluginsConf(Map config) {
        // retrieve the list from the env var
        final commaSepList = env.get('NXF_PLUGINS_DEFAULT')
        if( commaSepList && commaSepList !in ['true','false'] ) {
            // if the plugin id in the list does *not* contain the @version suffix, it picks the version
            // specified in the defaults list. Otherwise parse the provider id@version string to the corresponding spec
            return commaSepList
                    .tokenize(',')
                    .collect( it-> defaultPlugins.hasPlugin(it) ? defaultPlugins.getPlugin(it) : PluginSpec.parse(it) )
        }

        // infer from app config
        final plugins = new ArrayList<PluginSpec>()
        final workDir = config.workDir as String
        final bucketDir = config.bucketDir as String
        final executor = Bolts.navigate(config, 'process.executor')

        if( executor == 'awsbatch' || workDir?.startsWith('s3://') || bucketDir?.startsWith('s3://') || env.containsKey('NXF_ENABLE_AWS_SES') )
            plugins << defaultPlugins.getPlugin('nf-amazon')

        if( executor == 'google-lifesciences' || executor == 'google-batch' || workDir?.startsWith('gs://') || bucketDir?.startsWith('gs://')  )
            plugins << defaultPlugins.getPlugin('nf-google')

        if( executor == 'azurebatch' || workDir?.startsWith('az://') || bucketDir?.startsWith('az://') )
            plugins << defaultPlugins.getPlugin('nf-azure')

        if( executor == 'k8s' )
            plugins << defaultPlugins.getPlugin('nf-k8s')

        if( Bolts.navigate(config, 'weblog.enabled'))
            plugins << new PluginSpec('nf-weblog')
            
        return plugins
    }

    /**
     * Lookup for plugins declared in the nextflow.config using the `plugins` scope
     *
     * @param config The nextflow config as a Map object
     * @return The list of declared plugins
     */
    protected List<PluginSpec> parseConf(Map config) {
        final pluginsConf = config.plugins as List<String>
        final result = new ArrayList( pluginsConf?.size() ?: 0 )
        if(pluginsConf) for( String it : pluginsConf ) {
            result.add( PluginSpec.parse(it, defaultPlugins) )
        }
        return result
    }

    synchronized void pullPlugins(List<String> ids) {
        updater.pullPlugins(ids)
    }

    boolean startIfMissing(String pluginId) {
        if( env.NXF_PLUGINS_DEFAULT == 'false' )
            return false
        if( isEmbedded() && defaultPlugins.hasPlugin(pluginId) )
            return false

        if( isStarted(pluginId) )
            return false

        synchronized (this) {
            if( isStarted(pluginId) )
                return false
            start(pluginId)
            return true
        }
    }

    /**
     * Merge two lists of plugin requirements
     *
     * @param configPlugins
     *      The list of plugins specified via the configuration file. This has higher priority
     * @param defaultPlugins
     *      The list of plugins specified via the environment
     * @return
     *      The list of plugins resulting from merging the two lists
     */
    protected List<PluginSpec> mergePluginSpecs(List<PluginSpec> configPlugins, List<PluginSpec> defaultPlugins) {
        final map = new LinkedHashMap<String,PluginSpec>(10)
        // add all plugins in the 'configPlugins' argument
        for( PluginSpec plugin : configPlugins ) {
            map.put(plugin.id, plugin)
        }
        // add the plugin in the 'defaultPlugins' argument
        // if the map already contains the plugin,
        // override it only if it does not specify a version
        for( PluginSpec plugin : defaultPlugins ) {
            if( !map[plugin.id] || !map[plugin.id].version ) {
                map.put(plugin.id, plugin)
            }
        }
        return new ArrayList<PluginSpec>(map.values())
    }

    protected List<PluginSpec> parseAllowedPlugins(Map<String,String> env) {
        final list = env.get('NXF_PLUGINS_ALLOWED')
        // note: empty string means no plugins is allowed
        return list!=null
            ? list.tokenize(',').collect(it-> PluginSpec.parse(it))
            : null
    }

    /**
     * The list of allowed plugins to be used defined by the variable NXF_PLUGINS_ALLOWED
     *
     * @return
     *      The list of allowed plugins. {@code null} mean all. Empty list means none
     */
    @Memoized
    protected List<PluginSpec> getAllowedPlugins() {
        return parseAllowedPlugins(env)
    }

    protected boolean isAllowed(String pluginId) {
        final list = getAllowedPlugins()
        return list != null
            ? list.any(it->it.id==pluginId)
            : true
    }

    protected isAllowed(PluginSpec plugin) {
        return isAllowed(plugin.id)
    }

    private String allowedPluginsString() {
        final list = getAllowedPlugins()
        if( list == null )
            return '(all)'
        if( list.isEmpty() )
            return '(none)'
        return list.collect(it->it.id).join('')
    }

}<|MERGE_RESOLUTION|>--- conflicted
+++ resolved
@@ -371,36 +371,15 @@
         new DefaultPluginManager()
     }
 
-<<<<<<< HEAD
     void start(String pluginId) {
         start(List.of(PluginSpec.parse(pluginId, defaultPlugins)))
-=======
-    void start( String pluginId ) {
-        if( !isAllowed(pluginId) ) {
-            throw new AbortOperationException("Refuse to use plugin '$pluginId' - allowed plugins are: ${allowedPluginsString()}")
-        }
-        if( isEmbedded() && defaultPlugins.hasPlugin(pluginId) ) {
-            log.debug "Plugin 'start' is not required in embedded mode -- ignoring for plugin: $pluginId"
-            return
-        }
-
-        start(PluginSpec.parse(pluginId, defaultPlugins))
-    }
-
-    void start(PluginSpec plugin) {
-        if( !isAllowed(plugin) ) {
-            throw new AbortOperationException("Refuse to use plugin '$plugin' -- allowed plugins are: ${allowedPluginsString()}")
-        }
-        if( isEmbedded() && defaultPlugins.hasPlugin(plugin.id) ) {
-            log.debug "Plugin 'start' is not required in embedded mode -- ignoring for plugin: $plugin.id"
-            return
-        }
-
-        updater.prepareAndStart(plugin.id, plugin.version)
->>>>>>> e22882e3
     }
 
     void start(List<PluginSpec> specs) {
+        final disallow = specs.find(it-> !isAllowed(it))
+        if( disallow ) {
+            throw new AbortOperationException("Refuse to use plugin '${disallow.id}' - allowed plugins are: ${allowedPluginsString()}")
+        }
         // when running in embedded mode, default plugins should not be started
         // the following split partition the "specs" collection in to list
         // - the first holding the plugins for which "start" is not required
