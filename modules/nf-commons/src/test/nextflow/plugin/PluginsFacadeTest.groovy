--- conflicted
+++ resolved
@@ -470,7 +470,6 @@
 
     }
 
-<<<<<<< HEAD
     def 'should prefetch plugin metadata when starting plugins'() {
         def specs = [new PluginSpec("nf-one"), new PluginSpec("nf-two", "~1.2.0")]
 
@@ -504,7 +503,7 @@
         and:
         'https://foo.nf.io'             | false
     }
-=======
+
     @Unroll
     def 'should parse allowed plugins' () {
         given:
@@ -538,5 +537,4 @@
         [NXF_PLUGINS_ALLOWED:'nf-amz,nf-gcp']       | 'nf-foo'      | false
     }
 
->>>>>>> e22882e3
 }