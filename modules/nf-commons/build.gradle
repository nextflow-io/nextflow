/*
 * Copyright 2013-2023, Seqera Labs
 *
 * Licensed under the Apache License, Version 2.0 (the "License");
 * you may not use this file except in compliance with the License.
 * You may obtain a copy of the License at
 *
 *     http://www.apache.org/licenses/LICENSE-2.0
 *
 * Unless required by applicable law or agreed to in writing, software
 * distributed under the License is distributed on an "AS IS" BASIS,
 * WITHOUT WARRANTIES OR CONDITIONS OF ANY KIND, either express or implied.
 * See the License for the specific language governing permissions and
 * limitations under the License.
 */
apply plugin: 'groovy'

sourceSets {
    main.java.srcDirs = []
    main.groovy.srcDirs = ['src/main']
    main.resources.srcDirs = ['src/resources']
    test.groovy.srcDirs = ['src/test']
    test.java.srcDirs = []
    test.resources.srcDirs = ['src/testResources']
}

dependencies {
<<<<<<< HEAD
    api "ch.qos.logback:logback-classic:1.4.6"
    api "org.apache.groovy:groovy:4.0.15"
    api "org.apache.groovy:groovy-nio:4.0.15"
=======
    api "ch.qos.logback:logback-classic:1.4.12"
    api "org.codehaus.groovy:groovy:3.0.19"
    api "org.codehaus.groovy:groovy-nio:3.0.19"
>>>>>>> a1e33193
    api "commons-lang:commons-lang:2.6"
    api 'com.google.guava:guava:33.0.0-jre'
    api 'org.pf4j:pf4j:3.10.0'
    api 'org.pf4j:pf4j-update:2.3.0'
    api 'dev.failsafe:failsafe:3.1.0'
    // patch gson dependency required by pf4j
    api 'com.google.code.gson:gson:2.10.1'

    /* testImplementation inherited from top gradle build file */
    testImplementation(testFixtures(project(":nextflow")))
    testFixturesImplementation(project(":nextflow"))
}
<|MERGE_RESOLUTION|>--- conflicted
+++ resolved
@@ -25,15 +25,9 @@
 }
 
 dependencies {
-<<<<<<< HEAD
-    api "ch.qos.logback:logback-classic:1.4.6"
+    api "ch.qos.logback:logback-classic:1.4.12"
     api "org.apache.groovy:groovy:4.0.15"
     api "org.apache.groovy:groovy-nio:4.0.15"
-=======
-    api "ch.qos.logback:logback-classic:1.4.12"
-    api "org.codehaus.groovy:groovy:3.0.19"
-    api "org.codehaus.groovy:groovy-nio:3.0.19"
->>>>>>> a1e33193
     api "commons-lang:commons-lang:2.6"
     api 'com.google.guava:guava:33.0.0-jre'
     api 'org.pf4j:pf4j:3.10.0'
