--- conflicted
+++ resolved
@@ -27,15 +27,9 @@
 dependencies {
     api(project(':nf-lang'))
     api "ch.qos.logback:logback-classic:1.5.20"
-<<<<<<< HEAD
-    api "org.apache.groovy:groovy:4.0.28"
-    api "org.apache.groovy:groovy-nio:4.0.28"
-    api "org.apache.commons:commons-lang3:3.18.0"
-=======
     api "org.apache.groovy:groovy:4.0.29"
     api "org.apache.groovy:groovy-nio:4.0.29"
-    api "commons-lang:commons-lang:2.6"
->>>>>>> a30dbbbc
+    api "org.apache.commons:commons-lang3:3.18.0"
     api 'com.google.guava:guava:33.0.0-jre'
     api 'org.pf4j:pf4j:3.12.0'
     api 'org.pf4j:pf4j-update:2.3.0'
