/*
 * Copyright 2013-2024, Seqera Labs
 *
 * Licensed under the Apache License, Version 2.0 (the "License");
 * you may not use this file except in compliance with the License.
 * You may obtain a copy of the License at
 *
 *     http://www.apache.org/licenses/LICENSE-2.0
 *
 * Unless required by applicable law or agreed to in writing, software
 * distributed under the License is distributed on an "AS IS" BASIS,
 * WITHOUT WARRANTIES OR CONDITIONS OF ANY KIND, either express or implied.
 * See the License for the specific language governing permissions and
 * limitations under the License.
 */
apply plugin: 'groovy'

sourceSets {
    main.java.srcDirs = []
    main.groovy.srcDirs = ['src/main']
    main.resources.srcDirs = ['src/resources']
    test.groovy.srcDirs = ['src/test']
    test.java.srcDirs = []
    test.resources.srcDirs = ['src/testResources']
}

dependencies {
    api(project(':nf-lang'))
<<<<<<< HEAD
    api "ch.qos.logback:logback-classic:1.5.18"
    api "org.apache.groovy:groovy:4.0.29"
    api "org.apache.groovy:groovy-nio:4.0.29"
=======
    api "ch.qos.logback:logback-classic:1.5.20"
    api "org.apache.groovy:groovy:4.0.28"
    api "org.apache.groovy:groovy-nio:4.0.28"
>>>>>>> 462eec58
    api "commons-lang:commons-lang:2.6"
    api 'com.google.guava:guava:33.0.0-jre'
    api 'org.pf4j:pf4j:3.12.0'
    api 'org.pf4j:pf4j-update:2.3.0'
    api 'dev.failsafe:failsafe:3.1.0'
    api 'io.seqera:lib-httpx:2.1.0'
    api 'io.seqera:lib-retry:2.0.0'
    // patch gson dependency required by pf4j
    api 'com.google.code.gson:gson:2.13.1'
    api 'io.seqera:npr-api:0.6.1'

    /* testImplementation inherited from top gradle build file */
    testImplementation(testFixtures(project(":nextflow")))
    testFixturesImplementation(project(":nextflow"))

    testImplementation "org.apache.groovy:groovy-json:4.0.29" // needed by wiremock
    testImplementation ('com.github.tomakehurst:wiremock:3.0.0-beta-1') { exclude module: 'groovy-all' }
    testImplementation ('com.github.tomjankes:wiremock-groovy:0.2.0') { exclude module: 'groovy-all' }
}
<|MERGE_RESOLUTION|>--- conflicted
+++ resolved
@@ -26,15 +26,9 @@
 
 dependencies {
     api(project(':nf-lang'))
-<<<<<<< HEAD
-    api "ch.qos.logback:logback-classic:1.5.18"
+    api "ch.qos.logback:logback-classic:1.5.20"
     api "org.apache.groovy:groovy:4.0.29"
     api "org.apache.groovy:groovy-nio:4.0.29"
-=======
-    api "ch.qos.logback:logback-classic:1.5.20"
-    api "org.apache.groovy:groovy:4.0.28"
-    api "org.apache.groovy:groovy-nio:4.0.28"
->>>>>>> 462eec58
     api "commons-lang:commons-lang:2.6"
     api 'com.google.guava:guava:33.0.0-jre'
     api 'org.pf4j:pf4j:3.12.0'
