/*
 * Copyright 2013-2024, Seqera Labs
 *
 * Licensed under the Apache License, Version 2.0 (the "License");
 * you may not use this file except in compliance with the License.
 * You may obtain a copy of the License at
 *
 *     http://www.apache.org/licenses/LICENSE-2.0
 *
 * Unless required by applicable law or agreed to in writing, software
 * distributed under the License is distributed on an "AS IS" BASIS,
 * WITHOUT WARRANTIES OR CONDITIONS OF ANY KIND, either express or implied.
 * See the License for the specific language governing permissions and
 * limitations under the License.
 */
apply plugin: 'groovy'

sourceSets {
    main.java.srcDirs = []
    main.groovy.srcDirs = ['src/main']
    main.resources.srcDirs = ['src/resources']
    test.groovy.srcDirs = ['src/test']
    test.java.srcDirs = []
    test.resources.srcDirs = ['src/testResources']
}

dependencies {
    api(project(':nf-lang'))
    api "ch.qos.logback:logback-classic:1.5.18"
    api "org.apache.groovy:groovy:4.0.28"
    api "org.apache.groovy:groovy-nio:4.0.28"
    api "commons-lang:commons-lang:2.6"
    api 'com.google.guava:guava:33.0.0-jre'
    api 'org.pf4j:pf4j:3.12.0'
    api 'org.pf4j:pf4j-update:2.3.0'
    api 'dev.failsafe:failsafe:3.1.0'
<<<<<<< HEAD
    api 'io.seqera:lib-httpx:1.2.0'
    api 'io.seqera:lib-retry:1.2.0'
=======
    api 'io.seqera:lib-httpx:2.0.0'
    api 'io.seqera:lib-retry:2.0.0'
>>>>>>> 148a8a13
    // patch gson dependency required by pf4j
    api 'com.google.code.gson:gson:2.13.1'
    api 'io.seqera:npr-api:0.6.1'

    /* testImplementation inherited from top gradle build file */
    testImplementation(testFixtures(project(":nextflow")))
    testFixturesImplementation(project(":nextflow"))

    testImplementation "org.apache.groovy:groovy-json:4.0.28" // needed by wiremock
    testImplementation ('com.github.tomakehurst:wiremock:3.0.0-beta-1') { exclude module: 'groovy-all' }
    testImplementation ('com.github.tomjankes:wiremock-groovy:0.2.0') { exclude module: 'groovy-all' }
}
<|MERGE_RESOLUTION|>--- conflicted
+++ resolved
@@ -34,13 +34,8 @@
     api 'org.pf4j:pf4j:3.12.0'
     api 'org.pf4j:pf4j-update:2.3.0'
     api 'dev.failsafe:failsafe:3.1.0'
-<<<<<<< HEAD
-    api 'io.seqera:lib-httpx:1.2.0'
-    api 'io.seqera:lib-retry:1.2.0'
-=======
     api 'io.seqera:lib-httpx:2.0.0'
     api 'io.seqera:lib-retry:2.0.0'
->>>>>>> 148a8a13
     // patch gson dependency required by pf4j
     api 'com.google.code.gson:gson:2.13.1'
     api 'io.seqera:npr-api:0.6.1'
