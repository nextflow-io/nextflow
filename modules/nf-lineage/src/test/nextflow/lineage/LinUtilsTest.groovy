--- conflicted
+++ resolved
@@ -121,10 +121,7 @@
         ""                      | []
     }
 
-<<<<<<< HEAD
-
-=======
->>>>>>> 9280b59e
+
     def "should check params in an object"() {
         given:
         def obj = [ "type": "value", "workflow": ["repository": "subvalue"], "output" : [ ["path":"/to/file"],["path":"file2"] ], "labels": ["a","b"] ]
@@ -141,11 +138,6 @@
         ["output.path": ["wrong"]]              | false
         ["output.path": ["/to/file"]]           | true
         ["output.path": ["file2"]]              | true
-<<<<<<< HEAD
-
-    }
-
-=======
         ["labels": ["a"]]                       | true
         ["labels": ["c"]]                       | false
         ["labels": ["a","b"]]                   | true
@@ -154,21 +146,6 @@
 
     }
 
-    def 'should parse query' (){
-        expect:
-        LinUtils.parseQuery(PARAMS) == EXPECTED
-        where:
-        PARAMS                              | EXPECTED
-        "type=value"                        | ["type": ["value"]]
-        "workflow.repository=subvalue"      | ["workflow.repository": ["subvalue"]]
-        "type=value1&taskRun=value2"        | ["type": ["value1"], "taskRun": ["value2"]]
-        "type=val with space"               | ["type": ["val with space"]]
-        "type=value&labels=a&labels=b"      | ["type": ["value"], "labels":["a","b"]]
-        ""                                  | [:]
-        null                                | [:]
-    }
-
->>>>>>> 9280b59e
     def "should navigate in object params"() {
         given:
         def obj = [
@@ -207,26 +184,6 @@
         ["nested": ["subfield": "match"]]                                       | ["nested.subfield": ["match"]]    | [["nested": ["subfield": "match"]]]
         ["nested": ["subfield": "nomatch"]]                                     | ["nested.subfield": ["match"]]    | []
         [["nested": ["subfield": "match"]], ["nested": ["subfield": "other"]]]  | ["nested.subfield": ["match"]]    | [["nested": ["subfield": "match"]]]
-<<<<<<< HEAD
-=======
-    }
-
-    def "Should search path"() {
-        given:
-        def uniqueId = UUID.randomUUID()
-        def mainScript = new DataPath("file://path/to/main.nf", new Checksum("78910", "nextflow", "standard"))
-        def workflow = new Workflow([mainScript], "https://nextflow.io/nf-test/", "123456")
-        def key = "testKey"
-        def value1 = new WorkflowRun(workflow, uniqueId.toString(), "test_run", [new Parameter("String", "param1", "value1"), new Parameter("String", "param2", "value2")])
-        def lidStore = new DefaultLinStore()
-        lidStore.open(config)
-        lidStore.save(key, value1)
-        when:
-        def result = LinUtils.searchPath(lidStore, key, ["name":["param1"]], ["params"] as String[])
-
-        then:
-        result == [new Parameter("String", "param1", "value1")]
->>>>>>> 9280b59e
     }
 
     def 'should navigate' (){
