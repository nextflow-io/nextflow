/*
 * Copyright 2018, WuxiNextcode
 * Copyright 2018-2019, Centre for Genomic Regulation (CRG)
 *
 * Licensed under the Apache License, Version 2.0 (the "License");
 * you may not use this file except in compliance with the License.
 * You may obtain a copy of the License at
 *
 *     http://www.apache.org/licenses/LICENSE-2.0
 *
 * Unless required by applicable law or agreed to in writing, software
 * distributed under the License is distributed on an "AS IS" BASIS,
 * WITHOUT WARRANTIES OR CONDITIONS OF ANY KIND, either express or implied.
 * See the License for the specific language governing permissions and
 * limitations under the License.
 */

package nextflow.cloud.google.pipelines

import java.nio.file.Path

import com.google.api.services.genomics.v2alpha1.model.Event
import com.google.api.services.genomics.v2alpha1.model.Metadata
import com.google.api.services.genomics.v2alpha1.model.Mount
import com.google.api.services.genomics.v2alpha1.model.Operation
import groovy.json.JsonOutput
import groovy.transform.PackageScope
import groovy.util.logging.Slf4j
import nextflow.exception.ProcessSubmitException
import nextflow.exception.ProcessUnrecoverableException
import nextflow.processor.TaskBean
import nextflow.processor.TaskHandler
import nextflow.processor.TaskRun
import nextflow.processor.TaskStatus
import nextflow.trace.TraceRecord
import nextflow.util.Escape
import nextflow.util.MemoryUnit
/**
 * Task handler for Google Pipelines.
 *
 * @author Ólafur Haukur Flygenring <olafurh@wuxinextcode.com>
 * @author Paolo Di Tommaso <paolo.ditommaso@gmail.com>
 */
@Slf4j
class GooglePipelinesTaskHandler extends TaskHandler {

    static private List<String> UNSTAGE_CONTROL_FILES = [TaskRun.CMD_ERRFILE, TaskRun.CMD_OUTFILE, TaskRun.CMD_LOG, TaskRun.CMD_EXIT ]

<<<<<<< HEAD
=======
    static private String DEFAULT_INSTANCE_TYPE = 'n1-standard-1'
>>>>>>> daf38d8f
    static private String CUSTOM_INSTANCE_TYPE = 'custom'

    GooglePipelinesExecutor executor
    
    @PackageScope GooglePipelinesConfiguration pipelineConfiguration

    private TaskBean taskBean

    private Path exitFile

    private Path outputFile

    private Path errorFile

    private String machineType

    private String mountPath

    final static String diskName = "nf-pipeline-work"

    final static String fileCopyImage = "google/cloud-sdk:alpine"

    private Mount sharedMount

    private Operation operation

    private Metadata metadata

    private String pipelineId

    @PackageScope List<String> stagingCommands = []

    @PackageScope List<String> unstagingCommands = []

    GooglePipelinesTaskHandler(TaskRun task, GooglePipelinesExecutor executor, GooglePipelinesConfiguration pipelineConfiguration) {
        super(task)

        this.executor = executor
        this.taskBean = new TaskBean(task)
        this.pipelineConfiguration = pipelineConfiguration

        this.outputFile = task.workDir.resolve(TaskRun.CMD_OUTFILE)
        this.errorFile = task.workDir.resolve(TaskRun.CMD_ERRFILE)
        this.exitFile = task.workDir.resolve(TaskRun.CMD_EXIT)

        //Set the mount path to be the workdir that is parent of the hashed directories.
        this.mountPath = task.workDir.parent.parent.toString()

<<<<<<< HEAD
        //Get the machineType to use for this task
        this.machineType = getProcessMachineType()
=======
        //Get the instanceType to use for this task
        instanceType = getProcessInstanceType()
>>>>>>> daf38d8f

        validateConfiguration()
    }

    

    /* ONLY FOR TESTING PURPOSE */
    protected GooglePipelinesTaskHandler() {

    }

    void validateConfiguration() {
        if (!task.container) {
            throw new ProcessUnrecoverableException("No container image specified for process $task.name -- Either specify the container to use in the process definition or with 'process.container' value in your config")
        }
    }

    //
    // Use the process cpus and memory directives to create custom GCP instance
    // If memory not specified, default to 1 GB per cpu.  An absence of the cpus directive defaults to 1 cpu.
    // If the process machine type is defined as one of the predefined GCP machine types, use that instead of cpus/memory
    // The deprecated cloud.instanceType will be used if specified
    String getProcessMachineType() {
        String machineType = getProcessMachineType(executor.getSession().config.navigate("cloud.instanceType"), task.config.machineType, task.config.cpus, task.config.memory)

        log.trace "[GPAPI] Task: $task.name - Instance Type: $machineType"

	return machineType
    }

    String getProcessMachineType(String cloudInstanceType, String taskMachineType, int cpus, MemoryUnit memory) {

        String machineType = taskMachineType ?: cloudInstanceType

        if (machineType == null) {
            long megabytes = memory != null ? memory.mega : cpus*1024
            machineType = 'custom-' + cpus + '-' + megabytes
        }

        return machineType
    }

    //
    // If cloud.instancetype is specified as "custom", use a custom instance with the resources specified in the cpus and memory fields for the process
    // Otherwise, use the instanceType specified in the config file.
    // If no instanceType specified in config file or in process, use DEFAULT_INSTANCE_TYPE.
    // If cpus specified without memory, default to 2GB per cpu
    //
    String getProcessInstanceType() {
        String cloudInstanceType = getProcessInstanceType(executor.getSession().config.navigate("cloud.instanceType"), task.config.cpus, task.config.memory)

        log.trace "[GPAPI] Task: $task.name - Instance Type: $cloudInstanceType"

	return cloudInstanceType
    }

    String getProcessInstanceType(String cloudInstanceType, int cpus, MemoryUnit memory) {
        if (cloudInstanceType == null) {
            cloudInstanceType = DEFAULT_INSTANCE_TYPE;
        } else if (cloudInstanceType.equalsIgnoreCase(CUSTOM_INSTANCE_TYPE)) {
            long megabytes = memory != null ? memory.mega : cpus*2048
            cloudInstanceType = 'custom-' + cpus + '-' + megabytes
        }

        return cloudInstanceType
    }

    protected void logEvents(Operation operation) {
        final events = getEventsFromOp(operation)
        if( !events )
            return

        final warns = new HashSet()
        for( Event e : events ) {
            def d = e.getDescription()
            if( d?.contains('resource_exhausted') )
                warns << d
        }

        if( warns ) {
            log.debug "[GPAPI] New event > $task.name - Pipeline Id: $pipelineId\n${prettyPrint(events)}"
            for( String w : warns ) log.warn1("Google Pipelines > $w")
        }
        else if( log.isTraceEnabled() ) {
            log.trace "[GPAPI] New event > $task.name - Pipeline Id: $pipelineId\n${prettyPrint(events)}"
        }

    }

    /**
     * @return
     *      It should return {@code true} only the very first time the
     *      the task status transitions from SUBMITTED to RUNNING, in all other
     *      cases if should return {@code false}
     */
    @Override
    boolean checkIfRunning() {
        if( operation==null || !isSubmitted() )
            return false

        // note, according to the semantic of this method
        // the handler status has to be changed to RUNNING either
        // if the operation is still running or it has completed
        final result = executor.helper.checkOperationStatus(operation)
        if( result == null )
            return false
        logEvents(result)

        if( result!=null ) {
            status = TaskStatus.RUNNING
            operation = result
            return true
        }
        return false
    }

    @Override
    boolean checkIfCompleted() {
        if( !isRunning() )
            return false

        final resultOp = executor.helper.checkOperationStatus(operation)
        if( !resultOp )
            return false

        operation = resultOp
        logEvents(operation)

        if (operation.getDone()) {
            log.debug "[GPAPI] Task complete > $task.name - Start Time: ${metadata?.getStartTime()} - End Time: ${metadata?.getEndTime()}"

            // finalize the task
            Integer xs = readExitFile()
            //Use the status from the exitStatus file if it exists. Else use the exit code from the pipeline operation
            task.stdout = outputFile
            task.exitStatus = xs != null ? xs :  operation.getError()?.getCode()
            task.stderr = xs  != null ?  errorFile : operation.getError()?.getMessage()

            /* If we get error 10 or 14 from the pipelines api we'll retry
             * since it means that the vm instance was probably preemptied.
             *
             * This retry method is a bit crude, find a cleaner method if it is available
             */
            if(!xs && (task.exitStatus == 10 || task.exitStatus == 14)) {
                task.config.setProperty("maxRetries",task.failCount+1)
                task.config.setProperty("errorStrategy","retry")
            }
            status = TaskStatus.COMPLETED
            return true
        } else
            return false
    }

    @PackageScope
    List<Event> getEventsFromOp(Operation operation) {
        final metadata = (Metadata)operation.getMetadata()
        List<Event> result
        if (!this.metadata) {
            this.metadata = metadata
            result = metadata != null ? metadata.getEvents() : Collections.<Event>emptyList()
        }
        else {
            //Get the new events
            def delta = metadata.getEvents().size() - this.metadata.getEvents().size()
            this.metadata = metadata
            result = delta > 0 ? metadata.getEvents().take(delta) : Collections.<Event>emptyList()
        }
        return result.reverse()
    }

    @PackageScope Integer readExitFile() {
        try {
            exitFile.text as Integer
        }
        catch (Exception e) {
            log.debug "[GPAPI] Cannot read exitstatus for task: `$task.name`", e
            null
        }
    }

    @Override
    void kill() {
        if( !operation ) return
        log.debug "[GPAPI] Killing task > $task.name - Pipeline Id: $pipelineId"
        executor.helper.cancelOperation(operation)
    }

    @Override
    void submit() {
        createTaskWrapper()
        final req = createPipelineRequest()
        log.trace "[GPAPI] Task created > $task.name - Request: $req"

        operation = submitPipeline(req)
        if( operation == null )
            throw new ProcessSubmitException("Failed to submit task with name: $task.name")
        pipelineId = getPipelineIdFromOp(operation)
        status = TaskStatus.SUBMITTED

        if( log.isTraceEnabled() ) {
            log.trace "[GPAPI] Task submitted > $task.name - Pipeline Id: $pipelineId; Operation:\n${prettyPrint(operation)}"
        }
        else {
            log.debug "[GPAPI] Task submitted > $task.name - Pipeline Id: $pipelineId"
        }
    }

    @PackageScope
    String getPipelineIdFromOp(Operation operation) {
        assert operation?.getName()
        operation.getName().tokenize('/')[-1]
    }

    @PackageScope
    void createTaskWrapper() {
        new GooglePipelinesScriptLauncher(this.taskBean, this) .build()
    }

    @PackageScope
    Operation submitPipeline(GooglePipelinesSubmitRequest request) {
        executor.helper.submitPipeline(request)
    }

    @PackageScope
    GooglePipelinesSubmitRequest createPipelineRequest() {
        String stagingScript = "mkdir -p ${task.workDir.toString()}"
        if( stagingCommands )
            stagingScript += "; (${stagingCommands.join("; ")}) 2>&1 > $task.workDir/${TaskRun.CMD_LOG}"

        String mainScript = "cd $task.workDir; bash ${TaskRun.CMD_RUN} 2>&1 | tee -a ${TaskRun.CMD_LOG}"

        // Copy the logs provided by Google Pipelines for the pipeline to our work dir.
        def unstaging = []
        unstaging << "cd $task.workDir"
        unstaging << '[[ $GOOGLE_PIPELINE_FAILED == 1 || $NXF_DEBUG ]] && ' + unstage('/google/')
        unstaging.addAll(unstagingCommands)
        // unstage trace file
        unstaging << "[[ -f $TaskRun.CMD_TRACE ]] && ${unstage(TaskRun.CMD_TRACE)}"
        // add the task output files to unstaging command list
        for( String it : UNSTAGE_CONTROL_FILES ) {
            unstaging << unstage(it)
        }

        //Create the mount for out work files.
        sharedMount = executor.helper.configureMount(diskName, mountPath)

        def req = new GooglePipelinesSubmitRequest()
        req.machineType = machineType
        req.project = pipelineConfiguration.project
        req.zone = pipelineConfiguration.zone
        req.region = pipelineConfiguration.region
        req.diskName = diskName
        req.preemptible = pipelineConfiguration.preemptible
        req.taskName = "nf-$task.hash"
        req.containerImage = task.container
        req.fileCopyImage = fileCopyImage
        req.stagingScript = stagingScript
        req.mainScript = mainScript
        req.unstagingScript = unstaging.join("; ").trim()
        req.sharedMount = sharedMount
        return req
    }

    @PackageScope
    String unstage(String local){
        /*
         * -m = run in parallel
         * -q = quiet mode
         * cp = copy
         * -R = recursive copy
         */
        "gsutil -m -q cp -R ${Escape.path(local)} ${task.workDir.toUriString()} || true"
    }

    TraceRecord getTraceRecord() {
        def result = super.getTraceRecord()
        result.put('native_id', pipelineId)
        return result
    }

    String prettyPrint(Operation op) {
        JsonOutput.prettyPrint( JsonOutput.toJson(op) )
    }

    static String prettyPrint(List<Event> events) {
        JsonOutput.prettyPrint( JsonOutput.toJson(events) )
    }

}<|MERGE_RESOLUTION|>--- conflicted
+++ resolved
@@ -46,12 +46,6 @@
 
     static private List<String> UNSTAGE_CONTROL_FILES = [TaskRun.CMD_ERRFILE, TaskRun.CMD_OUTFILE, TaskRun.CMD_LOG, TaskRun.CMD_EXIT ]
 
-<<<<<<< HEAD
-=======
-    static private String DEFAULT_INSTANCE_TYPE = 'n1-standard-1'
->>>>>>> daf38d8f
-    static private String CUSTOM_INSTANCE_TYPE = 'custom'
-
     GooglePipelinesExecutor executor
     
     @PackageScope GooglePipelinesConfiguration pipelineConfiguration
@@ -98,13 +92,8 @@
         //Set the mount path to be the workdir that is parent of the hashed directories.
         this.mountPath = task.workDir.parent.parent.toString()
 
-<<<<<<< HEAD
         //Get the machineType to use for this task
         this.machineType = getProcessMachineType()
-=======
-        //Get the instanceType to use for this task
-        instanceType = getProcessInstanceType()
->>>>>>> daf38d8f
 
         validateConfiguration()
     }
