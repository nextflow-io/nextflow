--- conflicted
+++ resolved
@@ -64,25 +64,8 @@
 
     private static final int[] REDIRECT_CODES = [301, 302, 307, 308]
 
-<<<<<<< HEAD
-    {
-        maxAttempts = config('NXF_HTTPFS_MAX_ATTEMPTS', DEFAULT_MAX_ATTEMPTS) as Integer
-        backOffBase = config('NXF_HTTPFS_BACKOFF_BASE', DEFAULT_BACK_OFF_BASE) as Integer
-        backOffDelay = config('NXF_HTTPFS_DELAY', DEFAULT_BACK_OFF_DELAY) as Integer
-        retryCodes = config('NXF_HTTPFS_RETRY_CODES', DEFAULT_RETRY_CODES).tokenize(',').collect( val -> val as Integer )
-    }
-
-    protected int maxAttempts() { maxAttempts }
-    protected int backOffBase() { backOffBase }
-    protected int backOffDelay() { backOffDelay }
-    protected List<Integer> retryCodes() { retryCodes }
-
-    protected static <T> T config(String name, T defValue) {
-        return (T)(SysEnv.containsKey(name) ? SysEnv.get(name) : defValue)
-=======
     protected static String config(String name, def defValue) {
         return SysEnv.containsKey(name) ? SysEnv.get(name) : defValue.toString()
->>>>>>> e952299f
     }
 
     static private URI key(String s, String a) {
@@ -497,14 +480,9 @@
     }
 
     protected XFileAttributes readHttpAttributes(Map<String,List<String>> header) {
-<<<<<<< HEAD
-        def lastMod = header.get("Last-Modified")?.get(0)
-        long contentLen = header.get("Content-Length")?.get(0)?.toLong() ?: -1L
-=======
         final header0 = InsensitiveMap.<String,List<String>>of(header)
         def lastMod = header0.get("Last-Modified")?.get(0)
         long contentLen = header0.get("Content-Length")?.get(0)?.toLong() ?: -1
->>>>>>> e952299f
         def dateFormat = new SimpleDateFormat('E, dd MMM yyyy HH:mm:ss Z', Locale.ENGLISH) // <-- make sure date parse is not language dependent (for the week day)
         def modTime = lastMod ? FileTime.from(dateFormat.parse(lastMod).time, TimeUnit.MILLISECONDS) : (FileTime)null
         new XFileAttributes(modTime, contentLen)
