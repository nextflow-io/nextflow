--- conflicted
+++ resolved
@@ -29,15 +29,9 @@
 
 dependencies {
     api project(':nf-commons')
-<<<<<<< HEAD
-    api "ch.qos.logback:logback-classic:1.5.18"
+    api "ch.qos.logback:logback-classic:1.5.20"
     api "org.apache.groovy:groovy:4.0.29"
     api "org.apache.groovy:groovy-nio:4.0.29"
-=======
-    api "ch.qos.logback:logback-classic:1.5.20"
-    api "org.apache.groovy:groovy:4.0.28"
-    api "org.apache.groovy:groovy-nio:4.0.28"
->>>>>>> 462eec58
     api("com.esotericsoftware.kryo:kryo:2.24.0") { exclude group: 'com.esotericsoftware.minlog', module: 'minlog' }
 
     /* testImplementation inherited from top gradle build file */
