/*
 * Copyright 2024-2025, Seqera Labs
 *
 * Licensed under the Apache License, Version 2.0 (the "License");
 * you may not use this file except in compliance with the License.
 * You may obtain a copy of the License at
 *
 *     http://www.apache.org/licenses/LICENSE-2.0
 *
 * Unless required by applicable law or agreed to in writing, software
 * distributed under the License is distributed on an "AS IS" BASIS,
 * WITHOUT WARRANTIES OR CONDITIONS OF ANY KIND, either express or implied.
 * See the License for the specific language governing permissions and
 * limitations under the License.
 */
package nextflow.script.formatter;

import java.util.Comparator;
import java.util.List;

import nextflow.script.ast.AssignmentExpression;
import nextflow.script.ast.FeatureFlagNode;
import nextflow.script.ast.FunctionNode;
import nextflow.script.ast.IncludeModuleNode;
import nextflow.script.ast.IncludeNode;
import nextflow.script.ast.OutputBlockNode;
import nextflow.script.ast.OutputNode;
import nextflow.script.ast.ParamNode;
import nextflow.script.ast.ProcessNode;
import nextflow.script.ast.ScriptNode;
import nextflow.script.ast.ScriptVisitorSupport;
import nextflow.script.ast.WorkflowNode;
import org.codehaus.groovy.ast.ClassNode;
import org.codehaus.groovy.ast.expr.EmptyExpression;
import org.codehaus.groovy.ast.expr.PropertyExpression;
import org.codehaus.groovy.ast.expr.VariableExpression;
import org.codehaus.groovy.ast.stmt.BlockStatement;
import org.codehaus.groovy.ast.stmt.EmptyStatement;
import org.codehaus.groovy.ast.stmt.ExpressionStatement;
import org.codehaus.groovy.ast.stmt.Statement;
import org.codehaus.groovy.control.SourceUnit;

import static nextflow.script.ast.ASTUtils.*;

/**
 * Format a script.
 *
 * @author Ben Sherman <bentshermann@gmail.com>
 */
public class ScriptFormattingVisitor extends ScriptVisitorSupport {

    private SourceUnit sourceUnit;

    private FormattingOptions options;

    private Formatter fmt;

    private int maxIncludeWidth = 0;

    private int maxParamWidth = 0;

    public ScriptFormattingVisitor(SourceUnit sourceUnit, FormattingOptions options) {
        this.sourceUnit = sourceUnit;
        this.options = options;
        this.fmt = new Formatter(options);
    }

    @Override
    protected SourceUnit getSourceUnit() {
        return sourceUnit;
    }

    public void visit() {
        var moduleNode = sourceUnit.getAST();
        if( !(moduleNode instanceof ScriptNode) )
            return;
        var scriptNode = (ScriptNode) moduleNode;
        if( scriptNode.getShebang() != null )
            fmt.append(scriptNode.getShebang());

        // format code snippet if applicable
        var entry = scriptNode.getEntry();
<<<<<<< HEAD
        if( entry != null ) {
            if( entry.getLineNumber() != -1 )
                visitWorkflow(entry);
            else
                fmt.visit(entry.main);
        }
        if( scriptNode.getOutputs() != null )
            visitOutputs(scriptNode.getOutputs());
        for( var workflowNode : scriptNode.getWorkflows() ) {
            if( !workflowNode.isEntry() )
                visitWorkflow(workflowNode);
=======
        if( entry != null && entry.isCodeSnippet() ) {
            fmt.visit(entry.main);
            return;
>>>>>>> 8699cc6b
        }

        // format script declarations
        var declarations = scriptNode.getDeclarations();

        // -- declarations are canonically sorted by default
        // -- revert to original order if sorting is disabled
        if( !options.sortDeclarations() ) {
            declarations.sort(Comparator.comparing(node -> node.getLineNumber()));
        }

        // -- prepare alignment widths if needed
        if( options.harshilAlignment() ) {
            maxIncludeWidth = scriptNode.getIncludes().stream()
                .flatMap(in -> in.modules.stream())
                .map(this::getIncludeWidth)
                .max(Integer::compare).orElse(0);

            maxParamWidth = scriptNode.getParams().stream()
                .map(this::getParamWidth)
                .max(Integer::compare).orElse(0);
        }

        for( var decl : declarations ) {
            if( decl instanceof ClassNode cn && cn.isEnum() )
                visitEnum(cn);
            else if( decl instanceof FeatureFlagNode ffn )
                visitFeatureFlag(ffn);
            else if( decl instanceof FunctionNode fn )
                visitFunction(fn);
            else if( decl instanceof IncludeNode in )
                visitInclude(in);
            else if( decl instanceof OutputNode on )
                visitOutput(on);
            else if( decl instanceof ParamNode pn )
                visitParam(pn);
            else if( decl instanceof ProcessNode pn )
                visitProcess(pn);
            else if( decl instanceof WorkflowNode wn )
                visitWorkflow(wn);
        }
    }

    public String toString() {
        return fmt.toString();
    }

    // script declarations

    @Override
    public void visitFeatureFlag(FeatureFlagNode node) {
        fmt.appendLeadingComments(node);
        fmt.append(node.name);
        fmt.append(" = ");
        fmt.visit(node.value);
        fmt.appendNewLine();
    }

    @Override
    public void visitInclude(IncludeNode node) {
        var wrap = node.getLineNumber() < node.getLastLineNumber();
        fmt.appendLeadingComments(node);
        fmt.append("include {");
        if( wrap )
            fmt.incIndent();
        for( int i = 0; i < node.modules.size(); i++ ) {
            if( wrap ) {
                fmt.appendNewLine();
                fmt.appendIndent();
            }
            else {
                fmt.append(' ');
            }
            var module = node.modules.get(i);
            fmt.append(module.name);
            if( module.alias != null ) {
                fmt.append(" as ");
                fmt.append(module.alias);
            }
            if( !wrap && node.modules.size() == 1 && options.harshilAlignment() ) {
                var padding = maxIncludeWidth - getIncludeWidth(module);
                fmt.append(" ".repeat(padding));
            }
            if( i + 1 < node.modules.size() )
                fmt.append(" ;");
        }
        if( wrap ) {
            fmt.appendNewLine();
            fmt.decIndent();
        }
        else {
            fmt.append(' ');
        }
        fmt.append("} from ");
        fmt.visit(node.source);
        fmt.appendNewLine();
    }

    protected int getIncludeWidth(IncludeModuleNode module) {
        return module.alias != null
            ? module.name.length() + 4 + module.alias.length()
            : module.name.length();
    }

    @Override
    public void visitParam(ParamNode node) {
        fmt.appendLeadingComments(node);
        fmt.appendIndent();
        fmt.visit(node.target);
        if( maxParamWidth > 0 ) {
            var padding = maxParamWidth - getParamWidth(node);
            fmt.append(" ".repeat(padding));
        }
        fmt.append(" = ");
        fmt.visit(node.value);
        fmt.appendNewLine();
    }

    protected int getParamWidth(ParamNode node) {
        var target = (PropertyExpression) node.target;
        var name = target.getPropertyAsString();
        return name != null ? name.length() : 0;
    }

    @Override
    public void visitWorkflow(WorkflowNode node) {
        fmt.appendLeadingComments(node);
        fmt.append("workflow");
        if( !node.isEntry() ) {
            fmt.append(' ');
            fmt.append(node.getName());
        }
        fmt.append(" {\n");
        fmt.incIndent();
        if( node.takes instanceof BlockStatement ) {
            fmt.appendIndent();
            fmt.append("take:\n");
            visitWorkflowTakes(asBlockStatements(node.takes));
            fmt.appendNewLine();
        }
        if( node.main instanceof BlockStatement ) {
            if( node.takes instanceof BlockStatement || node.emits instanceof BlockStatement || node.publishers instanceof BlockStatement ) {
                fmt.appendIndent();
                fmt.append("main:\n");
            }
            fmt.visit(node.main);
        }
        if( node.emits instanceof BlockStatement ) {
            fmt.appendNewLine();
            fmt.appendIndent();
            fmt.append("emit:\n");
            visitWorkflowEmits(asBlockStatements(node.emits));
        }
        if( node.publishers instanceof BlockStatement ) {
            fmt.appendNewLine();
            fmt.appendIndent();
            fmt.append("publish:\n");
            fmt.visit(node.publishers);
        }
        fmt.decIndent();
        fmt.append("}\n");
    }

    protected void visitWorkflowTakes(List<Statement> takes) {
        var alignmentWidth = options.harshilAlignment()
            ? getMaxParameterWidth(takes)
            : 0;

        for( var stmt : takes ) {
            var ve = asVarX(stmt);
            fmt.appendIndent();
            fmt.visit(ve);
            if( fmt.hasTrailingComment(stmt) ) {
                if( alignmentWidth > 0 ) {
                    var padding = alignmentWidth - ve.getName().length();
                    fmt.append(" ".repeat(padding));
                }
                fmt.appendTrailingComment(stmt);
            }
            fmt.appendNewLine();
        }
    }

    protected void visitWorkflowEmits(List<Statement> emits) {
        var alignmentWidth = options.harshilAlignment()
            ? getMaxParameterWidth(emits)
            : 0;

        for( var stmt : emits ) {
            var stmtX = (ExpressionStatement)stmt;
            var emit = stmtX.getExpression();
            if( emit instanceof AssignmentExpression assign ) {
                var ve = (VariableExpression)assign.getLeftExpression();
                fmt.appendIndent();
                fmt.visit(ve);
                if( alignmentWidth > 0 ) {
                    var padding = alignmentWidth - ve.getName().length();
                    fmt.append(" ".repeat(padding));
                }
                fmt.append(" = ");
                fmt.visit(assign.getRightExpression());
                fmt.appendTrailingComment(stmt);
                fmt.appendNewLine();
            }
            else if( emit instanceof VariableExpression ve ) {
                fmt.appendIndent();
                fmt.visit(ve);
                if( fmt.hasTrailingComment(stmt) ) {
                    if( alignmentWidth > 0 ) {
                        var padding = alignmentWidth - ve.getName().length();
                        fmt.append(" ".repeat(padding));
                    }
                    fmt.appendTrailingComment(stmt);
                }
                fmt.appendNewLine();
            }
            else {
                fmt.visit(stmt);
            }
        }
    }

    protected int getMaxParameterWidth(List<Statement> statements) {
        if( statements.size() == 1 )
            return 0;

        int maxWidth = 0;
        for( var stmt : statements ) {
            var stmtX = (ExpressionStatement)stmt;
            var emit = stmtX.getExpression();
            int width = 0;
            if( emit instanceof VariableExpression ve ) {
                width = ve.getName().length();
            }
            else if( emit instanceof AssignmentExpression assign ) {
                var target = (VariableExpression)assign.getLeftExpression();
                width = target.getName().length();
            }

            if( maxWidth < width )
                maxWidth = width;
        }
        return maxWidth;
    }

    @Override
    public void visitProcess(ProcessNode node) {
        fmt.appendLeadingComments(node);
        fmt.append("process ");
        fmt.append(node.getName());
        fmt.append(" {\n");
        fmt.incIndent();
        if( node.directives instanceof BlockStatement ) {
            visitDirectives(node.directives);
            fmt.appendNewLine();
        }
        if( node.inputs instanceof BlockStatement ) {
            fmt.appendIndent();
            fmt.append("input:\n");
            visitDirectives(node.inputs);
            fmt.appendNewLine();
        }
        if( !options.maheshForm() && node.outputs instanceof BlockStatement ) {
            visitProcessOutputs(node.outputs);
            fmt.appendNewLine();
        }
        if( !(node.when instanceof EmptyExpression) ) {
            fmt.appendIndent();
            fmt.append("when:\n");
            fmt.appendIndent();
            fmt.visit(node.when);
            fmt.append("\n\n");
        }
        fmt.appendIndent();
        fmt.append(node.type);
        fmt.append(":\n");
        fmt.visit(node.exec);
        if( !(node.stub instanceof EmptyStatement) ) {
            fmt.appendNewLine();
            fmt.appendIndent();
            fmt.append("stub:\n");
            fmt.visit(node.stub);
        }
        if( options.maheshForm() && node.outputs instanceof BlockStatement ) {
            fmt.appendNewLine();
            visitProcessOutputs(node.outputs);
        }
        fmt.decIndent();
        fmt.append("}\n");
    }

    private void visitProcessOutputs(Statement outputs) {
        fmt.appendIndent();
        fmt.append("output:\n");
        visitDirectives(outputs);
    }

    @Override
    public void visitFunction(FunctionNode node) {
        fmt.appendLeadingComments(node);
        fmt.append("def ");
        if( Formatter.isLegacyType(node.getReturnType()) ) {
            fmt.visitTypeAnnotation(node.getReturnType());
            fmt.append(' ');
        }
        fmt.append(node.getName());
        fmt.append('(');
        fmt.visitParameters(node.getParameters());
        fmt.append(") {\n");
        fmt.incIndent();
        fmt.visit(node.getCode());
        fmt.decIndent();
        fmt.append("}\n");
    }

    @Override
    public void visitEnum(ClassNode node) {
        fmt.appendLeadingComments(node);
        fmt.append("enum ");
        fmt.append(node.getName());
        fmt.append(" {\n");
        fmt.incIndent();
        for( var fn : node.getFields() ) {
            fmt.appendIndent();
            fmt.append(fn.getName());
            fmt.append(',');
            fmt.appendNewLine();
        }
        fmt.decIndent();
        fmt.append("}\n");
    }

    @Override
    public void visitOutputs(OutputBlockNode node) {
        fmt.appendLeadingComments(node);
        fmt.append("output {\n");
        fmt.incIndent();
        super.visitOutputs(node);
        fmt.decIndent();
        fmt.append("}\n");
    }

    @Override
    public void visitOutput(OutputNode node) {
        fmt.appendLeadingComments(node);
        fmt.appendIndent();
        fmt.append(node.name);
        fmt.append(" {\n");
        fmt.incIndent();
        visitOutputBody((BlockStatement) node.body);
        fmt.decIndent();
        fmt.appendIndent();
        fmt.append("}\n");
    }

    protected void visitOutputBody(BlockStatement block) {
        asBlockStatements(block).forEach((stmt) -> {
            var call = asMethodCallX(stmt);
            if( call == null )
                return;

            // treat as index definition
            var name = call.getMethodAsString();
            if( "index".equals(name) ) {
                var code = asDslBlock(call, 1);
                if( code != null ) {
                    fmt.appendLeadingComments(stmt);
                    fmt.appendIndent();
                    fmt.append(name);
                    fmt.append(" {\n");
                    fmt.incIndent();
                    visitDirectives(code);
                    fmt.decIndent();
                    fmt.appendIndent();
                    fmt.append("}\n");
                    return;
                }
            }

            // treat as regular directive
            fmt.appendLeadingComments(stmt);
            fmt.visitDirective(call);
        });
    }

    protected void visitDirectives(Statement statement) {
        asBlockStatements(statement).forEach((stmt) -> {
            var call = asMethodCallX(stmt);
            if( call == null )
                return;
            fmt.appendLeadingComments(stmt);
            fmt.visitDirective(call);
        });
    }

}<|MERGE_RESOLUTION|>--- conflicted
+++ resolved
@@ -80,23 +80,9 @@
 
         // format code snippet if applicable
         var entry = scriptNode.getEntry();
-<<<<<<< HEAD
-        if( entry != null ) {
-            if( entry.getLineNumber() != -1 )
-                visitWorkflow(entry);
-            else
-                fmt.visit(entry.main);
-        }
-        if( scriptNode.getOutputs() != null )
-            visitOutputs(scriptNode.getOutputs());
-        for( var workflowNode : scriptNode.getWorkflows() ) {
-            if( !workflowNode.isEntry() )
-                visitWorkflow(workflowNode);
-=======
         if( entry != null && entry.isCodeSnippet() ) {
             fmt.visit(entry.main);
             return;
->>>>>>> 8699cc6b
         }
 
         // format script declarations
@@ -129,8 +115,8 @@
                 visitFunction(fn);
             else if( decl instanceof IncludeNode in )
                 visitInclude(in);
-            else if( decl instanceof OutputNode on )
-                visitOutput(on);
+            else if( decl instanceof OutputBlockNode obn )
+                visitOutputs(obn);
             else if( decl instanceof ParamNode pn )
                 visitParam(pn);
             else if( decl instanceof ProcessNode pn )
