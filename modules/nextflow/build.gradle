plugins {
    id "com.github.johnrengelman.shadow" version "8.1.1"
}
apply plugin: 'groovy'
apply plugin: 'application'

sourceSets {
    main.java.srcDirs = []
    main.groovy.srcDirs = ['src/main/java', 'src/main/groovy']
    main.resources.srcDirs = ['src/main/resources']
    test.java.srcDirs = []
    test.groovy.srcDirs = ['src/test/groovy']
    test.resources.srcDirs = ['src/test/resources']
}

compileGroovy {
    options.compilerArgs = ['-XDignore.symbol.file']
}

dependencies {
    api(project(':nf-commons'))
    api(project(':nf-httpfs'))
    api "org.apache.groovy:groovy:4.0.23"
    api "org.apache.groovy:groovy-nio:4.0.23"
    api "org.apache.groovy:groovy-xml:4.0.23"
    api "org.apache.groovy:groovy-json:4.0.23"
    api "org.apache.groovy:groovy-templates:4.0.23"
    api "org.apache.groovy:groovy-yaml:4.0.23"
    api "org.slf4j:jcl-over-slf4j:2.0.7"
    api "org.slf4j:jul-to-slf4j:2.0.7"
    api "org.slf4j:log4j-over-slf4j:2.0.7"
    api "ch.qos.logback:logback-classic:1.4.14"
    api "ch.qos.logback:logback-core:1.4.14"
    api "org.codehaus.gpars:gpars:1.2.1"
    api("ch.artecat.grengine:grengine:3.0.2") { exclude group: 'org.codehaus.groovy' }
    api "commons-lang:commons-lang:2.6"
    api "commons-codec:commons-codec:1.15"
    api "commons-io:commons-io:2.11.0"
    api "com.beust:jcommander:1.35"
    api("com.esotericsoftware.kryo:kryo:2.24.0") { exclude group: 'com.esotericsoftware.minlog', module: 'minlog' }
    api('org.iq80.leveldb:leveldb:0.12')
    api('org.eclipse.jgit:org.eclipse.jgit:6.10.0.202406032230-r')
    api ('javax.activation:activation:1.1.1')
    api ('javax.mail:mail:1.4.7')
    api ('org.yaml:snakeyaml:2.2')
    api ('org.jsoup:jsoup:1.15.4')
    api 'jline:jline:2.9'
    api 'org.pf4j:pf4j:3.12.0'
    api 'dev.failsafe:failsafe:3.1.0'
    api 'org.bouncycastle:bcprov-ext-jdk15on:1.70'
    api 'org.bouncycastle:bcpkix-jdk15on:1.70'

    testImplementation 'org.subethamail:subethasmtp:3.1.7'

    // test configuration
<<<<<<< HEAD
    testFixturesApi ("org.apache.groovy:groovy-test:4.0.22") { exclude group: 'org.apache.groovy' }
    testFixturesApi ("org.objenesis:objenesis:3.4")
    testFixturesApi ("net.bytebuddy:byte-buddy:1.14.17")
    testFixturesApi ("org.spockframework:spock-core:2.3-groovy-4.0") { exclude group: 'org.apache.groovy' }
    testFixturesApi ('org.spockframework:spock-junit4:2.3-groovy-4.0') { exclude group: 'org.apache.groovy' }
=======
    testFixturesApi ("org.apache.groovy:groovy-test:4.0.23") { exclude group: 'org.apache.groovy' }
    testFixturesApi ("cglib:cglib-nodep:3.3.0")
    testFixturesApi ("org.objenesis:objenesis:3.2")
    testFixturesApi ("org.spockframework:spock-core:2.3-groovy-4.0") { exclude group: 'org.apache.groovy'; exclude group: 'net.bytebuddy' }
    testFixturesApi ('org.spockframework:spock-junit4:2.3-groovy-4.0') { exclude group: 'org.apache.groovy'; exclude group: 'net.bytebuddy' }
>>>>>>> 69d07dbc
    testFixturesApi 'com.google.jimfs:jimfs:1.2'

}


test {
    minHeapSize = "512m"
    maxHeapSize = "4096m"
}

application {
    mainClass = 'nextflow.cli.Launcher'
}

run{
    args( (project.hasProperty("runCmd") ? project.findProperty("runCmd") : "set a cmd to run").split(' ') )
}

shadowJar {
    archiveClassifier='one'
    manifest {
        attributes 'Main-Class': "$mainClassName"
    }
    mergeServiceFiles()
    mergeGroovyExtensionModules()
}<|MERGE_RESOLUTION|>--- conflicted
+++ resolved
@@ -53,19 +53,11 @@
     testImplementation 'org.subethamail:subethasmtp:3.1.7'
 
     // test configuration
-<<<<<<< HEAD
-    testFixturesApi ("org.apache.groovy:groovy-test:4.0.22") { exclude group: 'org.apache.groovy' }
+    testFixturesApi ("org.apache.groovy:groovy-test:4.0.23") { exclude group: 'org.apache.groovy' }
     testFixturesApi ("org.objenesis:objenesis:3.4")
     testFixturesApi ("net.bytebuddy:byte-buddy:1.14.17")
     testFixturesApi ("org.spockframework:spock-core:2.3-groovy-4.0") { exclude group: 'org.apache.groovy' }
     testFixturesApi ('org.spockframework:spock-junit4:2.3-groovy-4.0') { exclude group: 'org.apache.groovy' }
-=======
-    testFixturesApi ("org.apache.groovy:groovy-test:4.0.23") { exclude group: 'org.apache.groovy' }
-    testFixturesApi ("cglib:cglib-nodep:3.3.0")
-    testFixturesApi ("org.objenesis:objenesis:3.2")
-    testFixturesApi ("org.spockframework:spock-core:2.3-groovy-4.0") { exclude group: 'org.apache.groovy'; exclude group: 'net.bytebuddy' }
-    testFixturesApi ('org.spockframework:spock-junit4:2.3-groovy-4.0') { exclude group: 'org.apache.groovy'; exclude group: 'net.bytebuddy' }
->>>>>>> 69d07dbc
     testFixturesApi 'com.google.jimfs:jimfs:1.2'
 
 }
