apply plugin: 'groovy'
apply plugin: 'application'

sourceSets {
    main.java.srcDirs = []
    main.groovy.srcDirs = ['src/main/java', 'src/main/groovy']
    main.resources.srcDirs = ['src/main/resources']
    test.java.srcDirs = []
    test.groovy.srcDirs = ['src/test/groovy']
    test.resources.srcDirs = ['src/test/resources']
}

compileGroovy {
    options.compilerArgs = ['-XDignore.symbol.file']
}

dependencies {
    api(project(':nf-commons'))
    api(project(':nf-httpfs'))
<<<<<<< HEAD
    api "org.codehaus.groovy:groovy:3.0.19"
    api "org.codehaus.groovy:groovy-nio:3.0.19"
    api "org.codehaus.groovy:groovy-xml:3.0.19"
    api "org.codehaus.groovy:groovy-json:3.0.19"
    api "org.codehaus.groovy:groovy-templates:3.0.19"
    api "org.codehaus.groovy:groovy-yaml:3.0.19"
    api 'org.fusesource.jansi:jansi:2.4.0'
=======
    api "org.apache.groovy:groovy:4.0.18"
    api "org.apache.groovy:groovy-nio:4.0.18"
    api "org.apache.groovy:groovy-xml:4.0.18"
    api "org.apache.groovy:groovy-json:4.0.18"
    api "org.apache.groovy:groovy-templates:4.0.18"
    api "org.apache.groovy:groovy-yaml:4.0.18"
>>>>>>> 42ca2b6f
    api "org.slf4j:jcl-over-slf4j:2.0.7"
    api "org.slf4j:jul-to-slf4j:2.0.7"
    api "org.slf4j:log4j-over-slf4j:2.0.7"
    api "ch.qos.logback:logback-classic:1.4.12"
    api "ch.qos.logback:logback-core:1.4.12"
    api "org.codehaus.gpars:gpars:1.2.1"
    api("ch.artecat.grengine:grengine:3.0.2") { exclude group: 'org.codehaus.groovy' }
    api "commons-lang:commons-lang:2.6"
    api "commons-codec:commons-codec:1.15"
    api "commons-io:commons-io:2.11.0"
    api "com.beust:jcommander:1.35"
    api("com.esotericsoftware.kryo:kryo:2.24.0") { exclude group: 'com.esotericsoftware.minlog', module: 'minlog' }
    api('org.iq80.leveldb:leveldb:0.12')
    api('org.eclipse.jgit:org.eclipse.jgit:6.6.1.202309021850-r')
    api ('javax.activation:activation:1.1.1')
    api ('javax.mail:mail:1.4.7')
    api ('org.yaml:snakeyaml:2.0')
    api ('org.jsoup:jsoup:1.15.4')
    api 'jline:jline:2.9'
    api 'org.pf4j:pf4j:3.10.0'
    api 'dev.failsafe:failsafe:3.1.0'

    testImplementation 'org.subethamail:subethasmtp:3.1.7'

    // test configuration
    testFixturesApi ("org.apache.groovy:groovy-test:4.0.18") { exclude group: 'org.apache.groovy' }
    testFixturesApi ("cglib:cglib-nodep:3.3.0")
    testFixturesApi ("org.objenesis:objenesis:3.2")
    testFixturesApi ("org.spockframework:spock-core:2.3-groovy-4.0") { exclude group: 'org.apache.groovy'; exclude group: 'net.bytebuddy' }
    testFixturesApi ('org.spockframework:spock-junit4:2.3-groovy-4.0') { exclude group: 'org.apache.groovy'; exclude group: 'net.bytebuddy' }
    testFixturesApi 'com.google.jimfs:jimfs:1.2'

}


test {
    minHeapSize = "512m"
    maxHeapSize = "4096m"
}

application {
    mainClass = 'nextflow.cli.Launcher'
}

run{
    args( (project.hasProperty("runCmd") ? project.findProperty("runCmd") : "set a cmd to run").split(' ') )
}<|MERGE_RESOLUTION|>--- conflicted
+++ resolved
@@ -17,22 +17,12 @@
 dependencies {
     api(project(':nf-commons'))
     api(project(':nf-httpfs'))
-<<<<<<< HEAD
-    api "org.codehaus.groovy:groovy:3.0.19"
-    api "org.codehaus.groovy:groovy-nio:3.0.19"
-    api "org.codehaus.groovy:groovy-xml:3.0.19"
-    api "org.codehaus.groovy:groovy-json:3.0.19"
-    api "org.codehaus.groovy:groovy-templates:3.0.19"
-    api "org.codehaus.groovy:groovy-yaml:3.0.19"
-    api 'org.fusesource.jansi:jansi:2.4.0'
-=======
     api "org.apache.groovy:groovy:4.0.18"
     api "org.apache.groovy:groovy-nio:4.0.18"
     api "org.apache.groovy:groovy-xml:4.0.18"
     api "org.apache.groovy:groovy-json:4.0.18"
     api "org.apache.groovy:groovy-templates:4.0.18"
     api "org.apache.groovy:groovy-yaml:4.0.18"
->>>>>>> 42ca2b6f
     api "org.slf4j:jcl-over-slf4j:2.0.7"
     api "org.slf4j:jul-to-slf4j:2.0.7"
     api "org.slf4j:log4j-over-slf4j:2.0.7"
@@ -52,6 +42,7 @@
     api ('org.yaml:snakeyaml:2.0')
     api ('org.jsoup:jsoup:1.15.4')
     api 'jline:jline:2.9'
+    api 'org.fusesource.jansi:jansi:2.4.0'
     api 'org.pf4j:pf4j:3.10.0'
     api 'dev.failsafe:failsafe:3.1.0'
 
