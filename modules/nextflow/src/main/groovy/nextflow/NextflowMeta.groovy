package nextflow

import java.text.SimpleDateFormat
import java.util.regex.Pattern

import groovy.transform.EqualsAndHashCode
import groovy.transform.ToString
import groovy.util.logging.Slf4j
import nextflow.util.VersionNumber
import static nextflow.extension.Bolts.DATETIME_FORMAT

/**
 * Models nextflow script properties and metadata
 *
 * @author Paolo Di Tommaso <paolo.ditommaso@gmail.com>
 */
@Singleton(strict = false)
@ToString(includeNames = true)
@EqualsAndHashCode
class NextflowMeta {

    private static final Pattern DSL2_DECLARATION = ~/(?m)^\s*(nextflow\.(preview|enable)\.dsl\s*=\s*2)\s*;?\s*$/

    private static boolean ignoreWarnDsl2 = System.getenv('NXF_IGNORE_WARN_DSL2')=='true'

    static trait Flags {
        abstract float dsl
        abstract boolean strict
    }

<<<<<<< HEAD
=======

>>>>>>> 78b457b8
    @Slf4j
    static class Preview implements Flags {
        volatile float dsl
        boolean strict

        void setDsl( float num ) {
            if( num != 2 && num != 1 )
                throw new IllegalArgumentException("Not a valid DSL version number: $num")
            if( num == 2 && !ignoreWarnDsl2 )
                log.warn1 "DSL 2 IS AN EXPERIMENTAL FEATURE UNDER DEVELOPMENT -- SYNTAX MAY CHANGE IN FUTURE RELEASE"
            dsl = num
        }
    }

    static class Features implements Flags {
        volatile float dsl
        boolean strict
    }


    final VersionNumber version
    final int build

    /*
     * Timestamp as dd-MM-yyyy HH:mm UTC formatted string
     */
    final String timestamp

    final Preview preview = new Preview()

    final Features enable = new Features()

    private NextflowMeta() {
        version = new VersionNumber(Const.APP_VER)
        build = Const.APP_BUILDNUM
        timestamp = Const.APP_TIMESTAMP_UTC
    }

    protected NextflowMeta(String ver, int build, String timestamp ) {
        this.version = new VersionNumber(ver)
        this.build = build
        this.timestamp = timestamp
    }

    Map featuresMap() {
        final result = new LinkedHashMap()
        if( isDsl2() )
            result.dsl = 2i
        if( isStrictModeEnabled() )
            result.strict = true
        return result
    }

    Map toJsonMap() {
        final result = new LinkedHashMap<>(5)
        result.version = version.toString()
        result.build = build
        result.timestamp = parseDateStr(timestamp)
        if( isDsl2Final() ) {
            result.enable = featuresMap()
        }
        else if( isDsl2() ) {
            result.preview = featuresMap()
        }
        return result
    }

    private Date parseDateStr(String str) {
        def fmt = new SimpleDateFormat(DATETIME_FORMAT + ' Z')
        fmt.parse(str)
    }

    boolean isDsl2() {
        preview.dsl == 2 || enable.dsl == 2
<<<<<<< HEAD
    }

    boolean isDsl2Final() {
        enable.dsl == 2
    }

    void enableDsl2(boolean preview=false) {
        if( preview )
            this.preview.dsl = 2
        else
            this.enable.dsl = 2
=======
    }

    boolean isDsl2Final() {
        enable.dsl == 2
    }

    void enableDsl2() {
        enable.dsl = 2
>>>>>>> 78b457b8
    }

    void disableDsl2() {
        enable.dsl = 1
<<<<<<< HEAD
        preview.dsl = 1
=======
>>>>>>> 78b457b8
    }

    boolean isStrictModeEnabled() {
        preview.strict || enable.strict
<<<<<<< HEAD
    }

    void checkDsl2Mode(String script) {
        final matcher = DSL2_DECLARATION.matcher(script)
        final mode = matcher.find() ? matcher.group(2) : null
        if( !mode )
            return
        if( mode == 'enable' )
            enableDsl2()
        else if( mode == 'preview' )
            enableDsl2(true)
        else
            throw new IllegalArgumentException("Unknown nextflow mode=${matcher.group(1)}")
=======
>>>>>>> 78b457b8
    }

}<|MERGE_RESOLUTION|>--- conflicted
+++ resolved
@@ -28,10 +28,6 @@
         abstract boolean strict
     }
 
-<<<<<<< HEAD
-=======
-
->>>>>>> 78b457b8
     @Slf4j
     static class Preview implements Flags {
         volatile float dsl
@@ -106,7 +102,6 @@
 
     boolean isDsl2() {
         preview.dsl == 2 || enable.dsl == 2
-<<<<<<< HEAD
     }
 
     boolean isDsl2Final() {
@@ -118,29 +113,15 @@
             this.preview.dsl = 2
         else
             this.enable.dsl = 2
-=======
-    }
-
-    boolean isDsl2Final() {
-        enable.dsl == 2
-    }
-
-    void enableDsl2() {
-        enable.dsl = 2
->>>>>>> 78b457b8
     }
 
     void disableDsl2() {
         enable.dsl = 1
-<<<<<<< HEAD
         preview.dsl = 1
-=======
->>>>>>> 78b457b8
     }
 
     boolean isStrictModeEnabled() {
         preview.strict || enable.strict
-<<<<<<< HEAD
     }
 
     void checkDsl2Mode(String script) {
@@ -154,8 +135,6 @@
             enableDsl2(true)
         else
             throw new IllegalArgumentException("Unknown nextflow mode=${matcher.group(1)}")
-=======
->>>>>>> 78b457b8
     }
 
 }