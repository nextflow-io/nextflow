/*
 * Copyright 2020-2022, Seqera Labs
 * Copyright 2013-2019, Centre for Genomic Regulation (CRG)
 *
 * Licensed under the Apache License, Version 2.0 (the "License");
 * you may not use this file except in compliance with the License.
 * You may obtain a copy of the License at
 *
 *     http://www.apache.org/licenses/LICENSE-2.0
 *
 * Unless required by applicable law or agreed to in writing, software
 * distributed under the License is distributed on an "AS IS" BASIS,
 * WITHOUT WARRANTIES OR CONDITIONS OF ANY KIND, either express or implied.
 * See the License for the specific language governing permissions and
 * limitations under the License.
 */

package nextflow.k8s.client

import javax.net.ssl.HostnameVerifier
import javax.net.ssl.HttpsURLConnection
import javax.net.ssl.SSLContext
import javax.net.ssl.SSLSession
import javax.net.ssl.TrustManager
import javax.net.ssl.TrustManagerFactory
import javax.net.ssl.X509TrustManager
import java.nio.file.Path
import java.security.KeyStore
import java.security.SecureRandom
import java.security.cert.CertificateFactory
import java.security.cert.X509Certificate

import groovy.json.JsonOutput
import groovy.transform.CompileStatic
import groovy.util.logging.Slf4j
import nextflow.exception.NodeTerminationException
import nextflow.exception.ProcessFailedException
import org.yaml.snakeyaml.Yaml
/**
 * Kubernetes API client
 *
 * Tip: use the following command to find out your kubernetes master node
 *   kubectl cluster-info
 *
 * See
 *   https://v1-8.docs.kubernetes.io/docs/api-reference/v1.8/#-strong-api-overview-strong-
 *
 * Useful cheatsheet
 *   https://kubernetes.io/docs/reference/kubectl/cheatsheet/
 *
 * @author Paolo Di Tommaso <paolo.ditommaso@gmail.com>
 */
@Slf4j
@CompileStatic
class K8sClient {

    protected ClientConfig config

    private TrustManager[] trustManagers

    private HostnameVerifier hostnameVerifier

    K8sClient() {
        this(new ClientConfig())
    }

    ClientConfig getConfig() { config }

    /**
     * Creates a kubernetes client using the configuration setting provided by the specified
     * {@link ConfigDiscovery} instance
     *
     * @param config
     */
    K8sClient(ClientConfig config) {
        this.config = config
        setupSslCert()
    }


    protected setupSslCert() {

        if( !config.verifySsl ) {
            // -- no SSL is required - use fake trust manager
            final trustAll = new X509TrustManager() {
                @Override X509Certificate[] getAcceptedIssuers() { return null }
                @Override void checkClientTrusted(X509Certificate[] certs, String authType) { }
                @Override void checkServerTrusted(X509Certificate[] certs, String authType) { }
            }

            trustManagers = [trustAll] as TrustManager[]
            hostnameVerifier = new HostnameVerifier() {
                @Override boolean verify(String hostname, SSLSession session) { return true }
            }

        }
        else if ( config.sslCert != null) {
            char[] password = null
            final factory = CertificateFactory.getInstance("X.509");
            final authority = new ByteArrayInputStream(config.sslCert)
            final certificates = factory.generateCertificates(authority)
            if (certificates.isEmpty()) {
                throw new IllegalArgumentException("Trusted certificates set cannot be empty");
            }

            final keyStore = KeyStore.getInstance(KeyStore.getDefaultType());
            keyStore.load(null, password);
            certificates.eachWithIndex{ cert, index ->
                String alias = "ca$index"
                keyStore.setCertificateEntry(alias, cert);
            }

            final trustManagerFactory = TrustManagerFactory.getInstance(TrustManagerFactory.getDefaultAlgorithm());
            trustManagerFactory.init(keyStore);
            trustManagers = trustManagerFactory.getTrustManagers();
        }
    }

    K8sResponseJson secretesList() {
        final action = "/api/v1/namespaces/$config.namespace/secrets"
        final resp = get(action)
        trace('GET', action, resp.text)
        new K8sResponseJson(resp.text)
    }

    K8sResponseJson secretDescribe(String name) {
        assert name
        final action = "/api/v1/namespaces/$config.namespace/secrets/$name"
        final resp = get(action)
        trace('GET', action, resp.text)
        new K8sResponseJson(resp.text)
    }

    /**
     * Create a pod
     *
     * See
     *  https://v1-8.docs.kubernetes.io/docs/api-reference/v1.8/#create-55
     *  https://v1-8.docs.kubernetes.io/docs/api-reference/v1.8/#pod-v1-core
     *
     * @param spec
     * @return
     */
    K8sResponseJson podCreate(String req) {
        assert req
        final action = "/api/v1/namespaces/$config.namespace/pods"
        final resp = post(action, req)
        trace('POST', action, resp.text)
        return new K8sResponseJson(resp.text)
    }

    K8sResponseJson podCreate(Map req, Path saveYamlPath=null) {

        if( saveYamlPath ) try {
            saveYamlPath.text = new Yaml().dump(req).toString()
        }
        catch( Exception e ) {
            log.debug "WARN: unable to save request yaml -- cause: ${e.message ?: e}"
        }

        podCreate(JsonOutput.toJson(req))
    }

    /**
     * Delete a pod
     *
     * See
     *   https://v1-8.docs.kubernetes.io/docs/api-reference/v1.8/#delete-58
     *
     * @param name
     * @return
     */
    K8sResponseJson podDelete(String name) {
        assert name
        final action = "/api/v1/namespaces/$config.namespace/pods/$name"
        final resp = delete(action)
        trace('DELETE', action, resp.text)
        new K8sResponseJson(resp.text)
    }

    /**
     * Create a job
     *
     * See
     *  https://v1-8.docs.kubernetes.io/docs/api-reference/v1.8/#create-55
     *  https://v1-8.docs.kubernetes.io/docs/api-reference/v1.8/#job-v1-batch
     *
     * @param spec
     * @return
     */
    K8sResponseJson jobCreate(String req) {
        assert req
        final action = "/apis/batch/v1/namespaces/$config.namespace/jobs"
        final resp = post(action, req)
        trace('POST', action, resp.text)
        return new K8sResponseJson(resp.text)
    }

    K8sResponseJson jobCreate(Map req, Path saveYamlPath=null) {

        if( saveYamlPath ) try {
            saveYamlPath.text = new Yaml().dump(req).toString()
        }
        catch( Exception e ) {
            log.debug "WARN: unable to save request yaml -- cause: ${e.message ?: e}"
        }

        jobCreate(JsonOutput.toJson(req))
    }

    /**
     * Delete a job
     *
     * See
     *   https://v1-8.docs.kubernetes.io/docs/api-reference/v1.8/#delete-58
     *
     * @param name
     * @return
     */

    K8sResponseJson jobDelete(String name) {
        assert name

        // get podList of a job
        final action = "/api/v1/namespaces/$config.namespace/pods?labelSelector=job-name=$name"
        final resp = get(action)
        trace('GET', action, resp.text)
        final podList = new K8sResponseJson(resp.text)

        // delete all pods in a job
        if (podList.kind == "PodList") { 
            for (item in podList.items) {
                try {
                   podDelete(((item as Map).metadata as Map).name as String)
                }
                catch(K8sResponseException err) {
                   if( err.response.code == 404 )
                       log.debug("Unable to delete Pod for job $name, pod already gone")
                   else
                       throw err
                }
            }
        }

        // delete job
        final action1 = "/apis/batch/v1/namespaces/$config.namespace/jobs/$name"
        final resp1 = delete(action1)
        trace('DELETE', action1, resp1.text)
        new K8sResponseJson(resp1.text)
    }

    /*
     * https://v1-8.docs.kubernetes.io/docs/api-reference/v1.8/#list-62
     * https://v1-8.docs.kubernetes.io/docs/api-reference/v1.8/#list-all-namespaces-63
     */

    K8sResponseJson jobList(boolean allNamespaces=false) {
        final String action = allNamespaces ? "jobs" : "namespaces/$config.namespace/jobs"
        final resp = get("/apis/batch/v1/$action")
        trace('GET', action, resp.text)
        new K8sResponseJson(resp.text)
    }

    /*
     * https://v1-8.docs.kubernetes.io/docs/api-reference/v1.8/#list-62
     * https://v1-8.docs.kubernetes.io/docs/api-reference/v1.8/#list-all-namespaces-63
     */
    K8sResponseJson podList(boolean allNamespaces=false) {
        final String action = allNamespaces ? "pods" : "namespaces/$config.namespace/pods"
        final resp = get("/api/v1/$action")
        trace('GET', action, resp.text)
        new K8sResponseJson(resp.text)
    }

    /*
     * https://v1-8.docs.kubernetes.io/docs/api-reference/v1.8/#read-status-69
     */

    // converts the name of job to the name of the latest created pod
    String findPodNameForJob(String name){
        final action = "/api/v1/namespaces/$config.namespace/pods?labelSelector=job-name=$name"
        final resp = get(action)
        trace('GET', action, resp.text)
        final podList = new K8sResponseJson(resp.text)

        String podName

        // find latest created pod
        if (podList.kind == "PodList") {
            final pods = podList.items
            String latestPod = "0000-00-00T00:00:00Z"

            for (item in pods) {
                final podMetadata = (Map) (item as Map).metadata
                final podTimestamp = podMetadata.creationTimestamp

                if (podTimestamp.toString() > latestPod) {
                    latestPod = podTimestamp
                    podName = podMetadata.name
                }
            }
        }
        return podName
    }

    K8sResponseJson jobStatus(String name) {
        assert name
        final action = "/apis/batch/v1/namespaces/$config.namespace/jobs/$name/status"
        final resp = get(action)
        trace('GET', action, resp.text)
        return new K8sResponseJson(resp.text)
    }

    K8sResponseJson podStatus(String name) {
        assert name
        final action = "/api/v1/namespaces/$config.namespace/pods/$name/status"
        final resp = get(action)
        trace('GET', action, resp.text)
        return new K8sResponseJson(resp.text)
    }

    /*
     * https://v1-8.docs.kubernetes.io/docs/api-reference/v1.8/#read-status-69
     */

    protected K8sResponseJson podStatus0(String name) {
        try {
            return podStatus(name)
        }
        catch (K8sResponseException err) {
            if( err.response.code == 404 && isKindPods(err.response)  ) {
                // this may happen when K8s node is shutdown and the pod is evicted
                // therefore process exception is thrown so that the failure
                // can be managed by the nextflow as re-triable execution
                throw new NodeTerminationException("Unable to find pod $name - The pod may be evicted by a node shutdown event")
            }
            throw err
        }
    }

    protected boolean isKindPods(K8sResponseJson resp) {
        if( resp.details instanceof Map ) {
            final details = (Map) resp.details
            return details.kind == 'pods'
        }
        return false
    }

    String getNodeOfPod(String podName){
        assert podName
        final K8sResponseJson resp = podStatus0(podName)
        (resp?.spec as Map)?.nodeName as String
    }

    /**
     * Get pod current state object
     *
     * @param podName The pod name
     * @return
     *      A {@link Map} representing the container state object as shown below
     *      <code>
     *       {
     *                "terminated": {
     *                    "exitCode": 127,
     *                    "reason": "ContainerCannotRun",
     *                    "message": "OCI runtime create failed: container_linux.go:296: starting container process caused \"exec: \\\"bash\\\": executable file not found in $PATH\": unknown",
     *                    "startedAt": "2018-01-12T22:04:25Z",
     *                    "finishedAt": "2018-01-12T22:04:25Z",
     *                    "containerID": "docker://730ef2e05be72ffc354f2682b4e8300610812137b9037b726c21e5c4e41b6dda"
     *                }
     *      </code>
     *      See the following link for details https://kubernetes.io/docs/reference/generated/kubernetes-api/v1.10/#containerstate-v1-core
     *      An empty map is return if the pod is a `Pending` status and the container state is not
     *      yet available
     *
     *
     */
    Map jobState( String jobName ) {
        assert jobName
        final podName = findPodNameForJob(jobName)
        if( podName ) {
            try {
                return podState(podName)
            } 
            /* pod might be deleted by control plane just after findPodNameForJob() call
             * so try fallback to jobState
             */   
            catch (NodeTerminationException err) {
                log.warn1("Job $jobName's Pod not found, probably cleaned by controlplane")
                return jobStateFallback0(jobName)           
            }
        }
        else {
            return jobStateFallback0(jobName)
        }
    }

    protected Map jobStateFallback0(String jobName) {
        final K8sResponseJson jobResp = jobStatus(jobName)
        final jobStatus = jobResp.status as Map
        if( jobStatus?.succeeded == 1 && jobStatus.conditions instanceof List ) {
            final allConditions = jobStatus.conditions as List<Map>
            final cond = allConditions.find { cond -> cond.type == 'Complete' }

            if( cond?.status == 'True' ) {
                log.warn1("Job $jobName already completed and Pod is gone")
                final dummyPodStatus = [
                        terminated: [
                                exitcode: 0,
                                reason: "Completed",
                                startedAt: jobStatus.startTime,
                                finishedAt: jobStatus.completionTime,
                        ]
                ]
                return dummyPodStatus
            } else {
                throw new ProcessFailedException("K8s Job $jobName succeeded but does not have Complete status. $allConditions")
            }
        }

        if( jobStatus?.failed && (int)(jobStatus.failed) > 0 ) {
            String message = 'unknown'
            if( jobStatus.conditions instanceof List ) {
                final allConditions = jobStatus.conditions as List<Map>
                final cond = allConditions.find { cond -> cond.type == 'Failed' }
                message = cond?.message
            }
            throw new ProcessFailedException("K8s Job $jobName execution failed: $message")
        }

        log.warn1("K8s Job $jobName does not have pod - Not yet scheduled?")
        return Collections.emptyMap()
    }

    /**
     * Get pod current state object
     *
     * @param podName The pod name
     * @return
     *      A {@link Map} representing the container state object as shown below
     *      <code>
     *       {
     *                "terminated": {
     *                    "exitCode": 127,
     *                    "reason": "ContainerCannotRun",
     *                    "message": "OCI runtime create failed: container_linux.go:296: starting container process caused \"exec: \\\"bash\\\": executable file not found in $PATH\": unknown",
     *                    "startedAt": "2018-01-12T22:04:25Z",
     *                    "finishedAt": "2018-01-12T22:04:25Z",
     *                    "containerID": "docker://730ef2e05be72ffc354f2682b4e8300610812137b9037b726c21e5c4e41b6dda"
     *                }
     *      </code>
     *      See the following link for details https://kubernetes.io/docs/reference/generated/kubernetes-api/v1.10/#containerstate-v1-core
     *      An empty map is return if the pod is a `Pending` status and the container state is not
     *      yet available
     *
     *
     */
    Map podState( String podName ) {
        assert podName

        final K8sResponseJson resp = podStatus0(podName)
        final status = resp.status as Map
        final containerStatuses = status?.containerStatuses as List<Map>

        if( containerStatuses?.size()>0 ) {
            final container = containerStatuses.get(0)
            // note: when the pod is created by a Job submission
            // the `podName` does not match the container name because it
            // contains a suffix random generated by K8s pod scheduler
            if( !container.name || !podName.startsWith(container.name.toString()) )
                throw new K8sResponseException("K8s invalid status for pod: ${podName} (unexpected container name: ${container.name})", resp)

            if( !container.state )
                throw new K8sResponseException("K8s invalid status for pod: ${podName} (missing state object)", resp)

            final state = container.state as Map
            if( state.waiting instanceof Map ) {
                def waiting = state.waiting as Map
                checkInvalidWaitingState(waiting, resp)
            }
            return state
        }

        if( status?.phase == 'Pending' ){
            if( status.conditions instanceof List ) {
                final allConditions = status.conditions as List<Map>
                final cond = allConditions.find { cond -> cond.type == 'PodScheduled' }
                if( cond.reason == 'Unschedulable' ) {
                    def message = "K8s pod cannot be scheduled"
                    if( cond.message ) message += " -- $cond.message"
                    //def cause = new K8sResponseException(resp)
                    log.warn1(message)
                }
            }
            // undetermined status -- return an empty response
            return Collections.emptyMap()
        }

        if( status?.phase == 'Failed' ) {
            def msg = "K8s pod '$podName' execution failed"
            if( status.reason ) msg += " - reason: ${status.reason}"
            if( status.message ) msg += " - message: ${status.message}"
            final err = status.reason == 'Shutdown'
                    ? new NodeTerminationException(msg)
                    : new ProcessFailedException(msg)
            throw err
        }

        throw new K8sResponseException("K8s undetermined status conditions for pod $podName", resp)
    }

    protected void checkInvalidWaitingState( Map waiting, K8sResponseJson resp ) {
        if( waiting.reason == 'ErrImagePull' || waiting.reason == 'ImagePullBackOff') {
            def message = "K8s pod image cannot be pulled"
            if( waiting.message ) message += " -- $waiting.message"
            final cause = new K8sResponseException(resp)
            throw new PodUnschedulableException(message, cause)
        }
        if( waiting.reason == 'CreateContainerConfigError' ) {
            def message = "K8s pod configuration failed"
            if( waiting.message ) message += " -- $waiting.message"
            final cause = new K8sResponseException(resp)
            throw new PodUnschedulableException(message, cause)
        }
        if( waiting.reason =~ /.+Error$/ ) {
            def message = "K8s pod waiting on unknown error state"
            if( waiting.message ) message += " -- $waiting.message"
            final cause = new K8sResponseException(resp)
            throw new PodUnschedulableException(message, cause)
        }
        final status = resp.status as Map
        if( status?.phase == 'Failed' ) {
            def message = "K8s pod in Failed state"
            final cause = new K8sResponseException(resp)
            throw new PodUnschedulableException(message, cause)
        }
    }

    /*
     * https://v1-8.docs.kubernetes.io/docs/api-reference/v1.8/#read-log
     */
    InputStream jobLog(String name) {
        jobLog( Collections.emptyMap(), name )
    }

    InputStream jobLog(Map params, String name) {
        assert name
        // -- compose the request action uri
        String podName = findPodNameForJob(name)
        def action = "/api/v1/namespaces/$config.namespace/pods/$podName/log"
        int count=0
        for( String key : (params.keySet()) ) {
            action += "${count++==0 ? '?' : '&'}${key}=${params.get(key)}"
        }
        // -- submit request
        def resp = get(action)
        resp.stream
    }

    /*
     * https://v1-8.docs.kubernetes.io/docs/api-reference/v1.8/#read-log
     */
    InputStream podLog(String name) {
        podLog( Collections.emptyMap(), name )
    }

    InputStream podLog(Map params, String name) {
        assert name
        // -- compose the request action uri
        def action = "/api/v1/namespaces/$config.namespace/pods/$name/log"
        int count=0
        for( String key : (params.keySet()) ) {
            action += "${count++==0 ? '?' : '&'}${key}=${params.get(key)}"
        }
        // -- submit request
        def resp = get(action)
        resp.stream
    }

    protected K8sResponseApi post(String path, String spec) {
        makeRequest('POST', path, spec)
    }

    protected K8sResponseApi delete(String path, String body=null) {
        makeRequest('DELETE', path, body)
    }

    protected HttpURLConnection createConnection0(String url) {
        new URL(url).openConnection() as HttpURLConnection
    }

    protected void setupHttpsConn( HttpsURLConnection conn ) {
        if (config.httpReadTimeout != null) {
            conn.setReadTimeout(config.httpReadTimeout.toMillis() as int)
        }
        if (config.httpConnectTimeout != null) {
            conn.setConnectTimeout(config.httpConnectTimeout.toMillis() as int)
        }
        if (config.keyManagers != null || trustManagers != null) {
            SSLContext sslContext = SSLContext.getInstance("TLS");
            sslContext.init(config.keyManagers, trustManagers, new SecureRandom());
            conn.setSSLSocketFactory(sslContext.getSocketFactory())
        }

        if( hostnameVerifier )
            conn.setHostnameVerifier(hostnameVerifier)
    }

    /**
     * Makes a HTTP(S) request the kubernetes master
     *
     * @param method The HTTP verb to use eg. {@code GET}, {@code POST}, etc
     * @param path The API action path
     * @param body The request payload
     * @return
     *      A two elements list in which the first entry is an integer representing the HTTP response code,
     *      the second element is the text (json) response
     */
    protected K8sResponseApi makeRequest(String method, String path, String body=null) throws K8sResponseException {

<<<<<<< HEAD
        final int maxTrials = config.maxRequestRetries
        int trial = 0
=======
        final int maxAttempts = 5
        int attempt = 0
>>>>>>> d27384d2

        while ( attempt < maxAttempts ) {
            attempt++

            try {
                return makeRequestCall( method, path, body )
            } catch ( K8sResponseException | SocketException | SocketTimeoutException e ) {
                if ( e instanceof K8sResponseException && e.response.code != 500 )
                    throw e
                if ( attempt >= maxAttempts )
                    throw e
                log.debug "[K8s] API request threw socket exception: $e.message for $method $path - Retrying request (attempt=$attempt)"
                final long delay = (Math.pow(3, attempt - 1) as long) * 250
                sleep( delay )
            }
        }
    }


    private K8sResponseApi makeRequestCall(String method, String path, String body=null) throws K8sResponseException {
        assert config.server, 'Missing Kubernetes server name'
        assert path.startsWith('/'), 'Kubernetes API request path must starts with a `/` character'

        final prefix = config.server.contains("://") ? config.server : "https://$config.server"
        final conn = createConnection0(prefix + path)
        conn.setRequestProperty("Content-Type", "application/json")
        if( config.token ) {
            conn.setRequestProperty("Authorization", "Bearer $config.token")
        }

        if( conn instanceof HttpsURLConnection ) {
            setupHttpsConn(conn)
        }

        if( !method ) method = body ? 'POST' : 'GET'
        conn.setRequestMethod(method)
        log.trace "[K8s] API request $method $path ${body ? '\n'+prettyPrint(body).indent() : ''}"

        if( body ) {
            conn.setDoOutput(true);
            conn.setDoInput(true);
            conn.getOutputStream() << body
            conn.getOutputStream().flush()
        }

        final code = conn.getResponseCode()
        final isError = code >= 400
        final stream = isError ? conn.getErrorStream() : conn.getInputStream()
        if( isError )
            throw new K8sResponseException("Request $method $path returned an error code=$code", stream)
        return new K8sResponseApi(code, stream)
    }

    static private void trace(String method, String path, String text) {
        log.trace "[K8s] API response $method $path \n${prettyPrint(text).indent()}"
    }

    protected K8sResponseApi get(String path) {
        makeRequest('GET',path)
    }

    static protected String prettyPrint(String json) {
        try {
            JsonOutput.prettyPrint(json)
        }
        catch( Exception e ) {
            return json
        }
    }

    K8sResponseJson configCreate(String name, Map data) {

        final spec = [
                apiVersion: 'v1',
                kind: 'ConfigMap',
                metadata: [ name: name, namespace: config.namespace ],
                data: data
        ]

        configCreate0(spec)
    }

    protected K8sResponseJson configCreate0(Map spec) {
        final action = "/api/v1/namespaces/${config.namespace}/configmaps"
        final body = JsonOutput.toJson(spec)
        def resp = post(action, body)
        trace('POST', action, resp.text)
        return new K8sResponseJson(resp.text)
    }


    K8sResponseJson configDelete(String name) {
        final action = "/api/v1/namespaces/${config.namespace}/configmaps/$name"
        def resp = delete(action)
        trace('DELETE', action, resp.text)
        return new K8sResponseJson(resp.text)
    }

    K8sResponseJson configDeleteAll() {
        final action = "/api/v1/namespaces/${config.namespace}/configmaps"
        def resp = delete(action)
        trace('DELETE', action, resp.text)
        return new K8sResponseJson(resp.text)
    }


    K8sResponseJson volumeClaimRead(String name) {
        final action = "/api/v1/namespaces/${config.namespace}/persistentvolumeclaims/${name}"
        def resp = get(action)
        trace('GET', action, resp.text)
        return new K8sResponseJson(resp.text)
    }


}
<|MERGE_RESOLUTION|>--- conflicted
+++ resolved
@@ -618,13 +618,8 @@
      */
     protected K8sResponseApi makeRequest(String method, String path, String body=null) throws K8sResponseException {
 
-<<<<<<< HEAD
-        final int maxTrials = config.maxRequestRetries
-        int trial = 0
-=======
-        final int maxAttempts = 5
+        final int maxAttempts = config.maxRequestRetries
         int attempt = 0
->>>>>>> d27384d2
 
         while ( attempt < maxAttempts ) {
             attempt++
