--- conflicted
+++ resolved
@@ -41,11 +41,9 @@
 
     private Collection<PodMountConfig> mountConfigMaps
 
-<<<<<<< HEAD
     private Collection<PodMountEmptyDir> mountEmptyDirs
-=======
+
     private Collection<PodMountCsiEphemeral> mountCsiEphemerals
->>>>>>> f18f6e81
 
     private Collection<PodMountSecret> mountSecrets
 
@@ -72,14 +70,10 @@
     PodOptions( List<Map> options=null ) {
         int size = options ? options.size() : 0
         envVars = new HashSet<>(size)
-<<<<<<< HEAD
-=======
         mountCsiEphemerals = new HashSet<>(size)
-        mountSecrets = new HashSet<>(size)
->>>>>>> f18f6e81
-        mountConfigMaps = new HashSet<>(size)
         mountEmptyDirs = new HashSet<>(size)
         mountSecrets = new HashSet<>(size)
+        mountConfigMaps = new HashSet<>(size)
         mountClaims = new HashSet<>(size)
         automountServiceAccountToken = true
         tolerations = new ArrayList<Map>(size)
@@ -106,25 +100,17 @@
         else if( entry.env && entry.config ) {
             envVars << PodEnv.config(entry.env, entry.config)
         }
-<<<<<<< HEAD
+        else if( entry.mountPath && entry.emptyDir != null ) {
+            mountEmptyDirs << new PodMountEmptyDir(entry)
+        }
+        else if( entry.mountPath && entry.secret ) {
+            mountSecrets << new PodMountSecret(entry)
+        }
         else if( entry.mountPath && entry.config ) {
             mountConfigMaps << new PodMountConfig(entry)
         }
-        else if( entry.mountPath && entry.emptyDir != null ) {
-            mountEmptyDirs << new PodMountEmptyDir(entry)
-        }
-        else if( entry.mountPath && entry.secret ) {
-            mountSecrets <<  new PodMountSecret(entry)
-=======
-        else if( entry.mountPath && entry.secret ) {
-            mountSecrets << new PodMountSecret(entry)
-        }
-        else if( entry.mountPath && entry.config ) {
-            mountConfigMaps << new PodMountConfig(entry)
-        }
         else if( entry.mountPath && entry.csi ) {
             mountCsiEphemerals << new PodMountCsiEphemeral(entry)
->>>>>>> f18f6e81
         }
         else if( entry.mountPath && entry.volumeClaim ) {
             mountClaims << new PodVolumeClaim(entry)
@@ -174,11 +160,9 @@
 
     Collection<PodMountConfig> getMountConfigMaps() { mountConfigMaps }
 
-<<<<<<< HEAD
     Collection<PodMountEmptyDir> getMountEmptyDirs() { mountEmptyDirs }
-=======
+
     Collection<PodMountCsiEphemeral> getMountCsiEphemerals() { mountCsiEphemerals }
->>>>>>> f18f6e81
 
     Collection<PodMountSecret> getMountSecrets() { mountSecrets }
 
@@ -242,15 +226,13 @@
         result.mountConfigMaps.addAll( mountConfigMaps )
         result.mountConfigMaps.addAll( other.mountConfigMaps )
 
-<<<<<<< HEAD
         // empty dirs
         result.mountEmptyDirs.addAll( mountEmptyDirs )
         result.mountEmptyDirs.addAll( other.mountEmptyDirs )
-=======
+
         // csi ephemeral volumes
         result.mountCsiEphemerals.addAll( mountCsiEphemerals )
         result.mountCsiEphemerals.addAll( other.mountCsiEphemerals )
->>>>>>> f18f6e81
 
         // secrets
         result.mountSecrets.addAll( mountSecrets )
