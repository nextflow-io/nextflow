--- conflicted
+++ resolved
@@ -112,13 +112,11 @@
 
     int activeDeadlineSeconds
 
-<<<<<<< HEAD
+    Map<String,List<String>> capabilities
+
+    List<String> devices
+
     String resourceType
-=======
-    Map<String,List<String>> capabilities
-
-    List<String> devices
->>>>>>> eda0845c
 
     /**
      * @return A sequential volume unique identifier
@@ -302,10 +300,7 @@
         return this
     }
 
-<<<<<<< HEAD
-    ResourceSpecBuilder withActiveDeadline(int seconds) {
-=======
-    PodSpecBuilder withCapabilities(Map<String,List<String>> cap) {
+    ResourceSpecBuilder withCapabilities(Map<String,List<String>> cap) {
         this.capabilities = cap
         for( String it : cap.keySet() ) {
             if( it !in ['add','drop']) throw new IllegalArgumentException("K8s capability action can be either 'add' or 'drop' - offending value '$it'")
@@ -313,13 +308,12 @@
         return this
     }
 
-    PodSpecBuilder withDevices(List<String> dev) {
+    ResourceSpecBuilder withDevices(List<String> dev) {
         this.devices = dev
         return this
     }
 
-    PodSpecBuilder withActiveDeadline(int seconds) {
->>>>>>> eda0845c
+    ResourceSpecBuilder withActiveDeadline(int seconds) {
         this.activeDeadlineSeconds = seconds
         return this
     }
