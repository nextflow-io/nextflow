--- conflicted
+++ resolved
@@ -382,17 +382,6 @@
             env.add(entry.toSpec())
         }
 
-<<<<<<< HEAD
-        final res = [:]
-        if( this.cpus )
-            res.cpu = this.cpus
-        if( this.memory )
-            res.memory = this.memory
-        if( this.disk )
-            res['ephemeral-storage'] = this.disk
-
-=======
->>>>>>> dc7f78bf
         final container = [ name: this.podName, image: this.imageName ]
         if( this.command )
             container.command = this.command
@@ -464,17 +453,17 @@
             container.env = env
 
         // add resources
-        if( this.cpus ) {
+        if( this.cpus )
             container.resources = addCpuResources(this.cpus, container.resources as Map)
-        }
-
-        if( this.memory ) {
+
+        if( this.memory )
             container.resources = addMemoryResources(this.memory, container.resources as Map)
-        }
-
-        if( this.accelerator ) {
+
+        if( this.disk )
+            container.resources = addDiskResources(this.disk, container.resources as Map)
+
+        if( this.accelerator )
             container.resources = addAcceleratorResources(this.accelerator, container.resources as Map)
-        }
 
         // add storage definitions ie. volumes and mounts
         final List<Map> mounts = []
@@ -574,9 +563,9 @@
     @PackageScope
     Map addCpuResources(Integer cpus, Map res) {
         if( res == null )
-            res = [:]
-
-        final req = res.requests as Map ?: new LinkedHashMap<>(10)
+            res = new LinkedHashMap(2)
+
+        final req = res.requests as Map ?: new LinkedHashMap(2)
         req.cpu = cpus
         res.requests = req
 
@@ -586,14 +575,30 @@
     @PackageScope
     Map addMemoryResources(String memory, Map res) {
         if( res == null )
-            res = new LinkedHashMap(10)
-
-        final req = res.requests as Map ?: new LinkedHashMap(10)
+            res = new LinkedHashMap(2)
+
+        final req = res.requests as Map ?: new LinkedHashMap(2)
         req.memory = memory
         res.requests = req
 
-        final lim = res.limits as Map ?: new LinkedHashMap(10)
+        final lim = res.limits as Map ?: new LinkedHashMap(2)
         lim.memory = memory
+        res.limits = lim
+
+        return res
+    }
+
+    @PackageScope
+    Map addDiskResources(String disk, Map res) {
+        if( res == null )
+            res = new LinkedHashMap(2)
+
+        final req = res.requests as Map ?: new LinkedHashMap(2)
+        req['ephemeral-storage'] = disk
+        res.requests = req
+
+        final lim = res.limits as Map ?: new LinkedHashMap(2)
+        lim['ephemeral-storage'] = disk
         res.limits = lim
 
         return res
@@ -625,12 +630,12 @@
         def type = getAcceleratorType(accelerator)
 
         if( accelerator.request ) {
-            final req = res.requests as Map ?: new LinkedHashMap<>(2)
+            final req = res.requests as Map ?: new LinkedHashMap(2)
             req.put(type, accelerator.request)
             res.requests = req
         }
         if( accelerator.limit ) {
-            final lim = res.limits as Map ?: new LinkedHashMap<>(2)
+            final lim = res.limits as Map ?: new LinkedHashMap(2)
             lim.put(type, accelerator.limit)
             res.limits = lim
         }
