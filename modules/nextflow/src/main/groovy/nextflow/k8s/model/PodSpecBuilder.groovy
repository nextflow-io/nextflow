/*
 * Copyright 2020-2022, Seqera Labs
 * Copyright 2013-2019, Centre for Genomic Regulation (CRG)
 *
 * Licensed under the Apache License, Version 2.0 (the "License");
 * you may not use this file except in compliance with the License.
 * You may obtain a copy of the License at
 *
 *     http://www.apache.org/licenses/LICENSE-2.0
 *
 * Unless required by applicable law or agreed to in writing, software
 * distributed under the License is distributed on an "AS IS" BASIS,
 * WITHOUT WARRANTIES OR CONDITIONS OF ANY KIND, either express or implied.
 * See the License for the specific language governing permissions and
 * limitations under the License.
 */

package nextflow.k8s.model

import java.nio.file.Path
import java.util.concurrent.atomic.AtomicInteger

import groovy.transform.CompileDynamic
import groovy.transform.CompileStatic
import groovy.transform.PackageScope
import nextflow.executor.res.AcceleratorResource
import nextflow.executor.res.CpuResource
import nextflow.executor.res.MemoryResource
import groovy.util.logging.Slf4j

/**
 * Object build for a K8s pod specification
 *
 * @author Paolo Di Tommaso <paolo.ditommaso@gmail.com>
 */
@CompileStatic
@Slf4j
class PodSpecBuilder {

    static enum MetaType { LABEL, ANNOTATION }

    static enum SegmentType {
        PREFIX (253),
        NAME (63),
        VALUE (63)

        private final int maxSize;
        SegmentType(int maxSize) {
            this.maxSize = maxSize;
        }
    }

    static @PackageScope AtomicInteger VOLUMES = new AtomicInteger()

    String podName

    String imageName

    String imagePullPolicy

    String imagePullSecret

    List<String> command = []

    List<String> args = new ArrayList<>()

    Map<String,String> labels = [:]

    Map<String,String> annotations = [:]

    String namespace

    String restart

    List<PodEnv> envVars = []

    String workDir

    CpuResource cpus

    MemoryResource memory

    String disk

    String serviceAccount

    boolean automountServiceAccountToken = true

    AcceleratorResource accelerator

    Collection<PodMountConfig> configMaps = []

    Collection<PodMountCsiEphemeral> csiEphemerals = []

    Collection<PodMountEmptyDir> emptyDirs = []

    Collection<PodMountSecret> secrets = []

    Collection<PodHostMount> hostMounts = []

    Collection<PodVolumeClaim> volumeClaims = []

    PodSecurityContext securityContext

    PodNodeSelector nodeSelector

    Map affinity

    String priorityClassName

    List<Map> tolerations = []

    boolean privileged

    int activeDeadlineSeconds

    /**
     * @return A sequential volume unique identifier
     */
    static protected String nextVolName() {
        "vol-${VOLUMES.incrementAndGet()}".toString()
    }

    PodSpecBuilder withPodName(String name) {
        this.podName = name
        return this
    }

    PodSpecBuilder withImageName(String name) {
        this.imageName = name
        return this
    }

    PodSpecBuilder withImagePullPolicy(String policy) {
        this.imagePullPolicy = policy
        return this
    }

    PodSpecBuilder withWorkDir( String path ) {
        this.workDir = path
        return this
    }

    PodSpecBuilder withWorkDir(Path path ) {
        this.workDir = path.toString()
        return this
    }

    PodSpecBuilder withNamespace(String name) {
        this.namespace = name
        return this
    }

    PodSpecBuilder withServiceAccount(String name) {
        this.serviceAccount = name
        return this
    }

    PodSpecBuilder withCommand( cmd ) {
        if( cmd==null ) return this
        assert cmd instanceof List || cmd instanceof CharSequence, "Missing or invalid K8s command parameter: $cmd"
        this.command = cmd instanceof List ? cmd : ['/bin/bash','-c', cmd.toString()]
        return this
    }

    PodSpecBuilder withArgs( args ) {
        if( args==null ) return this
        assert args instanceof List || args instanceof CharSequence, "Missing or invalid K8s args parameter: $args"
        this.args = args instanceof List ? args : ['/bin/bash','-c', args.toString()]
        return this
    }

    PodSpecBuilder withCpus( CpuResource cpus ) {
        this.cpus = cpus
        return this
    }

    PodSpecBuilder withMemory( MemoryResource mem ) {
        this.memory = mem
        return this
    }

<<<<<<< HEAD
    PodSpecBuilder withAccelerator( AcceleratorResource acc ) {
=======
    PodSpecBuilder withMemory(MemoryUnit mem)  {
        this.memory = "${mem.mega}Mi".toString()
        return this
    }

    PodSpecBuilder withDisk(String disk) {
        this.disk = disk
        return this
    }

    PodSpecBuilder withDisk(MemoryUnit disk)  {
        this.disk = "${disk.mega}Mi".toString()
        return this
    }

    PodSpecBuilder withAccelerator(AcceleratorResource acc) {
>>>>>>> aa974d44
        this.accelerator = acc
        return this
    }

    PodSpecBuilder withLabel( String name, String value ) {
        this.labels.put(name, value)
        return this
    }

    PodSpecBuilder withLabels(Map labels) {
        this.labels.putAll(labels)
        return this
    }

    PodSpecBuilder withAnnotation( String name, String value ) {
        this.annotations.put(name, value)
        return this
    }

    PodSpecBuilder withAnnotations(Map annotations) {
        this.annotations.putAll(annotations)
        return this
    }


    PodSpecBuilder withEnv( PodEnv env ) {
        envVars.add(env)
        return this
    }

    PodSpecBuilder withEnv( Collection envs ) {
        envVars.addAll(envs)
        return this
    }

    PodSpecBuilder withVolumeClaim( PodVolumeClaim claim ) {
        volumeClaims.add(claim)
        return this
    }

    PodSpecBuilder withVolumeClaims( Collection<PodVolumeClaim> claims ) {
        volumeClaims.addAll(claims)
        return this
    }

    PodSpecBuilder withConfigMaps( Collection<PodMountConfig> configMaps ) {
        this.configMaps.addAll(configMaps)
        return this
    }

    PodSpecBuilder withConfigMap( PodMountConfig configMap ) {
        this.configMaps.add(configMap)
        return this
    }

    PodSpecBuilder withCsiEphemerals( Collection<PodMountCsiEphemeral> csiEphemerals ) {
        this.csiEphemerals.addAll(csiEphemerals)
        return this
    }

    PodSpecBuilder withCsiEphemeral( PodMountCsiEphemeral csiEphemeral ) {
        this.csiEphemerals.add(csiEphemeral)
        return this
    }

    PodSpecBuilder withEmptyDirs( Collection<PodMountEmptyDir> emptyDirs ) {
        this.emptyDirs.addAll(emptyDirs)
        return this
    }

    PodSpecBuilder withEmptyDir( PodMountEmptyDir emptyDir ) {
        this.emptyDirs.add(emptyDir)
        return this
    } 

    PodSpecBuilder withSecrets( Collection<PodMountSecret> secrets ) {
        this.secrets.addAll(secrets)
        return this
    }

    PodSpecBuilder withSecret( PodMountSecret secret ) {
        this.secrets.add(secret)
        return this
    }

    PodSpecBuilder withHostMounts( Collection<PodHostMount> mounts ) {
        this.hostMounts.addAll(mounts)
        return this
    }

    PodSpecBuilder withHostMount( String host, String mount ) {
        this.hostMounts.add( new PodHostMount(host, mount))
        return this
    }

    PodSpecBuilder withPrivileged(boolean value) {
        this.privileged = value
        return this
    }

    PodSpecBuilder withActiveDeadline(int seconds) {
        this.activeDeadlineSeconds = seconds
        return this
    }

    PodSpecBuilder withPodOptions(PodOptions opts) {
        // -- pull policy
        if( opts.imagePullPolicy )
            imagePullPolicy = opts.imagePullPolicy
        if( opts.imagePullSecret )
            imagePullSecret = opts.imagePullSecret
        // -- env vars
        if( opts.getEnvVars() )
            envVars.addAll( opts.getEnvVars() )
        // -- configMaps
        if( opts.getMountConfigMaps() )
            configMaps.addAll( opts.getMountConfigMaps() )
        // -- csi ephemeral volumes
        if( opts.getMountCsiEphemerals() )
            csiEphemerals.addAll( opts.getMountCsiEphemerals() )
        // -- emptyDirs
        if( opts.getMountEmptyDirs() )
            emptyDirs.addAll( opts.getMountEmptyDirs() )
        // -- secrets
        if( opts.getMountSecrets() )
            secrets.addAll( opts.getMountSecrets() )
        // -- volume claims 
        if( opts.getVolumeClaims() )
            volumeClaims.addAll( opts.getVolumeClaims() )
        // -- labels
        if( opts.labels ) {
            def keys = opts.labels.keySet()
            if( 'app' in keys ) throw new IllegalArgumentException("Invalid pod label -- `app` is a reserved label")
            if( 'runName' in keys ) throw new IllegalArgumentException("Invalid pod label -- `runName` is a reserved label")
            labels.putAll( opts.labels )
        }
        // - annotations
        if( opts.annotations ) {
            annotations.putAll( opts.annotations )
        }
        // -- security context
        if( opts.securityContext )
            securityContext = opts.securityContext
        // -- node selector
        if( opts.nodeSelector )
            nodeSelector = opts.nodeSelector
        // -- affinity
        if( opts.affinity )
            affinity = opts.affinity
        // -- automount service account token
        automountServiceAccountToken = opts.automountServiceAccountToken
        // -- priority class name
        priorityClassName = opts.priorityClassName
        // -- tolerations
        if( opts.tolerations )
            tolerations.addAll(opts.tolerations)
        // -- privileged
        privileged = opts.privileged

        return this
    }

    @PackageScope List<Map> createPullSecret() {
        def result = new ArrayList(1)
        def entry = new LinkedHashMap(1)
        entry.name = imagePullSecret
        result.add(entry)
        return result
    }

    Map build() {
        assert this.podName, 'Missing K8s podName parameter'
        assert this.imageName, 'Missing K8s imageName parameter'
        assert this.command || this.args, 'Missing K8s command parameter'

        final restart = this.restart ?: 'Never'

        final metadata = new LinkedHashMap<String,Object>()
        metadata.name = podName
        metadata.namespace = namespace ?: 'default'

        final labels = this.labels ?: [:]
        final env = []
        for( PodEnv entry : this.envVars ) {
            env.add(entry.toSpec())
        }

        final container = [ name: this.podName, image: this.imageName ]
        if( this.command )
            container.command = this.command
        if( this.args )
            container.args = args

        if( this.workDir )
            container.put('workingDir', workDir)

        if( imagePullPolicy )
            container.imagePullPolicy = imagePullPolicy

        if( privileged ) {
            // note: privileged flag needs to be defined in the *container* securityContext
            // not the 'spec' securityContext (see below)
            container.securityContext = [ privileged: true ]
        }

        final spec = [
                restartPolicy: restart,
                containers: [ container ],
        ]

        if( nodeSelector )
            spec.nodeSelector = nodeSelector.toSpec()

        if( affinity )
            spec.affinity = affinity

        if( this.serviceAccount )
            spec.serviceAccountName = this.serviceAccount

        if( ! this.automountServiceAccountToken )
            spec.automountServiceAccountToken = false

        if( securityContext )
            spec.securityContext = securityContext.toSpec()

        if( imagePullSecret )
            spec.imagePullSecrets = createPullSecret()

        if( priorityClassName )
            spec.priorityClassName = priorityClassName

        // tolerations
        if( this.tolerations )
            spec.tolerations = this.tolerations

        // add labels
        if( labels )
            metadata.labels = sanitize(labels, MetaType.LABEL)

        if( annotations )
            metadata.annotations = sanitize(annotations, MetaType.ANNOTATION)

        // time directive
        if ( activeDeadlineSeconds > 0)
            spec.activeDeadlineSeconds = activeDeadlineSeconds

        final pod = [
                apiVersion: 'v1',
                kind: 'Pod',
                metadata: metadata,
                spec: spec
        ]

        // add environment
        if( env )
            container.env = env

        // add resources
<<<<<<< HEAD
        def res = [requests: [:], limits: [:]]

        if( cpus?.request ) {
            res.requests.put('cpu', cpus.request)
        }
        if( cpus?.limit ) {
            res.limits.put('cpu', cpus.limit)
        }

        if( memory?.request ) {
            res.requests.put('memory', "${memory.request.toMega()}Mi")
=======
        if( this.cpus ) {
            container.resources = addCpuResources(this.cpus, container.resources as Map)
        }

        if( this.memory ) {
            container.resources = addMemoryResources(this.memory, container.resources as Map)
        }

        if( this.accelerator ) {
            container.resources = addAcceleratorResources(this.accelerator, container.resources as Map)
        }

        if( this.disk ) {
            container.resources = addDiskResources(this.disk, container.resources as Map)
>>>>>>> aa974d44
        }
        if( memory?.limit ) {
            res.limits.put('memory', "${memory.limit.toMega()}Mi")
        }

        final acceleratorType = getAcceleratorType(accelerator)

        if( accelerator?.request ) {
            res.requests.put(acceleratorType, accelerator.request)
        }
        if( accelerator?.limit ) {
            res.limits.put(acceleratorType, accelerator.limit)
        }

        if( !res.requests.isEmpty() || !res.limits.isEmpty() )
            container.resources = res

        // add storage definitions ie. volumes and mounts
        final List<Map> mounts = []
        final List<Map> volumes = []
        final namesMap = [:]

        // creates a volume name for each unique claim name
        for( String claimName : volumeClaims.collect { it.claimName }.unique() ) {
            final volName = nextVolName()
            namesMap[claimName] = volName
            volumes << [name: volName, persistentVolumeClaim: [claimName: claimName]]
        }

        // -- persistent volume claims
        for( PodVolumeClaim entry : volumeClaims ) {
            //check if we already have a volume for the pvc
            final name = namesMap.get(entry.claimName)
            final claim = [name: name, mountPath: entry.mountPath ]
            if( entry.subPath )
                claim.subPath = entry.subPath
            if( entry.readOnly )
                claim.readOnly = entry.readOnly
            mounts << claim
        }

        // -- configMap volumes
        for( PodMountConfig entry : configMaps ) {
            final name = nextVolName()
            configMapToSpec(name, entry, mounts, volumes)
        }

        // -- csi ephemeral volumes
        for( PodMountCsiEphemeral entry : csiEphemerals ) {
            final name = nextVolName()
            mounts << [name: name, mountPath: entry.mountPath, readOnly: entry.csi.readOnly ?: false]
            volumes << [name: name, csi: entry.csi]
        }

        // -- emptyDir volumes
        for( PodMountEmptyDir entry : emptyDirs ) {
            final name = nextVolName()
            mounts << [name: name, mountPath: entry.mountPath]
            volumes << [name: name, emptyDir: entry.emptyDir]
        }

        // -- secret volumes
        for( PodMountSecret entry : secrets ) {
            final name = nextVolName()
            secretToSpec(name, entry, mounts, volumes)
        }

        // -- host path volumes
        for( PodHostMount entry : hostMounts ) {
            final name = nextVolName()
            mounts << [name: name, mountPath: entry.mountPath]
            volumes << [name: name, hostPath: [path: entry.hostPath]]
        }


        if( volumes )
            spec.volumes = volumes
        if( mounts )
            container.volumeMounts = mounts

        return pod
    }

    Map buildAsJob() {
        final pod = build()

        // job metadata
        final metadata = new LinkedHashMap<String,Object>()
        metadata.name = this.podName    //  just use the podName for simplicity, it may be renamed to just `name` or `resourceName` in the future
        metadata.namespace = this.namespace ?: 'default'

        // job spec
        final spec = new LinkedHashMap<String,Object>()
        spec.backoffLimit = 0
        spec.template = [spec: pod.spec]

        if( labels )
            metadata.labels = sanitize(labels, MetaType.LABEL)

        if( annotations )
            metadata.annotations = sanitize(annotations, MetaType.ANNOTATION)

        final result = [
                apiVersion: 'batch/v1',
                kind: 'Job',
                metadata: metadata,
                spec: spec ]

        return result

    }

    @PackageScope
    Map addCpuResources(Integer cpus, Map res) {
        if( res == null )
            res = [:]

        final req = res.requests as Map ?: new LinkedHashMap<>(10)
        req.cpu = cpus
        res.requests = req

        return res
    }

    @PackageScope
    Map addMemoryResources(String memory, Map res) {
        if( res == null )
            res = new LinkedHashMap(10)

        final req = res.requests as Map ?: new LinkedHashMap(10)
        req.memory = memory
        res.requests = req

        final lim = res.limits as Map ?: new LinkedHashMap(10)
        lim.memory = memory
        res.limits = lim

        return res
    }

    @PackageScope
    Map addDiskResources(String diskRequest, Map res) {
        if( res == null )
            res = new LinkedHashMap(10)

        final req = res.requests as Map ?: new LinkedHashMap(10)
        req.'ephemeral-storage' = diskRequest
        res.requests = req

        final lim = res.limits as Map ?: new LinkedHashMap(10)
        lim.'ephemeral-storage' = diskRequest
        res.limits = lim

        return res
    }

    @PackageScope
    String getAcceleratorType(AcceleratorResource accelerator) {

        def type = accelerator?.type ?: 'nvidia.com'

        // Assume the user has fully specified the resource type.
        if ( type.contains('/') ) return type

        // Assume we're using GPU and update as necessary.
        if( !type.contains('.') ) type += '.com'

        type += '/gpu'

        return type
    }

<<<<<<< HEAD
=======

    @PackageScope
    Map addAcceleratorResources(AcceleratorResource accelerator, Map res) {

        if( res == null )
            res = new LinkedHashMap(2)

        def type = getAcceleratorType(accelerator)

        if( accelerator.request ) {
            final req = res.requests as Map ?: new LinkedHashMap<>(2)
            req.put(type, accelerator.request)
            res.requests = req
        }
        if( accelerator.limit ) {
            final lim = res.limits as Map ?: new LinkedHashMap<>(2)
            lim.put(type, accelerator.limit)
            res.limits = lim
        }

        return res
    }

>>>>>>> aa974d44
    @PackageScope
    @CompileDynamic
    static void secretToSpec(String volName, PodMountSecret entry, List mounts, List volumes ) {
        assert entry

        final secret = [secretName: entry.secretName]
        if( entry.secretKey ) {
            secret.items = [ [key: entry.secretKey, path: entry.fileName ] ]
        }

        mounts << [name: volName, mountPath: entry.mountPath]
        volumes << [name: volName, secret: secret ]
    }

    @PackageScope
    @CompileDynamic
    static void configMapToSpec(String volName, PodMountConfig entry, List<Map> mounts, List<Map> volumes ) {
        assert entry

        final config = [name: entry.configName]
        if( entry.configKey ) {
            config.items = [ [key: entry.configKey, path: entry.fileName ] ]
        }

        mounts << [name: volName, mountPath: entry.mountPath]
        volumes << [name: volName, configMap: config ]
    }

    protected Map sanitize(Map map, MetaType kind) {
        final result = new HashMap(map.size())
        for( Map.Entry entry : map ) {
            final key = sanitizeKey(entry.key as String, kind)
            final value = (kind == MetaType.LABEL)
                ? sanitizeValue(entry.value, kind, SegmentType.VALUE)
                : entry.value

            result.put(key, value)
        }
        return result
    }

    protected String sanitizeKey(String value, MetaType kind) {
        final parts = value.tokenize('/')
        
        if (parts.size() == 2) {
            return "${sanitizeValue(parts[0], kind, SegmentType.PREFIX)}/${sanitizeValue(parts[1], kind, SegmentType.NAME)}"
        }
        if( parts.size() == 1 ) {
            return sanitizeValue(parts[0], kind, SegmentType.NAME)
        }
        else {
            throw new IllegalArgumentException("Invalid key in pod ${kind.toString().toLowerCase()} -- Key can only contain exactly one '/' character")
        }
    }


    /**
     * Sanitize a string value to contain only alphanumeric characters, '-', '_' or '.',
     * and to start and end with an alphanumeric character.
     */
    protected String sanitizeValue(value, MetaType kind, SegmentType segment) {
        def str = String.valueOf(value)
        if( str.length() > segment.maxSize ) {
            log.debug "K8s $kind $segment exceeds allowed size: $segment.maxSize -- offending str=$str"
            str = str.substring(0,segment.maxSize)
        }
        str = str.replaceAll(/[^a-zA-Z0-9\.\_\-]+/, '_')
        str = str.replaceAll(/^[^a-zA-Z0-9]+/, '')
        str = str.replaceAll(/[^a-zA-Z0-9]+$/, '')
        return str
    }

}<|MERGE_RESOLUTION|>--- conflicted
+++ resolved
@@ -25,6 +25,7 @@
 import groovy.transform.PackageScope
 import nextflow.executor.res.AcceleratorResource
 import nextflow.executor.res.CpuResource
+import nextflow.executor.res.DiskResource
 import nextflow.executor.res.MemoryResource
 import groovy.util.logging.Slf4j
 
@@ -80,13 +81,13 @@
 
     MemoryResource memory
 
-    String disk
+    DiskResource disk
+
+    AcceleratorResource accelerator
 
     String serviceAccount
 
     boolean automountServiceAccountToken = true
-
-    AcceleratorResource accelerator
 
     Collection<PodMountConfig> configMaps = []
 
@@ -175,32 +176,18 @@
         return this
     }
 
-    PodSpecBuilder withMemory( MemoryResource mem ) {
-        this.memory = mem
-        return this
-    }
-
-<<<<<<< HEAD
-    PodSpecBuilder withAccelerator( AcceleratorResource acc ) {
-=======
-    PodSpecBuilder withMemory(MemoryUnit mem)  {
-        this.memory = "${mem.mega}Mi".toString()
-        return this
-    }
-
-    PodSpecBuilder withDisk(String disk) {
+    PodSpecBuilder withMemory( MemoryResource memory ) {
+        this.memory = memory
+        return this
+    }
+
+    PodSpecBuilder withDisk( DiskResource disk ) {
         this.disk = disk
         return this
     }
 
-    PodSpecBuilder withDisk(MemoryUnit disk)  {
-        this.disk = "${disk.mega}Mi".toString()
-        return this
-    }
-
-    PodSpecBuilder withAccelerator(AcceleratorResource acc) {
->>>>>>> aa974d44
-        this.accelerator = acc
+    PodSpecBuilder withAccelerator( AcceleratorResource accelerator ) {
+        this.accelerator = accelerator
         return this
     }
 
@@ -458,49 +445,37 @@
             container.env = env
 
         // add resources
-<<<<<<< HEAD
-        def res = [requests: [:], limits: [:]]
-
-        if( cpus?.request ) {
-            res.requests.put('cpu', cpus.request)
-        }
-        if( cpus?.limit ) {
-            res.limits.put('cpu', cpus.limit)
-        }
-
-        if( memory?.request ) {
-            res.requests.put('memory', "${memory.request.toMega()}Mi")
-=======
+        final res = [
+            requests: new LinkedHashMap(10),
+            limits: new LinkedHashMap(10)
+        ] as Map
+
         if( this.cpus ) {
-            container.resources = addCpuResources(this.cpus, container.resources as Map)
+            if( this.cpus.request ) res.requests['cpu'] = this.cpus.request
+            if( this.cpus.limit ) res.limits['cpu'] = this.cpus.limit
         }
 
         if( this.memory ) {
-            container.resources = addMemoryResources(this.memory, container.resources as Map)
+            if( this.memory.request ) res.requests['memory'] = this.memory.request.toMega() + 'Mi'
+            if( this.memory.limit ) res.limits['memory'] = this.memory.limit.toMega() + 'Mi'
+        }
+
+        if( this.disk ) {
+            if( this.disk.request ) res.requests['ephemeral-storage'] = this.disk.request.toMega() + 'Mi'
+            if( this.disk.limit ) res.limits['ephemeral-storage'] = this.disk.limit.toMega() + 'Mi'
         }
 
         if( this.accelerator ) {
-            container.resources = addAcceleratorResources(this.accelerator, container.resources as Map)
-        }
-
-        if( this.disk ) {
-            container.resources = addDiskResources(this.disk, container.resources as Map)
->>>>>>> aa974d44
-        }
-        if( memory?.limit ) {
-            res.limits.put('memory', "${memory.limit.toMega()}Mi")
-        }
-
-        final acceleratorType = getAcceleratorType(accelerator)
-
-        if( accelerator?.request ) {
-            res.requests.put(acceleratorType, accelerator.request)
-        }
-        if( accelerator?.limit ) {
-            res.limits.put(acceleratorType, accelerator.limit)
-        }
-
-        if( !res.requests.isEmpty() || !res.limits.isEmpty() )
+            final type = getAcceleratorType(this.accelerator)
+            if( this.accelerator.request ) res.requests[type] = this.accelerator.request
+            if( this.accelerator.limit ) res.limits[type] = this.accelerator.limit
+        }
+
+        if( !res.requests )
+            res.remove('requests')
+        if( !res.limits )
+            res.remove('limits')
+        if( res )
             container.resources = res
 
         // add storage definitions ie. volumes and mounts
@@ -599,91 +574,21 @@
     }
 
     @PackageScope
-    Map addCpuResources(Integer cpus, Map res) {
-        if( res == null )
-            res = [:]
-
-        final req = res.requests as Map ?: new LinkedHashMap<>(10)
-        req.cpu = cpus
-        res.requests = req
-
-        return res
-    }
-
-    @PackageScope
-    Map addMemoryResources(String memory, Map res) {
-        if( res == null )
-            res = new LinkedHashMap(10)
-
-        final req = res.requests as Map ?: new LinkedHashMap(10)
-        req.memory = memory
-        res.requests = req
-
-        final lim = res.limits as Map ?: new LinkedHashMap(10)
-        lim.memory = memory
-        res.limits = lim
-
-        return res
-    }
-
-    @PackageScope
-    Map addDiskResources(String diskRequest, Map res) {
-        if( res == null )
-            res = new LinkedHashMap(10)
-
-        final req = res.requests as Map ?: new LinkedHashMap(10)
-        req.'ephemeral-storage' = diskRequest
-        res.requests = req
-
-        final lim = res.limits as Map ?: new LinkedHashMap(10)
-        lim.'ephemeral-storage' = diskRequest
-        res.limits = lim
-
-        return res
-    }
-
-    @PackageScope
-    String getAcceleratorType(AcceleratorResource accelerator) {
-
-        def type = accelerator?.type ?: 'nvidia.com'
-
-        // Assume the user has fully specified the resource type.
-        if ( type.contains('/') ) return type
+    static String getAcceleratorType(AcceleratorResource accelerator) {
+
+        def type = accelerator.type ?: 'nvidia.com'
+
+        if ( type.contains('/') )
+            // Assume the user has fully specified the resource type.
+            return type
 
         // Assume we're using GPU and update as necessary.
         if( !type.contains('.') ) type += '.com'
-
         type += '/gpu'
 
         return type
     }
 
-<<<<<<< HEAD
-=======
-
-    @PackageScope
-    Map addAcceleratorResources(AcceleratorResource accelerator, Map res) {
-
-        if( res == null )
-            res = new LinkedHashMap(2)
-
-        def type = getAcceleratorType(accelerator)
-
-        if( accelerator.request ) {
-            final req = res.requests as Map ?: new LinkedHashMap<>(2)
-            req.put(type, accelerator.request)
-            res.requests = req
-        }
-        if( accelerator.limit ) {
-            final lim = res.limits as Map ?: new LinkedHashMap<>(2)
-            lim.put(type, accelerator.limit)
-            res.limits = lim
-        }
-
-        return res
-    }
-
->>>>>>> aa974d44
     @PackageScope
     @CompileDynamic
     static void secretToSpec(String volName, PodMountSecret entry, List mounts, List volumes ) {
