/*
 * Copyright 2020-2022, Seqera Labs
 * Copyright 2013-2019, Centre for Genomic Regulation (CRG)
 *
 * Licensed under the Apache License, Version 2.0 (the "License");
 * you may not use this file except in compliance with the License.
 * You may obtain a copy of the License at
 *
 *     http://www.apache.org/licenses/LICENSE-2.0
 *
 * Unless required by applicable law or agreed to in writing, software
 * distributed under the License is distributed on an "AS IS" BASIS,
 * WITHOUT WARRANTIES OR CONDITIONS OF ANY KIND, either express or implied.
 * See the License for the specific language governing permissions and
 * limitations under the License.
 */

package nextflow.k8s

import javax.net.ssl.KeyManager

import groovy.transform.CompileStatic
import groovy.transform.Memoized
import groovy.transform.PackageScope
import groovy.util.logging.Slf4j
import nextflow.Const
import nextflow.exception.AbortOperationException
import nextflow.k8s.client.ClientConfig
import nextflow.k8s.client.ConfigDiscovery
import nextflow.k8s.client.K8sClient
import nextflow.k8s.client.K8sResponseException
import nextflow.k8s.model.PodOptions
import nextflow.k8s.model.PodSecurityContext
import nextflow.k8s.model.PodVolumeClaim
import nextflow.k8s.model.ResourceType
import nextflow.util.Duration

/**
 * Model Kubernetes specific settings defined in the nextflow
 * configuration file
 * 
 * @author Paolo Di Tommaso <paolo.ditommaso@gmail.com>
 */
@Slf4j
@CompileStatic
class K8sConfig implements Map<String,Object> {

    @Delegate
    private Map<String,Object> target

    private PodOptions podOptions

    K8sConfig(Map<String,Object> config) {
        target = config ?: Collections.<String,Object>emptyMap()

        this.podOptions = createPodOptions(target.pod)
        if( getStorageClaimName() ) {
            final name = getStorageClaimName()
            final mount = getStorageMountPath()
            final subPath = getStorageSubPath()
            this.podOptions.volumeClaims.add(new PodVolumeClaim(name, mount, subPath))
        }

        // -- shortcut to pod image pull-policy
        if( target.pullPolicy )
            podOptions.imagePullPolicy = target.pullPolicy.toString()
        else if( target.imagePullPolicy )
            podOptions.imagePullPolicy = target.imagePullPolicy.toString()

        // -- shortcut to pod security context
        if( target.runAsUser != null )
            podOptions.securityContext = new PodSecurityContext(target.runAsUser)
        else if( target.securityContext instanceof Map )
            podOptions.securityContext = new PodSecurityContext(target.securityContext as Map)
    }

    private PodOptions createPodOptions( value ) {
        if( value instanceof List )
            return new PodOptions( value as List )

        if( value instanceof Map )
            return new PodOptions( [(Map)value] )

        if( value == null )
            return new PodOptions()

        throw new IllegalArgumentException("Not a valid pod setting: $value")
    }

    Map<String,String> getLabels() {
        podOptions.getLabels()
    }

    Map<String,String> getAnnotations() {
        podOptions.getAnnotations()
    }

    K8sDebug getDebug() {
        new K8sDebug( (Map<String,Object>)get('debug') )
    }

    boolean getCleanup(boolean defValue=true) {
        target.cleanup == null ? defValue : Boolean.valueOf( target.cleanup as String )
    }

    String getUserName() {
        target.userName ?: System.properties.get('user.name')
    }

    String getStorageClaimName() {
        target.storageClaimName as String
    }

    String getStorageMountPath() {
        target.storageMountPath ?: '/workspace' as String
    }

    String getStorageSubPath() {
        target.storageSubPath
    }

    /**
     * Whenever the pod should honour the entrypoint defined by the image (default: false)
     *
     *  @return  When {@code false} the launcher script is run by using pod `command` attributes which
     *      overrides the entrypoint point defined by the image.
     *
     *      When {@code true} the launcher is run via the pod `args` attribute, without altering the
     *      container entrypoint (it does however require to have a bash shell as the image entrypoint)
     *
     */
    boolean entrypointOverride() {
        def result = target.entrypointOverride
        if( result == null )
            result = System.getenv('NXF_CONTAINER_ENTRYPOINT_OVERRIDE')
        return result
    }

    /**
     * @return the path where the workflow is launched and the user data is stored
     */
    String getLaunchDir() {
        if( target.userDir ) {
            log.warn "K8s `userDir` has been deprecated -- Use `launchDir` instead"
            return target.userDir
        }
        target.launchDir ?: "${getStorageMountPath()}/${getUserName()}" as String
    }

    /**
     * @return Defines the path where the workflow temporary data is stored. This must be a path in a shared K8s persistent volume (default:<user-dir>/work).
     */
    String getWorkDir() {
        target.workDir ?: "${getLaunchDir()}/work" as String
    }

    /**
     * @return Defines the path where Nextflow projects are downloaded. This must be a path in a shared K8s persistent volume (default: <volume-claim-mount-path>/projects).
     */
    String getProjectDir() {
        target.projectDir ?: "${getStorageMountPath()}/projects" as String
    }

    String getNamespace() { target.namespace }

    boolean useJobResource() { ResourceType.Job.name() == target.computeResourceType?.toString() }

    String getServiceAccount() { target.serviceAccount }

    String getNextflowImageName() {
        final defImage = "nextflow/nextflow:${Const.APP_VER}"
        return target.navigate('nextflow.image', defImage)
    }

    boolean getAutoMountHostPaths() {
        Boolean.valueOf( target.autoMountHostPaths as String )
    }

    PodOptions getPodOptions() {
        podOptions
    }

    @Memoized
    boolean fetchNodeName() {
        Boolean.valueOf( target.fetchNodeName as String )
    }

    /**
     * @return the collection of defined volume claim names
     */
    Collection<String> getClaimNames() {
        podOptions.volumeClaims.collect { it.claimName }
    }

    Collection<String> getClaimPaths() {
        podOptions.volumeClaims.collect { it.mountPath }
    }

    /**
     * Find a volume claim name given the mount path
     *
     * @param path The volume claim mount path
     * @return The volume claim name for the given mount path
     */
    String findVolumeClaimByPath(String path) {
        def result = podOptions.volumeClaims.find { path.startsWith(it.mountPath) }
        return result ? result.claimName : null
    }

    @Memoized
    ClientConfig getClient() {

        // create or discover client config
        final result = target.client instanceof Map
                ? clientFromMap(target.client as Map)
                : clientFromDiscovery(target.context as String)

        // apply settings from nextflow k8s config
        if( target.namespace ) {
            result.namespace = target.namespace as String
        }

        if( target.serviceAccount ) {
            result.serviceAccount = target.serviceAccount as String
        }

        if( target.httpConnectTimeout )
            result.httpConnectTimeout = target.httpConnectTimeout as Duration

        if( target.httpReadTimeout )
            result.httpReadTimeout = target.httpReadTimeout as Duration

<<<<<<< HEAD
        if( !result.namespace )
            result.namespace = 'default'

        if( !result.serviceAccount )
            result.serviceAccount = 'default'

        // use keys for current user if specified
        if( result.clientCert && result.clientKey ) {
            result.keyManagers = clientKeyManagers(result.clientCert, result.clientKey)
        }

        // otherwise use token for current user or service account if specified
        else if( !result.token ) {
            result.token = clientAuthToken(result.namespace, result.serviceAccount)
        }
=======
        if( target.maxErrorRetry )
            result.maxErrorRetry = target.maxErrorRetry as Integer
>>>>>>> 58be2128

        return result
    }

    protected ClientConfig clientFromMap(Map map) {
        ClientConfig.fromMap(map)
    }

    protected ClientConfig clientFromDiscovery(String context) {
        ConfigDiscovery.getInstance().discover(context)
    }

    protected KeyManager[] clientKeyManagers(byte[] clientCert, byte[] clientKey) {
        ConfigDiscovery.getInstance().createKeyManagers(clientCert, clientKey)
    }

    protected String clientAuthToken(String namespace, String serviceAccount) {
        ConfigDiscovery.getInstance().discoverAuthToken(namespace, serviceAccount)
    }

    void checkStorageAndPaths(K8sClient client) {
        if( !getStorageClaimName() )
            throw new AbortOperationException("Missing K8s storage volume claim -- The name of a persistence volume claim needs to be provided in the nextflow configuration file")

        log.debug "Kubernetes workDir=$workDir; projectDir=$projectDir; volumeClaims=${getClaimNames()}"

        for( String name : getClaimNames() ) {
            try {
                client.volumeClaimRead(name)
            }
            catch (K8sResponseException e) {
                if( e.response.code == 404 ) {
                    throw new AbortOperationException("Unknown volume claim: $name -- make sure a persistent volume claim with the specified name is defined in your K8s cluster")
                }
                else throw e
            }
        }

        if( !findVolumeClaimByPath(getLaunchDir()) )
            throw new AbortOperationException("Kubernetes `launchDir` must be a path mounted as a persistent volume -- launchDir=$launchDir; volumes=${getClaimPaths().join(', ')}")

        if( !findVolumeClaimByPath(getWorkDir()) )
            throw new AbortOperationException("Kubernetes `workDir` must be a path mounted as a persistent volume -- workDir=$workDir; volumes=${getClaimPaths().join(', ')}")

        if( !findVolumeClaimByPath(getProjectDir()) )
            throw new AbortOperationException("Kubernetes `projectDir` must be a path mounted as a persistent volume -- projectDir=$projectDir; volumes=${getClaimPaths().join(', ')}")


    }

    @CompileStatic
    static class K8sDebug {

        @Delegate
        Map<String,Object> target

        K8sDebug(Map<String,Object> debug) {
            this.target = debug ?: Collections.<String,Object>emptyMap()
        }

        boolean getYaml() { Boolean.valueOf( target.yaml as String ) }
    }
}
<|MERGE_RESOLUTION|>--- conflicted
+++ resolved
@@ -216,13 +216,15 @@
                 : clientFromDiscovery(target.context as String)
 
         // apply settings from nextflow k8s config
-        if( target.namespace ) {
+        if( target.namespace )
             result.namespace = target.namespace as String
-        }
-
-        if( target.serviceAccount ) {
+        else if( !result.namespace )
+            result.namespace = 'default'
+
+        if( target.serviceAccount )
             result.serviceAccount = target.serviceAccount as String
-        }
+        else if( !result.serviceAccount )
+            result.serviceAccount = 'default'
 
         if( target.httpConnectTimeout )
             result.httpConnectTimeout = target.httpConnectTimeout as Duration
@@ -230,12 +232,8 @@
         if( target.httpReadTimeout )
             result.httpReadTimeout = target.httpReadTimeout as Duration
 
-<<<<<<< HEAD
-        if( !result.namespace )
-            result.namespace = 'default'
-
-        if( !result.serviceAccount )
-            result.serviceAccount = 'default'
+        if( target.maxErrorRetry )
+            result.maxErrorRetry = target.maxErrorRetry as Integer
 
         // use keys for current user if specified
         if( result.clientCert && result.clientKey ) {
@@ -246,10 +244,6 @@
         else if( !result.token ) {
             result.token = clientAuthToken(result.namespace, result.serviceAccount)
         }
-=======
-        if( target.maxErrorRetry )
-            result.maxErrorRetry = target.maxErrorRetry as Integer
->>>>>>> 58be2128
 
         return result
     }
