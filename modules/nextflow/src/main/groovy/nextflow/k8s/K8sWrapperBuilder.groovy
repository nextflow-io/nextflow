/*
 * Copyright 2020-2022, Seqera Labs
 * Copyright 2013-2019, Centre for Genomic Regulation (CRG)
 *
 * Licensed under the Apache License, Version 2.0 (the "License");
 * you may not use this file except in compliance with the License.
 * You may obtain a copy of the License at
 *
 *     http://www.apache.org/licenses/LICENSE-2.0
 *
 * Unless required by applicable law or agreed to in writing, software
 * distributed under the License is distributed on an "AS IS" BASIS,
 * WITHOUT WARRANTIES OR CONDITIONS OF ANY KIND, either express or implied.
 * See the License for the specific language governing permissions and
 * limitations under the License.
 */

package nextflow.k8s


import groovy.transform.CompileStatic
import nextflow.executor.BashWrapperBuilder
import nextflow.processor.TaskRun
import nextflow.util.Escape

/**
 * Implements a BASH wrapper for tasks executed by kubernetes cluster
 *
 * @author Paolo Di Tommaso <paolo.ditommaso@gmail.com>
 */
@CompileStatic
class K8sWrapperBuilder extends BashWrapperBuilder {

    K8sWrapperBuilder(TaskRun task) {
        super(task)
        this.headerScript = "NXF_CHDIR=${Escape.path(task.workDir)}"
    }

    /**
     * only for testing purpose -- do not use
     */
    protected K8sWrapperBuilder() {}

<<<<<<< HEAD
    @Override
    boolean fixOwnership() {
        containerConfig['fixOwnership']
    }

=======
>>>>>>> 5eaa04af
}<|MERGE_RESOLUTION|>--- conflicted
+++ resolved
@@ -41,12 +41,4 @@
      */
     protected K8sWrapperBuilder() {}
 
-<<<<<<< HEAD
-    @Override
-    boolean fixOwnership() {
-        containerConfig['fixOwnership']
-    }
-
-=======
->>>>>>> 5eaa04af
 }