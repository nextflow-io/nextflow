/*
 * Copyright 2013-2024, Seqera Labs
 *
 * Licensed under the Apache License, Version 2.0 (the "License");
 * you may not use this file except in compliance with the License.
 * You may obtain a copy of the License at
 *
 *     http://www.apache.org/licenses/LICENSE-2.0
 *
 * Unless required by applicable law or agreed to in writing, software
 * distributed under the License is distributed on an "AS IS" BASIS,
 * WITHOUT WARRANTIES OR CONDITIONS OF ANY KIND, either express or implied.
 * See the License for the specific language governing permissions and
 * limitations under the License.
 */

package nextflow.extension

import java.nio.file.Path

import groovy.transform.CompileStatic
import groovy.util.logging.Slf4j
import groovyx.gpars.dataflow.DataflowReadChannel
import nextflow.Session
import nextflow.exception.ScriptRuntimeException
import nextflow.file.FileHelper
import nextflow.processor.PublishDir
import nextflow.util.CsvWriter
/**
 * Publish a workflow output.
 *
 * @author Ben Sherman <bentshermann@gmail.com>
 * @author Paolo Di Tommaso <paolo.ditommaso@gmail.com>
 */
@Slf4j
@CompileStatic
class PublishOp {

    private Session session

    private String name

    private DataflowReadChannel source

    private Map publishOpts

    private String path

    private Closure pathResolver

    private IndexOpts indexOpts

    private List indexRecords = []

    private volatile boolean complete

    PublishOp(Session session, String name, DataflowReadChannel source, Map opts) {
        this.session = session
        this.name = name
        this.source = source
        this.publishOpts = opts
        this.path = opts.path as String
        if( opts.pathResolver instanceof Closure )
            this.pathResolver = opts.pathResolver as Closure
        if( opts.index )
            this.indexOpts = new IndexOpts(session.outputDir, opts.index as Map)
    }

    boolean getComplete() { complete }

    PublishOp apply() {
        final events = new HashMap(2)
        events.onNext = this.&onNext
        events.onComplete = this.&onComplete
        DataflowHelper.subscribeImpl(source, events)
        return this
    }

    /**
     * For each incoming value, perform the following:
     *
     * 1. Publish any files contained in the value
     * 2. Append a record to the index file for the value (if enabled)
     *
     * @param value
     */
    protected void onNext(value) {
        log.trace "Publish operator received: $value"

        // evaluate dynamic path
        final targetResolver = getTargetDir(value)
        if( targetResolver == null )
            return

        // create publisher
        final overrides = targetResolver instanceof Closure
            ? [saveAs: targetResolver]
            : [path: targetResolver]
<<<<<<< HEAD
        if (opts.annotations instanceof Closure){
            final annotations = opts.annotations as Closure
            overrides.annotations = annotations.call(value) as Map
        }
        final publisher = PublishDir.create(opts + overrides)
=======
        final publisher = PublishDir.create(publishOpts + overrides)
>>>>>>> 72bc4c22

        // publish files
        final result = collectFiles([:], value)
        for( final entry : result ) {
            final sourceDir = entry.key
            final files = entry.value
            publisher.apply(files, sourceDir)
        }

        // append record to index
        final normalized = normalizePaths(value, targetResolver)
        log.trace "Normalized record for index file: ${normalized}"
        indexRecords << normalized
    }

    /**
     * Compute the target directory for a published value.
     *
     * @param value
     * @return Path | Closure<Path>
     */
    protected Object getTargetDir(value) {
        // if the publish path is a string, resolve it against
        // the base output directory
        final outputDir = session.outputDir
        if( pathResolver == null )
            return outputDir.resolve(path)

        // if the publish path is a closure, invoke it on the
        // published value
        final dsl = new PublishDsl()
        final cl = (Closure)pathResolver.clone()
        cl.setResolveStrategy(Closure.DELEGATE_FIRST)
        cl.setDelegate(dsl)
        final resolvedPath = cl.call(value)

        // if the closure contained publish statements, use
        // the resulting mapping to create a saveAs closure
        final mapping = dsl.build()
        if( mapping instanceof Map<String,String> )
            return { filename -> outputDir.resolve(mapping[filename]) }

        // if the resolved publish path is a string, resolve it
        // against the base output directory
        if( resolvedPath instanceof CharSequence )
            return outputDir.resolve(resolvedPath.toString())

        throw new ScriptRuntimeException("Invalid output `path` directive -- it should either return a string or use the `>>` operator to publish files")
    }

    private class PublishDsl {
        private Map<String,String> mapping = null

        void publish(Object source, String target) {
            if( source == null )
                return
            if( source instanceof Path ) {
                publish0(source, target)
            }
            else if( source instanceof Collection<Path> ) {
                if( !target.endsWith('/') )
                    throw new ScriptRuntimeException("Invalid publish target '${target}' -- should be a directory (end with a `/`) when publishing a collection of files")
                for( final path : source )
                    publish0(path, target)
            }
            else {
                throw new ScriptRuntimeException("Publish source should be a file or collection of files, but received a ${source.class.name}")
            }
        }

        private void publish0(Path source, String target) {
            log.trace "Publishing ${source} to ${target}"
            if( mapping == null )
                mapping = [:]
            final filename = getTaskDir(source).relativize(source).toString()
            final resolved = target.endsWith('/')
                ? target + filename
                : target
            mapping[filename] = resolved
        }

        Map<String,String> build() {
            return mapping
        }
    }

    /**
     * Once all values have been published, publish the index
     * and write it to a file (if enabled).
     */
    protected void onComplete(nope) {
        // publish individual record if source is a value channel
        final index = CH.isValue(source)
            ? indexRecords.first()
            : indexRecords

        // publish workflow output
        session.notifyWorkflowPublish(name, index)

        // write index file
        if( indexOpts && index ) {
            log.trace "Saving records to index file: ${index}"
            final indexPath = indexOpts.path
            final ext = indexPath.getExtension()
            indexPath.parent.mkdirs()
            if( ext == 'csv' ) {
                new CsvWriter(header: indexOpts.header, sep: indexOpts.sep).apply(indexRecords, indexPath)
            }
            else if( ext == 'json' ) {
                indexPath.text = DumpHelper.prettyPrintJson(index)
            }
            else if( ext == 'yaml' || ext == 'yml' ) {
                indexPath.text = DumpHelper.prettyPrintYaml(index)
            }
            else {
                log.warn "Invalid extension '${ext}' for index file '${indexPath}' -- should be CSV, JSON, or YAML"
            }
            session.notifyFilePublish(indexPath, null, opts.tags as Map)
        }

        log.trace "Publish operator complete"
        this.complete = true
    }

    /**
     * Extract files from a received value for publishing.
     * Files external to the work directory are not published.
     *
     * @param result
     * @param value
     */
    protected Map<Path,Set<Path>> collectFiles(Map<Path,Set<Path>> result, value) {
        if( value instanceof Path ) {
            final sourceDir = getTaskDir(value)
            if( sourceDir != null ) {
                if( sourceDir !in result )
                    result[sourceDir] = new HashSet(10)
                result[sourceDir] << value
            }
        }
        else if( value instanceof Collection ) {
            for( final el : value )
                collectFiles(result, el)
        }
        else if( value instanceof Map ) {
            for( final entry : value.entrySet() )
                collectFiles(result, entry.value)
        }
        return result
    }

    /**
     * Transform a value (i.e. path, collection, or map) by
     * normalizing any paths within the value.
     *
     * @param value
     * @param targetResolver
     */
    protected Object normalizePaths(value, targetResolver) {
        if( value instanceof Path ) {
            return List.of(value.getBaseName(), normalizePath(value, targetResolver))
        }

        if( value instanceof Collection ) {
            return value.collect { el ->
                if( el instanceof Path )
                    return normalizePath(el, targetResolver)
                if( el instanceof Collection<Path> )
                    return normalizePaths(el, targetResolver)
                return el
            }
        }

        if( value instanceof Map ) {
            return value
                .findAll { k, v -> v != null }
                .collectEntries { k, v ->
                    if( v instanceof Path )
                        return Map.entry(k, normalizePath(v, targetResolver))
                    if( v instanceof Collection<Path> )
                        return Map.entry(k, normalizePaths(v, targetResolver))
                    return Map.entry(k, v)
                }
        }

        throw new IllegalArgumentException("Index file record must be a list, map, or file: ${value} [${value.class.simpleName}]")
    }

    /**
     * Convert a work directory path to the corresponding
     * publish destination.
     *
     * @param path
     * @param targetResolver
     */
    private Path normalizePath(Path path, targetResolver) {
        // if the source file does not reside in the work directory,
        // return it directly without any normalization
        final sourceDir = getTaskDir(path)
        if( sourceDir == null )
            return path

        // if the target resolver is a closure, use it to transform
        // the source filename to the target path
        if( targetResolver instanceof Closure<Path> )
            return (targetResolver.call(path.getName()) as Path).normalize()

        // if the target resolver is a directory, resolve the source
        // filename against it
        if( targetResolver instanceof Path )
            return targetResolver.resolve(sourceDir.relativize(path)).normalize()

        throw new IllegalStateException()
    }

    /**
     * Try to infer the parent task directory to which a path belongs. It
     * should be a directory starting with a session work dir and having
     * at lest two sub-directories, e.g. work/ab/cdef/etc
     *
     * @param path
     */
    protected Path getTaskDir(Path path) {
        if( path == null )
            return null
        return getTaskDir0(path, session.workDir.resolve('tmp'))
            ?: getTaskDir0(path, session.workDir)
            ?: getTaskDir0(path, session.bucketDir)
    }

    private Path getTaskDir0(Path file, Path base) {
        if( base == null )
            return null
        if( base.fileSystem != file.fileSystem )
            return null
        final len = base.nameCount
        if( file.startsWith(base) && file.getNameCount() > len+2 )
            return base.resolve(file.subpath(len,len+2))
        return null
    }

    static class IndexOpts {
        Path path
        def /* boolean | List<String> */ header = false
        String sep = ','

        IndexOpts(Path targetDir, Map opts) {
            this.path = targetDir.resolve(opts.path as String)

            if( opts.header != null )
                this.header = opts.header
            if( opts.sep )
                this.sep = opts.sep as String
        }
    }

}<|MERGE_RESOLUTION|>--- conflicted
+++ resolved
@@ -96,15 +96,12 @@
         final overrides = targetResolver instanceof Closure
             ? [saveAs: targetResolver]
             : [path: targetResolver]
-<<<<<<< HEAD
+
         if (opts.annotations instanceof Closure){
             final annotations = opts.annotations as Closure
             overrides.annotations = annotations.call(value) as Map
         }
-        final publisher = PublishDir.create(opts + overrides)
-=======
         final publisher = PublishDir.create(publishOpts + overrides)
->>>>>>> 72bc4c22
 
         // publish files
         final result = collectFiles([:], value)
