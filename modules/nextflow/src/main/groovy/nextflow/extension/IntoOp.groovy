/*
 * Copyright 2020-2022, Seqera Labs
 * Copyright 2013-2019, Centre for Genomic Regulation (CRG)
 *
 * Licensed under the Apache License, Version 2.0 (the "License");
 * you may not use this file except in compliance with the License.
 * You may obtain a copy of the License at
 *
 *     http://www.apache.org/licenses/LICENSE-2.0
 *
 * Unless required by applicable law or agreed to in writing, software
 * distributed under the License is distributed on an "AS IS" BASIS,
 * WITHOUT WARRANTIES OR CONDITIONS OF ANY KIND, either express or implied.
 * See the License for the specific language governing permissions and
 * limitations under the License.
 */

package nextflow.extension

import groovy.transform.CompileStatic
import groovy.util.logging.Slf4j
import groovyx.gpars.dataflow.DataflowQueue
import groovyx.gpars.dataflow.DataflowReadChannel
import groovyx.gpars.dataflow.DataflowWriteChannel
import groovyx.gpars.dataflow.expression.DataflowExpression
import groovyx.gpars.dataflow.operator.ChainWithClosure
import groovyx.gpars.dataflow.operator.CopyChannelsClosure
import groovyx.gpars.dataflow.operator.DataflowEventAdapter
import groovyx.gpars.dataflow.operator.DataflowProcessor
import nextflow.Channel
import nextflow.Global
import nextflow.NF
import nextflow.Session
import static nextflow.extension.DataflowHelper.newChannelBy
/**
 * Implements the {@link OperatorImpl#into} operators logic
 *
 * @author Paolo Di Tommaso <paolo.ditommaso@gmail.com>
 */
@Slf4j
@CompileStatic
class IntoOp {

    private DataflowReadChannel source

    private List<DataflowWriteChannel> outputs

    private Session session = (Session)Global.session


    IntoOp( DataflowReadChannel source, List<DataflowWriteChannel> targets ) {
        assert source
        assert targets

        this.source = source
        this.outputs = targets
    }

    IntoOp( DataflowReadChannel source, int n ) {
        assert source
        assert n

        def targets = new ArrayList(n)
        for( int i=0; i<n; i++ )
            targets << new DataflowQueue()

        this.source = source
        this.outputs = targets
    }

    IntoOp( DataflowReadChannel source, Closure holder ) {
        assert source
        assert holder

        final names = CaptureProperties.capture(holder)
        if( !names )
            throw new IllegalArgumentException("Missing target channel names in `into` operator")
        if( names.size() == 1 )
            log.warn("The `into` operator should be used to connect two or more target channels -- consider replacing it with `.set { ${names[0]} }`")

<<<<<<< HEAD
        def targets = [] as List<DataflowWriteChannel>
=======
        List<DataflowWriteChannel> targets = []
>>>>>>> 5eaa04af
        names.each { identifier ->
            def channel = newChannelBy(source)
            targets.add(channel)
            NF.binding.setVariable(identifier, channel)
        }

        this.source = source
        this.outputs = targets
    }

    List<DataflowWriteChannel> getOutputs() { outputs }

    IntoOp apply() {

        final params = [:]
        params.inputs = [source]
        params.outputs = outputs
        params.listeners = createListener()

        DataflowHelper.newOperator(params, new ChainWithClosure(new CopyChannelsClosure()))

        return this
    }

    private createListener() {

        final stopOnFirst = source instanceof DataflowExpression
        final listener = new DataflowEventAdapter() {
            @Override
            void afterRun(DataflowProcessor processor, List<Object> messages) {
                if( !stopOnFirst ) return
                // -- terminate the process
                processor.terminate()
                // -- close the output channels
                for( def it : outputs ) {
                    if( !(it instanceof DataflowExpression))
                        it.bind(Channel.STOP)

                    else if( !(it as DataflowExpression).isBound() )
                        it.bind(Channel.STOP)

                }
            }

            @Override
            public boolean onException(final DataflowProcessor processor, final Throwable e) {
                log.error("@unknown", e)
                session.abort(e)
                return true;
            }
        }

        return [listener]
    }

}<|MERGE_RESOLUTION|>--- conflicted
+++ resolved
@@ -78,11 +78,7 @@
         if( names.size() == 1 )
             log.warn("The `into` operator should be used to connect two or more target channels -- consider replacing it with `.set { ${names[0]} }`")
 
-<<<<<<< HEAD
-        def targets = [] as List<DataflowWriteChannel>
-=======
         List<DataflowWriteChannel> targets = []
->>>>>>> 5eaa04af
         names.each { identifier ->
             def channel = newChannelBy(source)
             targets.add(channel)
