/*
 * Copyright 2013-2024, Seqera Labs
 *
 * Licensed under the Apache License, Version 2.0 (the "License");
 * you may not use this file except in compliance with the License.
 * You may obtain a copy of the License at
 *
 *     http://www.apache.org/licenses/LICENSE-2.0
 *
 * Unless required by applicable law or agreed to in writing, software
 * distributed under the License is distributed on an "AS IS" BASIS,
 * WITHOUT WARRANTIES OR CONDITIONS OF ANY KIND, either express or implied.
 * See the License for the specific language governing permissions and
 * limitations under the License.
 */

package nextflow.processor

import nextflow.util.CmdLineOptionMap

import static nextflow.processor.TaskProcessor.*

import java.nio.file.Path

import groovy.transform.CompileStatic
import nextflow.Const
import nextflow.ast.NextflowDSLImpl
import nextflow.exception.AbortOperationException
import nextflow.exception.FailedGuardException
import nextflow.executor.BashWrapperBuilder
import nextflow.executor.res.AcceleratorResource
import nextflow.executor.res.DiskResource
import nextflow.k8s.model.PodOptions
import nextflow.script.TaskClosure
import nextflow.util.CmdLineHelper
import nextflow.util.Duration
import nextflow.util.MemoryUnit
/**
 * Task local configuration properties
 *
 * @author Paolo Di Tommaso <paolo.ditommaso@gmail.com>
 */
@CompileStatic
class TaskConfig extends LazyMap implements Cloneable {

    static public final int EXIT_ZERO = 0

    private transient Map cache = new LinkedHashMap(20)

    TaskConfig() {  }

    TaskConfig( Map<String,Object> entries ) {
        super(entries)
    }

    TaskConfig clone() {
        def copy = (TaskConfig)super.clone()
        copy.setTarget(new HashMap<>(this.getTarget()))
        copy.newCache()
        return copy
    }

    private void newCache() {
        cache = [:]
    }

    /**
     * Assign the context map for dynamic evaluation of task config properties
     * @param context A {@link TaskContext} object that holds the task evaluation context
     * @return The {@code TaskConfig} instance itself
     */
    TaskConfig setContext( Map context ) {
        assert context != null

        // set the binding context for this map
        this.binding = context

        // clear cache to force re-compute dynamic entries
        this.cache.clear()

        // set the binding context for 'ext' map
        if( target.ext instanceof LazyMap )
            (target.ext as LazyMap).binding = context

        // set the this object in the task context in order to allow task properties to be resolved in process script
        context.put(TASK_CONTEXT_PROPERTY_NAME, this)

        return this
    }

    /**
     * Evaluate a task config attribute. The main difference of this method
     * is that does not cache the result value.
     *
     * @param path
     *      The task config to be evaluated e.g. `cpus`. Note it allows
     *      traversing nested object separating keys with a dot e.g. `ext.args`
     * @return
     *      The value associate with the config key. Dynamic value i.e. closure are
     *      automatically resolved to target value.
     */
    Object eval(String path) {
        return eval0(this, path.tokenize('.'), path)
    }

    private Object eval0(Object object, List<String> path, String key ) {
        assert path, "Missing task attribute name"
        def result = null
        if( object instanceof LazyMap ) {
            result = ((LazyMap)object).getValue(path.first())
        }
        else if( Object instanceof Map ) {
            result = ((Map)object).get(path.first())
        }
        else if( path.size()>1 ) {
            throw new IllegalArgumentException()
        }

        if( path.size()==1 || result==null )
            return result

        return eval0( result, path.subList(1,path.size()), key )
    }

    def getProperty(String name) {

        def meta = metaClass.getMetaProperty(name)
        if( meta )
            return meta.getProperty(this)

        return get(name)
    }

    final getRawValue(String key) {
        return target.get(key)
    }

    def get( String key ) {
        if( cache.containsKey(key) )
            return cache.get(key)

        def result
        if( key == 'ext' ) {
            if( target.containsKey(key) )
                result = target.get(key)
            else {
                result = new LazyMap()
                target.put(key, result)
            }
        }
        else
            result = super.get(key)

        cache.put(key,result)
        return result
    }

    Object put( String key, Object value ) {
        if( cache != null )
            cache.remove(key)
        if( key == 'module' && value instanceof List ) {
            // 'module' directive can be defined as a list of dynamic values
            for( Object it : value ) {
                if (it instanceof Closure) {
                    final flag = super.isDynamic() | true
                    super.setDynamic(flag)
                }
            }
            target.put(key, value)
        }
        else if( key == 'ext' && value instanceof Map ) {
            super.put( key, new LazyMap(value) )
        }
        else {
            super.put(key,value)
        }
    }

    boolean isDynamic() {
        if( super.isDynamic() )
            return true

        if( target.ext instanceof LazyMap )
            return (target.ext as LazyMap).isDynamic()

        return false
    }

    String getBeforeScript() {
        return get('beforeScript')
    }

    String getAfterScript() {
        return get('afterScript')
    }

    def getCleanup() {
        return get('cleanup')
    }

    String getStageInMode() {
        return get('stageInMode')
    }

    String getStageOutMode() {
        return get('stageOutMode')
    }

    boolean getDebug() {
        // check both `debug` and `echo` for backward
        // compatibility until `echo` is not removed
        def value = get('debug') || get('echo')
        return toBool(value)
    }

    private static boolean toBool( value )  {
        if( value instanceof Boolean ) {
            return value.booleanValue()
        }

        return value != null && value.toString().toLowerCase() in Const.BOOL_YES
    }

    ErrorStrategy getErrorStrategy() {
        final strategy = get('errorStrategy')
        if( strategy instanceof CharSequence )
            return strategy.toString().toUpperCase() as ErrorStrategy

        if( strategy instanceof ErrorStrategy )
            return (ErrorStrategy)strategy

        if( strategy == null )
            return ErrorStrategy.TERMINATE

        throw new IllegalArgumentException("Not a valid `ErrorStrategy` value: ${strategy}")
    }

    def getResourceLimit(String directive) {
        final limits = get('resourceLimits') as Map
        return limits?.get(directive)
    }

    MemoryUnit getMemory() {
        try {
            def value = MemoryUnit.of(get('memory'))
            def limit = MemoryUnit.of(getResourceLimit('memory'))

            if ( value && limit && value > limit )
                value = limit

            return value
        }
        catch( Exception e ) {
            throw new AbortOperationException("Not a valid 'memory' value in process definition: $value")
        }
    }

    DiskResource getDiskResource() {
        try {
            def disk0 = get('disk')
            if( !disk0 )
                return null

            def disk = (disk0 instanceof Map) ? disk0 : [request: disk0]

            def value = MemoryUnit.of(disk.request)
            def limit = MemoryUnit.of(getResourceLimit('disk'))
            if ( value && limit && value > limit )
                value = limit

            return new DiskResource(request: value, type: disk.type)
        }
        catch( Exception e ) {
            throw new AbortOperationException("Not a valid 'disk' value in process definition: $value")
        }
    }

    MemoryUnit getDisk() {
        getDiskResource()?.getRequest()
    }

<<<<<<< HEAD
    Duration getTime() {
        try {
            def value = Duration.of(get('time'))
            def limit = Duration.of(getResourceLimit('time'))
=======
    private Duration getDuration0(String key) {
        def value = get(key)

        if( !value )
            return null

        if( value instanceof Duration )
            return (Duration)value
>>>>>>> 9632366b

            if ( value && limit && value > limit )
                value = limit

            return value
        }
        catch( Exception e ) {
            throw new AbortOperationException("Not a valid `$key` value in process definition: $value")
        }

    }

    Duration getTime() {
        return getDuration0('time')
    }

    Duration getMaxSubmitAwait() {
        return getDuration0('maxSubmitAwait')
    }

    boolean hasCpus() {
        get('cpus') != null
    }

    int getCpus() {
        def value = get('cpus') as Integer
        def limit = getResourceLimit('cpus') as Integer

        if ( value && limit && value > limit )
            value = limit

        // always return at least 1 cpus
        return value ?: 1
    }

    int getMaxRetries() {
        def result = get('maxRetries')
        def defResult = getErrorStrategy() == ErrorStrategy.RETRY ? 1 : 0
        result ? result as int : defResult
    }

    int getMaxErrors() {
        def result = get('maxErrors')
        result ? result as int : 0
    }

    List<String> getModule() {
        def value = get('module')

        if( value instanceof List ) {
            List<String> result = []
            for( String name : value ) {
                result.addAll( name.tokenize(':') )
            }
            return result
        }

        if( value == null )
            return Collections.emptyList()

        throw new IllegalStateException("Not a valid `module` value: $value")
    }

    List<String> getSecret() {
        return (List<String>) get('secret')
    }

    List<String> getShell() {
        final value = get('shell')
        if( !value )
            return BashWrapperBuilder.BASH

        if( value instanceof List )
            return (List)value

        if( value instanceof CharSequence )
            return [ value.toString() ]

        throw new IllegalArgumentException("Not a valid `shell` configuration value: ${value}")
    }

    Path getStoreDir() {
        def path = get('storeDir')
        if( !path )
            return null

        return (path as Path).complete()
    }

    List<PublishDir> getPublishDir() {
        def dirs = get('publishDir')
        if( !dirs ) {
            return Collections.emptyList()
        }

        if( dirs instanceof List ) {
            final List<PublishDir> result = new ArrayList<>(dirs.size())
            for( Object params : dirs ) {
                if( !params ) continue
                if( params instanceof Map )
                    result.add( PublishDir.create(params) )
                else
                    throw new IllegalArgumentException("Not a valid PublishDir entry [${params.getClass().getName()}] $params")
            }
            return result
        }

        throw new IllegalArgumentException("Not a valid PublishDir collection [${dirs.getClass().getName()}] $dirs")
    }

    String getClusterOptions() {
        return get('clusterOptions')
    }
    
    def getContainer() {
        return get('container')
    }

    Architecture getArchitecture() {
        final value = get('arch')
        if( value instanceof CharSequence )
            return new Architecture(value.toString())
        if( value instanceof Map )
            return new Architecture(value)
        if( value != null )
            throw new IllegalArgumentException("Invalid `arch` directive value: $value [${value.getClass().getName()}]")
        return null
    }

    /**
     * @return Parse the {@code clusterOptions} configuration option and return the entries as a list of values
     */
    List<String> getClusterOptionsAsList() {

        def opts = get('clusterOptions')
        if ( !opts ) {
            return Collections.emptyList()
        }

        if( opts instanceof Collection ) {
            return new ArrayList<String>(opts)
        }
        else {
            return CmdLineHelper.splitter( opts.toString() )
        }
    }

    Integer getSubmitAttempt() {
        get('submitAttempt') as Integer ?: 1
    }

    Integer getAttempt() {
        get('attempt') as Integer ?: 1
    }

    Integer getErrorCount() {
        get('errorCount') as Integer ?: 0
    }

    Integer getRetryCount() {
        get('retryCount') as Integer ?: 0
    }

    PodOptions getPodOptions() {
        new PodOptions((List)get('pod'))
    }

    AcceleratorResource getAccelerator() {
        final value = get('accelerator')
        if( value instanceof Number )
            return new AcceleratorResource(value)
        if( value instanceof Map )
            return new AcceleratorResource(value)
        if( value != null )
            throw new IllegalArgumentException("Invalid `accelerator` directive value: $value [${value.getClass().getName()}]")
        return null
    }

    String getMachineType() {
        return get('machineType')
    }

    String getContainerOptions() {
        def opts = get('containerOptions')
        return opts instanceof CharSequence ? opts.toString() : null
    }

    CmdLineOptionMap getContainerOptionsMap() {
        def opts = get('containerOptions')
        if( opts instanceof Map )
            return CmdLineOptionMap.fromMap(opts)
        if( opts instanceof CharSequence )
            return CmdLineHelper.parseGnuArgs(opts.toString())
        if( opts!=null )
            throw new IllegalArgumentException("Invalid `containerOptions` directive value: $opts [${opts.getClass().getName()}]")
        return CmdLineOptionMap.emptyOption()
    }

    Map<String, String> getResourceLabels() {
        return get('resourceLabels') as Map<String, String> ?: Collections.<String,String>emptyMap()
    }

    String getResourceLabelsAsString() {
        final res = getResourceLabels()
        final result = new StringBuilder()
        int c=0
        for( Map.Entry<String,String> it : res ) {
            if(c++>0) result.append(',')
            result.append(it.key).append('=').append(it.value)
        }
        return result
    }

    /**
     * Get a closure guard condition and evaluate to a boolean result
     *
     * @param name The name of the guard to test e.g. {@code when}
     * @return {@code true} when the condition is verified
     */
    protected boolean getGuard( String name, boolean defValue=true ) throws FailedGuardException {

        final code = target.get(name)
        if( code == null )
            return defValue

        String source = null
        try {
            if( code instanceof Closure ) {
                if( code instanceof TaskClosure ) source = code.getSource()
                return code.cloneWith(getBinding()).call()
            }
            // try to convert to a boolean value
            return code as Boolean
        }
        catch( Throwable e ) {
            throw new FailedGuardException("Cannot evaluate `$name` expression", source, e)
        }
    }


    protected TaskClosure getStubBlock() {
        final code = target.get(NextflowDSLImpl.PROCESS_STUB)
        if( !code )
            return null
        if( code instanceof TaskClosure )
            return code
        throw new IllegalStateException()
    }

}

/**
 * A map that resolve closure and gstring in a lazy manner
 */
@CompileStatic
class LazyMap implements Map<String,Object> {

    /** The target map holding the values */
    @Delegate
    private Map<String,Object> target

    /** The context map against which dynamic properties are resolved */
    private Map binding

    private boolean dynamic

    protected boolean isDynamic() { dynamic }

    protected void setDynamic(boolean val) { dynamic = val }

    protected Map getBinding() { binding }

    protected void setBinding(Map map) { this.binding = map }

    protected Map<String,Object> getTarget() { target }

    protected void setTarget(Map<String,Object> obj) { this.target = obj }

    LazyMap() {
        target = new HashMap<>()
    }

    LazyMap( Map<String,Object> entries ) {
        assert entries != null
        target = new HashMap<>()
        putAll(entries)
    }

    /**
     * Resolve a directive *dynamic* value i.e. defined with a closure or lazy string
     *
     * @param name The directive name
     * @param value The value to be resolved
     * @return The resolved value
     */
    protected resolve( String name, value ) {

        /*
         * directive with one value and optional named parameter are converted
         * to a list object in which the first element is a map holding the named parameters
         * and the second is the directive value
         */
        if( value instanceof ConfigList ) {
            def copy = new ArrayList(value.size())
            for( Object item : value ) {
                if( item instanceof Map )
                    copy.add( resolveParams(name, item as Map) )
                else
                    copy.add( resolveImpl(name, item) )
            }
            return copy
        }

        /*
         * resolve the values in a map object
         * note: 'ext' property is meant for extension attributes
         * as it should be preserved as LazyMap
         */
        else if( value instanceof Map && name!='ext' ) {
            return resolveParams(name, value)
        }

        /*
         * simple value
         */
        else {
            return resolveImpl(name, value)
        }

    }

    /**
     * Resolve directive *dynamic* named params
     *
     * @param name The directive name
     * @param value The map holding the named params
     * @return A map in which dynamic params are resolved to the actual value
     */
    private resolveParams( String name, Map value ) {

        final copy = new LinkedHashMap()
        final attr = (value as Map)
        for( Entry entry : attr.entrySet() ) {
            copy[entry.key] = resolveImpl(name, entry.value, true)
        }
        return copy
    }

    /**
     * Resolve a directive dynamic value
     *
     * @param name The directive name
     * @param value The value to be resolved
     * @param param When {@code true} points that it is a named parameter value, thus closure are only cloned
     * @return The resolved directive value
     */
    private resolveImpl( String name, value, boolean param=false ) {

        if( value instanceof Closure ) {
            def copy = value.cloneWith(getBinding())
            if( param ) {
                return copy
            }

            try {
                return copy.call()
            }
            catch( MissingPropertyException e ) {
                if( getBinding() == null ) throw new IllegalStateException("Directive `$name` doesn't support dynamic value (or context not yet initialized)")
                else throw e
            }
        }

        else if( value instanceof GString ) {
            return value.cloneAsLazy(getBinding()).toString()
        }

        return value
    }

    /**
     * Override the get method in such a way that {@link Closure} values are resolved against
     * the {@link #binding} map
     *
     * @param key The map entry key
     * @return The associated value
     */
    Object get( key ) {
        return getValue(key)
    }

    Object getValue(Object key) {
        final value = target.get(key)
        return resolve(key as String, value)
    }

    Object put( String key, Object value ) {
        if( value instanceof Closure ) {
            dynamic |= true
        }
        else if( value instanceof GString ) {
            for( int i=0; i<value.valueCount; i++ )
                if (value.values[i] instanceof Closure)
                    dynamic |= true
        }
        return target.put(key, value)
    }

    @Override
    void putAll( Map entries ) {
        entries.each { k, v -> put(k as String, v) }
    }

    @Override
    String toString() {
        final allKeys = keySet()
        final result = new ArrayList<String>(allKeys.size())
        for( String key : allKeys ) { result << "$key: ${getProperty(key)}".toString() }
        result.join('; ')
    }

}

@CompileStatic
class ConfigList implements List {

    @Delegate
    private List target

    ConfigList() {
        target = []
    }

    ConfigList(int size) {
        target = new ArrayList(size)
    }

    ConfigList(Collection items) {
        target = new ArrayList(items)
    }

}<|MERGE_RESOLUTION|>--- conflicted
+++ resolved
@@ -240,74 +240,69 @@
         return limits?.get(directive)
     }
 
+    private MemoryUnit getMemoryUnit0(String key) {
+        getMemoryUnit0(get(key), key)
+    }
+
+    private MemoryUnit getMemoryUnit0(Object value, String key) {
+        try {
+            return MemoryUnit.of(value)
+        }
+        catch( Exception e ) {
+            throw new AbortOperationException("Not a valid `$key` value in process definition: $value")
+        }
+    }
+
     MemoryUnit getMemory() {
-        try {
-            def value = MemoryUnit.of(get('memory'))
-            def limit = MemoryUnit.of(getResourceLimit('memory'))
-
-            if ( value && limit && value > limit )
-                value = limit
-
-            return value
-        }
-        catch( Exception e ) {
-            throw new AbortOperationException("Not a valid 'memory' value in process definition: $value")
-        }
+        def value = getMemoryUnit0('memory')
+        def limit = getMemoryUnit0(getResourceLimit('memory'), 'resourceLimits.memory')
+
+        if ( value && limit && value > limit )
+            value = limit
+
+        return value
     }
 
     DiskResource getDiskResource() {
-        try {
-            def disk0 = get('disk')
-            if( !disk0 )
-                return null
-
-            def disk = (disk0 instanceof Map) ? disk0 : [request: disk0]
-
-            def value = MemoryUnit.of(disk.request)
-            def limit = MemoryUnit.of(getResourceLimit('disk'))
-            if ( value && limit && value > limit )
-                value = limit
-
-            return new DiskResource(request: value, type: disk.type)
-        }
-        catch( Exception e ) {
-            throw new AbortOperationException("Not a valid 'disk' value in process definition: $value")
-        }
+        def disk0 = get('disk')
+        if( !disk0 )
+            return null
+
+        def disk = (disk0 instanceof Map) ? disk0 : [request: disk0]
+
+        def value = getMemoryUnit0(disk.request, 'disk')
+        def limit = getMemoryUnit0(getResourceLimit('disk'), 'resourceLimits.disk')
+        if ( value && limit && value > limit )
+            value = limit
+
+        return new DiskResource(request: value, type: disk.type)
     }
 
     MemoryUnit getDisk() {
         getDiskResource()?.getRequest()
     }
 
-<<<<<<< HEAD
-    Duration getTime() {
+    private Duration getDuration0(String key) {
+        getDuration0(get(key), key)
+    }
+
+    private Duration getDuration0(Object value, String key) {
         try {
-            def value = Duration.of(get('time'))
-            def limit = Duration.of(getResourceLimit('time'))
-=======
-    private Duration getDuration0(String key) {
-        def value = get(key)
-
-        if( !value )
-            return null
-
-        if( value instanceof Duration )
-            return (Duration)value
->>>>>>> 9632366b
-
-            if ( value && limit && value > limit )
-                value = limit
-
-            return value
+            return Duration.of(value)
         }
         catch( Exception e ) {
             throw new AbortOperationException("Not a valid `$key` value in process definition: $value")
         }
-
     }
 
     Duration getTime() {
-        return getDuration0('time')
+        def value = getDuration0('time')
+        def limit = getDuration0(getResourceLimit('time'), 'resourceLimits.time')
+
+        if ( value && limit && value > limit )
+            value = limit
+
+        return value
     }
 
     Duration getMaxSubmitAwait() {
