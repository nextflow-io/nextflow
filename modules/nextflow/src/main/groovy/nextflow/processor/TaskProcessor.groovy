/*
 * Copyright 2013-2023, Seqera Labs
 *
 * Licensed under the Apache License, Version 2.0 (the "License");
 * you may not use this file except in compliance with the License.
 * You may obtain a copy of the License at
 *
 *     http://www.apache.org/licenses/LICENSE-2.0
 *
 * Unless required by applicable law or agreed to in writing, software
 * distributed under the License is distributed on an "AS IS" BASIS,
 * WITHOUT WARRANTIES OR CONDITIONS OF ANY KIND, either express or implied.
 * See the License for the specific language governing permissions and
 * limitations under the License.
 */
package nextflow.processor

import static nextflow.processor.ErrorStrategy.*

import java.lang.reflect.InvocationTargetException
import java.nio.file.FileSystems
import java.nio.file.LinkOption
import java.nio.file.NoSuchFileException
import java.nio.file.Path
import java.nio.file.Paths
import java.util.concurrent.atomic.AtomicBoolean
import java.util.concurrent.atomic.AtomicInteger
import java.util.concurrent.atomic.AtomicIntegerArray
import java.util.concurrent.atomic.LongAdder
import java.util.regex.Matcher
import java.util.regex.Pattern

import ch.artecat.grengine.Grengine
import com.google.common.hash.HashCode
import groovy.transform.CompileStatic
import groovy.transform.Memoized
import groovy.transform.PackageScope
import groovy.util.logging.Slf4j
import groovyx.gpars.agent.Agent
import groovyx.gpars.dataflow.Dataflow
import groovyx.gpars.dataflow.DataflowQueue
import groovyx.gpars.dataflow.DataflowReadChannel
import groovyx.gpars.dataflow.DataflowWriteChannel
import groovyx.gpars.dataflow.expression.DataflowExpression
import groovyx.gpars.dataflow.operator.DataflowEventAdapter
import groovyx.gpars.dataflow.operator.DataflowOperator
import groovyx.gpars.dataflow.operator.DataflowProcessor
import groovyx.gpars.dataflow.operator.PoisonPill
import groovyx.gpars.dataflow.stream.DataflowStreamWriteAdapter
import groovyx.gpars.group.PGroup
import nextflow.NF
import nextflow.Nextflow
import nextflow.Session
import nextflow.ast.NextflowDSLImpl
import nextflow.ast.TaskCmdXform
import nextflow.ast.TaskTemplateVarsXform
import nextflow.cloud.CloudSpotTerminationException
import nextflow.dag.NodeMarker
import nextflow.exception.FailedGuardException
import nextflow.exception.IllegalArityException
import nextflow.exception.MissingFileException
import nextflow.exception.MissingValueException
import nextflow.exception.ProcessException
import nextflow.exception.ProcessFailedException
import nextflow.exception.ProcessRetryableException
import nextflow.exception.ProcessSubmitTimeoutException
import nextflow.exception.ProcessUnrecoverableException
import nextflow.exception.ShowOnlyExceptionMessage
import nextflow.exception.UnexpectedException
import nextflow.executor.CachedTaskHandler
import nextflow.executor.Executor
import nextflow.executor.StoredTaskHandler
import nextflow.extension.CH
import nextflow.extension.DataflowHelper
import nextflow.file.FileHelper
import nextflow.file.FileHolder
import nextflow.file.FilePatternSplitter
import nextflow.file.FilePorter
import nextflow.script.BaseScript
import nextflow.script.BodyDef
import nextflow.script.ProcessConfig
import nextflow.script.ScriptMeta
import nextflow.script.ScriptType
import nextflow.script.TaskClosure
import nextflow.script.bundle.ResourcesBundle
import nextflow.script.params.DefaultOutParam
import nextflow.script.params.EachInParam
import nextflow.script.params.EnvInParam
import nextflow.script.params.EnvOutParam
import nextflow.script.params.FileInParam
import nextflow.script.params.FileOutParam
import nextflow.script.params.InParam
import nextflow.script.params.MissingParam
import nextflow.script.params.OptionalParam
import nextflow.script.params.OutParam
import nextflow.script.params.StdInParam
import nextflow.script.params.StdOutParam
import nextflow.script.params.TupleInParam
import nextflow.script.params.TupleOutParam
import nextflow.script.params.ValueInParam
import nextflow.script.params.ValueOutParam
import nextflow.util.ArrayBag
import nextflow.util.BlankSeparatedList
import nextflow.util.CacheHelper
import nextflow.util.Escape
import nextflow.util.LockManager
import nextflow.util.LoggerHelper
import nextflow.util.TestOnly
import org.codehaus.groovy.control.CompilerConfiguration
import org.codehaus.groovy.control.customizers.ASTTransformationCustomizer
/**
 * Implement nextflow process execution logic
 *
 * @author Paolo Di Tommaso <paolo.ditommaso@gmail.com>
 */
@Slf4j
class TaskProcessor {

    static enum RunType {
        SUBMIT('Submitted process'),
        RETRY('Re-submitted process')

        String message;

        RunType(String str) { message=str };
    }

    static final public String TASK_CONTEXT_PROPERTY_NAME = 'task'

    final private static Pattern ENV_VAR_NAME = ~/[a-zA-Z_]+[a-zA-Z0-9_]*/

    final private static Pattern QUESTION_MARK = ~/(\?+)/

    @Memoized
    static boolean getInvalidateCacheOnTaskDirectiveChange() {
        final value = System.getenv("NXF_ENABLE_CACHE_INVALIDATION_ON_TASK_DIRECTIVE_CHANGE")
        return value==null || value =='true'
    }

    @TestOnly private static volatile TaskProcessor currentProcessor0

    @TestOnly static TaskProcessor currentProcessor() { currentProcessor0 }

    /**
     * Keeps track of the task instance executed by the current thread
     */
    protected final ThreadLocal<TaskRun> currentTask = new ThreadLocal<>()

    /**
     * Unique task index number (run)
     */
    final protected AtomicInteger indexCount = new AtomicInteger()

    /**
     * The current workflow execution session
     */
    protected Session session

    /**
     * The script object which defines this task
     */
    protected BaseScript ownerScript

    /**
     * The processor descriptive name
     */
    protected String name

    /**
     * The piece of code to be execute provided by the user
     */
    protected BodyDef taskBody

    /**
     * The corresponding {@code DataflowProcessor} which will receive and
     * manage accordingly the task inputs
     *
     * note: it must be declared volatile -- issue #41
     */
    protected volatile DataflowProcessor operator

    /**
     * The underlying executor which will run the task
     */
    protected Executor executor

    /**
     * The corresponding task configuration properties, it holds the inputs/outputs
     * definition as well as other execution meta-declaration
     */
    protected ProcessConfig config

    /**
     * Count the number of time an error occurred
     */
    private volatile int errorCount


    /**
     * Set to true the very first time the error is shown.
     *
     * Note: it is declared static because the error must be shown only the
     * very first time  for all processes
     */
    private static final AtomicBoolean errorShown = new AtomicBoolean()

    /**
     * Flag set {@code true} when the processor termination has been invoked
     *
     * See {@code #checkProcessTermination}
     */
    protected volatile boolean completed

    protected boolean allScalarValues

    protected boolean hasEachParams

    /**
     * The state is maintained by using an agent
     */
    protected Agent<StateObj> state

    /**
     * Groovy engine used to evaluate dynamic code
     */
    protected Grengine grengine

    /**
     * Whenever the process is executed only once
     */
    protected boolean singleton

    /**
     * Track the status of input ports. When 1 the port is open (waiting for data),
     * when 0 the port is closed (ie. received the STOP signal)
     */
    protected AtomicIntegerArray openPorts

    /**
     * Process ID number. The first is 1, the second 2 and so on ..
     */
    private final int id

    private LongAdder forksCount

    private int maxForks

    private static int processCount

    private static LockManager lockManager = new LockManager()

    private List<Map<Short,List>> fairBuffers = new ArrayList<>()

    private int currentEmission

    private Boolean isFair0

    private TaskArrayCollector arrayCollector

    private CompilerConfiguration compilerConfig() {
        final config = new CompilerConfiguration()
        config.addCompilationCustomizers( new ASTTransformationCustomizer(TaskTemplateVarsXform) )
        config.addCompilationCustomizers( new ASTTransformationCustomizer(TaskCmdXform) )
        return config
    }

    @TestOnly
    static void reset() {
        processCount=0
        errorShown.set(false)
        currentProcessor0 = null
    }

    /*
     * Initialise the process ID
     *
     * Note: processes are create in a sequential manner (by the main thread that parse the script)
     * so it does not require a synchronized block
     */
    {
        id = ++processCount
        grengine = session && session.classLoader ? new Grengine(session.classLoader, compilerConfig()) : new Grengine(compilerConfig())
        currentProcessor0 = this
    }

    /* for testing purpose - do not remove */
    protected TaskProcessor() { }

    /**
     * Create and initialize the processor object
     *
     * @param name
     * @param executor
     * @param session
     * @param script
     * @param config
     * @param taskBody
     */
    TaskProcessor(String name, Executor executor, Session session, BaseScript script, ProcessConfig config, BodyDef taskBody ) {
        assert executor
        assert session
        assert script
        assert taskBody

        this.executor = executor
        this.session = session
        this.ownerScript = script
        this.config = config
        this.taskBody = taskBody
        this.name = name
        this.maxForks = config.maxForks ? config.maxForks as int : 0
        this.forksCount = maxForks ? new LongAdder() : null
        this.isFair0 = config.getFair()
        
        final arraySize = config.getArray()
        this.arrayCollector = arraySize > 0 ? new TaskArrayCollector(executor, arraySize) : null
    }

    /**
     * @return The processor unique id
     */
    int getId() { id }
  
    /**
     * @return The {@code TaskConfig} object holding the task configuration properties
     */
    ProcessConfig getConfig() { config }

    /**
     * @return The current {@code Session} instance
     */
    Session getSession() { session }

    /**
     * @return The processor name
     */
    String getName() { name }

    /**
     * @return The {@link Executor} associated to this processor
     */
    Executor getExecutor() { executor }

    /**
     * @return The {@code DataflowOperator} underlying this process
     */
    DataflowProcessor getOperator() { operator }

    /**
     * @return The {@code BaseScript} object which represents pipeline script
     */
    BaseScript getOwnerScript() { ownerScript }

    /**
     *  Define the type of script hold by the {@code #code} property
     */
    protected ScriptType getScriptType() { taskBody.type }

    /**
     * @return The user provided script block
     */
    BodyDef getTaskBody() { taskBody }

    Set<String> getDeclaredNames() {
        Set<String> result = new HashSet<>(20)
        result.addAll(config.getInputs().getNames())
        result.addAll(config.getOutputs().getNames())
        return result
    }

    LongAdder getForksCount() { forksCount }

    int getMaxForks() { maxForks }

    boolean hasErrors() { errorCount>0 }

    /**
     * Create a "preview" for a task run. This method is only meant for the creation of "mock" task run
     * to allow the access for the associated {@link TaskConfig} during a pipeline "preview" execution.
     *
     * Note this returns an "eventually" task configuration object. Also Inputs ane output parameters are NOT
     * resolved by this method.
     *
     * @return A {@link TaskRun} object holding a reference to the associated {@link TaskConfig}
     */
    TaskRun createTaskPreview() {
        final task = new TaskRun(
                processor: this,
                type: scriptType,
                config: config.createTaskConfig(),
                context: new TaskContext(this)
        )
        task.config.context = task.context
        task.config.process = task.processor.name
        task.config.executor = task.processor.executor.name

        return task
    }

    protected void checkWarn(String msg, Map opts=null) {
        if( NF.isStrictMode() )
            throw new ProcessUnrecoverableException(msg)
        if( opts )
            log.warn1(opts, msg)
        else
            log.warn(msg)
    }

    /**
     * Launch the 'script' define by the code closure as a local bash script
     *
     * @param code A {@code Closure} returning a bash script e.g.
     *          <pre>
     *              {
     *                 """
     *                 #!/bin/bash
     *                 do this ${x}
     *                 do that ${y}
     *                 :
     *                 """
     *              }
     *
     * @return {@code this} instance
     */
    def run() {

        // -- check that the task has a body
        if ( !taskBody )
            throw new IllegalStateException("Missing task body for process `$name`")

        // -- check that input set defines at least two elements
        def invalidInputSet = config.getInputs().find { it instanceof TupleInParam && it.inner.size()<2 }
        if( invalidInputSet )
            checkWarn "Input `set` must define at least two component -- Check process `$name`"

        // -- check that output set defines at least two elements
        def invalidOutputSet = config.getOutputs().find { it instanceof TupleOutParam && it.inner.size()<2 }
        if( invalidOutputSet )
            checkWarn "Output `set` must define at least two component -- Check process `$name`"

        /**
         * Verify if this process run only one time
         */
        allScalarValues = config.getInputs().allScalarInputs()
        hasEachParams = config.getInputs().any { it instanceof EachInParam }

        /*
         * Normalize input channels
         */
        config.fakeInput()

        /*
         * Normalize the output
         * - even though the output may be empty, let return the stdout as output by default
         */
        if ( config.getOutputs().size() == 0 ) {
            config.fakeOutput()
        }

        // the state agent
        state = new Agent<>(new StateObj(name))
        state.addListener { StateObj old, StateObj obj ->
            try {
                log.trace "<$name> Process state changed to: $obj -- finished: ${obj.isFinished()}"
                if( !completed && obj.isFinished() ) {
                    terminateProcess()
                    completed = true
                }
            }
            catch( Throwable e ) {
                session.abort(e)
            }
        }

        // register the processor
        // note: register the task *before* creating (and starting the dataflow operator) in order
        // a race condition on the processes barrier - this fix issue #43
        session.processRegister(this)

        // create the underlying dataflow operator
        createOperator()

        session.notifyProcessCreate(this)

        /*
         * When there is a single output channel, return let returns that item
         * otherwise return the list
         */
        def result = config.getOutputs().channels
        return result.size() == 1 ? result[0] : result
    }

    /**
     * Template method which extending classes have to override in order to
     * create the underlying *dataflow* operator associated with this processor
     *
     * See {@code DataflowProcessor}
     */

    protected void createOperator() {
        def opInputs = new ArrayList(config.getInputs().getChannels())

        /*
         * check if there are some iterators declaration
         * the list holds the index in the list of all *inputs* for the {@code each} declaration
         */
        List<Integer> iteratorIndexes = []
        config.getInputs().eachWithIndex { param, index ->
            if( param instanceof EachInParam ) {
                log.trace "Process ${name} > got each param: ${param.name} at index: ${index} -- ${param.dump()}"
                iteratorIndexes << index
            }
        }

        /**
         * The thread pool used by GPars. The thread pool to be used is set in the static
         * initializer of {@link nextflow.cli.CmdRun} class. See also {@link nextflow.util.CustomPoolFactory}
         */
        final PGroup group = Dataflow.retrieveCurrentDFPGroup()

        /*
         * When one (or more) {@code each} are declared as input, it is created an extra
         * operator which will receive the inputs from the channel (excepts the values over iterate)
         *
         * The operator will *expand* the received inputs, iterating over the user provided value and
         * forwarding the final values the the second *parallel* processor executing the user specified task
         */
        if( iteratorIndexes ) {
            log.debug "Creating *combiner* operator for each param(s) at index(es): ${iteratorIndexes}"

            // don't care about the last channel, being the control channel it doesn't bring real values
            final size = opInputs.size()-1

            // the iterator operator needs to executed just one time
            // thus add a dataflow queue binding a single value and then a stop signal
            def termination = new DataflowQueue<>()
            termination << Boolean.TRUE
            opInputs[size] = termination

            // the channel forwarding the data from the *iterator* process to the target task
            final linkingChannels = new ArrayList(size)
            size.times { linkingChannels[it] = new DataflowQueue() }

            // the script implementing the iterating process
            final forwarder = new ForwardClosure(size, iteratorIndexes)

            // instantiate the iteration process
            def DataflowOperator op1
            def stopAfterFirstRun = allScalarValues
            def interceptor = new BaseProcessInterceptor(opInputs, stopAfterFirstRun)
            def params = [inputs: opInputs, outputs: linkingChannels, maxForks: 1, listeners: [interceptor]]
            session.allOperators << (op1 = new DataflowOperator(group, params, forwarder))
            // fix issue #41
            start(op1)

            // set as next inputs the result channels of the iteration process
            // adding the 'control' channel removed previously
            opInputs = new ArrayList(size+1)
            opInputs.addAll( linkingChannels )
            opInputs.add( config.getInputs().getChannels().last() )
        }

        /*
         * finally create the operator
         */
        // note: do not specify the output channels in the operator declaration
        // this allows us to manage them independently from the operator life-cycle
        this.singleton = allScalarValues && !hasEachParams
        this.openPorts = createPortsArray(opInputs.size())
        config.getOutputs().setSingleton(singleton)
        def interceptor = new TaskProcessorInterceptor(opInputs, singleton)
        def params = [inputs: opInputs, maxForks: session.poolSize, listeners: [interceptor] ]
        def invoke = new InvokeTaskAdapter(this, opInputs.size())
        session.allOperators << (operator = new DataflowOperator(group, params, invoke))

        // notify the creation of a new vertex the execution DAG
        NodeMarker.addProcessNode(this, config.getInputs(), config.getOutputs())

        // fix issue #41
        start(operator)
    }

    private start(DataflowProcessor op) {
        if( !NF.dsl2 ) {
            op.start()
            return
        }
        session.addIgniter {
            log.debug "Starting process > $name"
            op.start()
        }
    }

    private AtomicIntegerArray createPortsArray(int size) {
        def result = new AtomicIntegerArray(size)
        for( int i=0; i<size; i++ )
            result.set(i, 1)
        return result
    }

    /**
     * The processor execution body
     *
     * @param args
     *      The args array is expected to be composed by two elements:
     *      the first must be an object object of type {@link TaskStartParams},
     *      the second is the list of task input messages as received by the process
     */
    final protected void invokeTask( Object[] args ) {
        assert args.size()==2
        final params = (TaskStartParams) args[0]
        final values = (List) args[1]

        // create and initialize the task instance to be executed
        log.trace "Invoking task > $name with params=$params; values=$values"

        // -- create the task run instance
        final task = createTaskRun(params)
        // -- set the task instance as the current in this thread
        currentTask.set(task)

        // -- validate input lengths
        validateInputSets(values)

        // -- map the inputs to a map and use to delegate closure values interpolation
        final secondPass = [:]
        int count = makeTaskContextStage1(task, secondPass, values)
        makeTaskContextStage2(task, secondPass, count)

        // verify that `when` guard, when specified, is satisfied
        if( !checkWhenGuard(task) )
            return

        TaskClosure block
        if( session.stubRun && (block=task.config.getStubBlock()) ) {
            task.resolve(block)
        }
        else {
            // -- resolve the task command script
            task.resolve(taskBody)
        }

        // -- verify if exists a stored result for this case,
        //    if true skip the execution and return the stored data
        if( checkStoredOutput(task) )
            return

        def hash = createTaskHashKey(task)
        checkCachedOrLaunchTask(task, hash, resumable)
    }

    @Memoized
    private List<TupleInParam> getDeclaredInputSet() {
        getConfig().getInputs().ofType(TupleInParam)
    }

    protected void validateInputSets( List values ) {

        def declaredSets = getDeclaredInputSet()
        for( int i=0; i<declaredSets.size(); i++ ) {
            final param = declaredSets[i]
            final entry = values[param.index]
            final expected = param.inner.size()
            final actual = entry instanceof Collection ? entry.size() : (entry instanceof Map ? entry.size() : 1)

            if( actual != expected ) {
                final msg = "Input tuple does not match input set cardinality declared by process `$name` -- offending value: $entry"
                checkWarn(msg, [firstOnly: true, cacheKey: this])
            }
        }
    }


    /**
     * @return A string 'she-bang' formatted to the added on top script to be executed.
     * The interpreter to be used define bu the *taskConfig* property {@code shell}
     */
    static String shebangLine(shell) {
        assert shell, "Missing 'shell' property in process configuration"

        String result = shell instanceof List ? shell.join(' ') : shell
        if( result.startsWith('/') ) {
            result = '#!' + result
        }
        else {
            result= '#!/usr/bin/env ' + result
        }

        return result

    }

    /**
     * Remove extra leading, trailing whitespace and newlines chars,
     * also if the script does not start with a {@code shebang} line,
     * add the default by using the current {@code #shell} attribute
     */
    static String normalizeScript(String script, shell) {
        assert script != null

        def result = new StringBuilder()
        result << script.stripIndent(true).trim()
        result << '\n'

        if( result[0] != '#' || result[1] != '!') {
            result.insert(0, shebangLine(shell) + '\n')
        }

        return result.toString()
    }

    /**
     * Given the task script extract the top *she-bang* interpreter declaration removing the {@code #!} characters.
     * @param script The script to be executed
     *
     * @return The interpreter as defined in the she-bang declaration, for example {@code /usr/bin/env perl}
     */
    static String fetchInterpreter( String script ) {

        if( script && script[0] == '#' && script[1] == '!') {
            return script.readLines()[0].substring(2)
        }

        return null
    }

    /**
     * Create a new {@code TaskRun} instance, initializing the following properties :
     * <li>{@code TaskRun#id}
     * <li>{@code TaskRun#status}
     * <li>{@code TaskRun#index}
     * <li>{@code TaskRun#name}
     * <li>{@code TaskRun#process}
     *
     * @return The new newly created {@code TaskRun}
     */

    final protected TaskRun createTaskRun(TaskStartParams params) {
        final task = new TaskRun(
                id: params.id,
                index: params.index,
                processor: this,
                type: scriptType,
                config: config.createTaskConfig(),
                context: new TaskContext(this)
        )

        // setup config
        task.config.index = task.index
        task.config.process = task.processor.name
        task.config.executor = task.processor.executor.name

        /*
         * initialize the inputs/outputs for this task instance
         */
        config.getInputs().each { InParam param ->
            if( param instanceof TupleInParam )
                param.inner.each { task.setInput(it)  }
            else if( param instanceof EachInParam )
                task.setInput(param.inner)
            else
                task.setInput(param)
        }

        config.getOutputs().each { OutParam param ->
            if( param instanceof TupleOutParam ) {
                param.inner.each { task.setOutput(it) }
            }
            else
                task.setOutput(param)
        }

        return task
    }

    /**
     * Try to check if exists a previously executed process result in the a cached folder. If it exists
     * use the that result and skip the process execution, otherwise the task is sumitted for execution.
     *
     * @param task
     *      The {@code TaskRun} instance to be executed
     * @param hash
     *      The unique {@code HashCode} for the given task inputs
     * @param script
     *      The script to be run (only when it's a merge task)
     * @return
     *      {@code false} when a cached result has been found and the execution has skipped,
     *      or {@code true} if the task has been submitted for execution
     *
     */
    @CompileStatic
    final protected void checkCachedOrLaunchTask( TaskRun task, HashCode hash, boolean shouldTryCache ) {

        int tries = task.failCount +1
        while( true ) {
            hash = CacheHelper.defaultHasher().newHasher().putBytes(hash.asBytes()).putInt(tries).hash()

            Path resumeDir = null
            boolean exists = false
            try {
                def entry = session.cache.getTaskEntry(hash, this)
                resumeDir = entry ? FileHelper.asPath(entry.trace.getWorkDir()) : null
                if( resumeDir )
                    exists = resumeDir.exists()

                log.trace "[${safeTaskName(task)}] Cacheable folder=${resumeDir?.toUriString()} -- exists=$exists; try=$tries; shouldTryCache=$shouldTryCache; entry=$entry"
                def cached = shouldTryCache && exists && checkCachedOutput(task.clone(), resumeDir, hash, entry)
                if( cached )
                    break
            }
            catch (Throwable t) {
                log.warn1("[${safeTaskName(task)}] Unable to resume cached task -- See log file for details", causedBy: t)
            }

            if( exists ) {
                tries++
                continue
            }

            final lock = lockManager.acquire(hash)
            final workDir = task.getWorkDirFor(hash)
            try {
                if( resumeDir != workDir )
                    exists = workDir.exists()
                if( !exists && !workDir.mkdirs() )
                    throw new IOException("Unable to create directory=$workDir -- check file system permissions")
            }
            finally {
                lock.release()
            }

            // submit task for execution
            submitTask( task, hash, workDir )
            break
        }

    }

    /**
     * Check if exists a *storeDir* for the specified task. When if exists
     * and contains the expected result files, the process execution is skipped.
     *
     * @param task The task for which check the stored output
     * @return {@code true} when the folder exists and it contains the expected outputs,
     *      {@code false} otherwise
     */
    final boolean checkStoredOutput( TaskRun task ) {
        if( !task.config.storeDir ) {
            log.trace "[${safeTaskName(task)}] Store dir not set -- return false"
            return false
        }

        // -- when store path is set, only output params of type 'file' can be specified
        final ctx = task.context
        def invalid = task.getOutputs().keySet().any {
            if( it instanceof ValueOutParam ) {
                return !ctx.containsKey(it.name)
            }
            if( it instanceof FileOutParam ) {
                return false
            }
            return true
        }
        if( invalid ) {
            checkWarn "[${safeTaskName(task)}] StoreDir can only be used when using 'file' outputs"
            return false
        }

        if( !task.config.getStoreDir().exists() ) {
            log.trace "[${safeTaskName(task)}] Store dir does not exists > ${task.config.storeDir} -- return false"
            // no folder -> no cached result
            return false
        }


        try {
            // -- expose task exit status to make accessible as output value
            task.config.exitStatus = TaskConfig.EXIT_ZERO
            // -- check if all output resources are available
            collectOutputs(task)
            log.info "[skipping] Stored process > ${safeTaskName(task)}"
            // set the exit code in to the task object
            task.exitStatus = TaskConfig.EXIT_ZERO
            task.cached = true
            session.notifyTaskCached(new StoredTaskHandler(task))

            // -- now bind the results
            finalizeTask0(task)
            return true
        }
        catch( MissingFileException | MissingValueException e ) {
            log.trace "[${safeTaskName(task)}] Missed store > ${e.getMessage()} -- folder: ${task.config.storeDir}"
            task.exitStatus = Integer.MAX_VALUE
            task.workDir = null
            return false
        }
    }

    /**
     * Check whenever the outputs for the specified task already exist
     *
     * @param task The task instance
     * @param folder The folder where the outputs are stored (eventually)
     * @return {@code true} when all outputs are available, {@code false} otherwise
     */
    final boolean checkCachedOutput(TaskRun task, Path folder, HashCode hash, TaskEntry entry) {

        // check if exists the task exit code file
        def exitCode = null
        def exitFile = folder.resolve(TaskRun.CMD_EXIT)
        if( task.type == ScriptType.SCRIPTLET ) {
            def str
            try {
                str = exitFile.text?.trim()
            }
            catch( IOException e ) {
                log.trace "[${safeTaskName(task)}] Exit file can't be read > $exitFile -- return false -- Cause: ${e.message}"
                return false
            }

            exitCode = str.isInteger() ? str.toInteger() : null
            if( !task.isSuccess(exitCode) ) {
                log.trace "[${safeTaskName(task)}] Exit code is not valid > $str -- return false"
                return false
            }
        }

        /*
         * verify cached context map
         */
        if( !entry ) {
            log.trace "[${safeTaskName(task)}] Missing cache entry -- return false"
            return false
        }

        if( task.hasCacheableValues() && !entry.context ) {
            log.trace "[${safeTaskName(task)}] Missing cache context -- return false"
            return false
        }

        /*
         * verify stdout file
         */
        final stdoutFile = folder.resolve( TaskRun.CMD_OUTFILE )

        if( entry.context != null ) {
            task.context = entry.context
            task.config.context = entry.context
            task.code?.delegate = entry.context
        }

        try {
            // -- expose task exit status to make accessible as output value
            task.config.exitStatus = exitCode
            // -- check if all output resources are available
            collectOutputs(task, folder, stdoutFile, task.context)

            // set the exit code in to the task object
            task.cached = true
            task.hash = hash
            task.workDir = folder
            task.stdout = stdoutFile
            if( exitCode != null ) {
                task.exitStatus = exitCode
            }

            log.info "[${task.hashLog}] Cached process > ${task.name}"
            // -- notify cached event
            if( entry )
                session.notifyTaskCached(new CachedTaskHandler(task,entry.trace))

            // -- now bind the results
            finalizeTask0(task)
            return true
        }
        catch( MissingFileException | MissingValueException e ) {
            log.trace "[${safeTaskName(task)}] Missed cache > ${e.getMessage()} -- folder: $folder"
            task.exitStatus = Integer.MAX_VALUE
            task.workDir = null
            return false
        }
    }

    /**
     * Handles an error raised during the processor execution
     *
     * @param error The exception raised during the task execution
     * @param task The {@code TaskDef} instance which raised the exception
     * @return {@code true} to terminate the processor execution,
     *         {@code false} ignore the error and continue to process other pending tasks
     */
    final protected boolean handleException( Throwable error, TaskRun task = null ) {
        log.trace "Handling error: $error -- task: $task"
        def fault = resumeOrDie(task, error)
        log.trace "Task fault (2): $fault"

        if (fault instanceof TaskFault) {
            session.fault(fault)
            // when a `TaskFault` is returned a `TERMINATE` is implicit, thus return `true`
            return true
        }

        return fault == TERMINATE || fault == FINISH
    }

    /**
     * @param task The {@code TaskRun} instance that raised an error
     * @param error The error object
     * @return
     *      Either a value of value of {@link ErrorStrategy} representing the error strategy chosen
     *      or an instance of {@TaskFault} representing the cause of the error (that implicitly means
     *      a {@link ErrorStrategy#TERMINATE})
     */
    @PackageScope
    final synchronized resumeOrDie( TaskRun task, Throwable error ) {
        log.debug "Handling unexpected condition for\n  task: name=${safeTaskName(task)}; work-dir=${task?.workDirStr}\n  error [${error?.class?.name}]: ${error?.getMessage()?:error}"

        ErrorStrategy errorStrategy = TERMINATE
        final List<String> message = []
        try {
            // -- do not recoverable error, just re-throw it
            if( error instanceof Error ) throw error

            // -- retry without increasing the error counts
            if( task && (error.cause instanceof ProcessRetryableException || error.cause instanceof CloudSpotTerminationException) ) {
                if( error.cause instanceof ProcessRetryableException )
                    log.info "[$task.hashLog] NOTE: ${error.message} -- Execution is retried"
                else
                    log.info "[$task.hashLog] NOTE: ${error.message} -- Cause: ${error.cause.message} -- Execution is retried"
                task.failCount+=1
                final taskCopy = task.makeCopy()
                session.getExecService().submit {
                    try {
                        taskCopy.runType = RunType.RETRY
                        checkCachedOrLaunchTask( taskCopy, taskCopy.hash, false )
                    }
                    catch( Throwable e ) {
                        log.error("Unable to re-submit task `${taskCopy.name}`", e)
                        session.abort(e)
                    }
                }
                task.failed = true
                task.errorAction = RETRY
                return RETRY
            }

            final submitTimeout = error.cause instanceof ProcessSubmitTimeoutException
            final submitErrMsg = submitTimeout ? error.cause.message : null
            final int submitRetries = submitTimeout ? ++task.submitRetries : 0
            final int taskErrCount = !submitTimeout && task ? ++task.failCount : 0
            final int procErrCount = !submitTimeout ? ++errorCount : errorCount

            // -- when is a task level error and the user has chosen to ignore error,
            //    just report and error message and DO NOT stop the execution
            if( task && error instanceof ProcessException ) {
                // expose current task exit status
                task.config.exitStatus = task.exitStatus
                task.config.errorCount = procErrCount
                task.config.retryCount = taskErrCount

                errorStrategy = checkErrorStrategy(task, error, taskErrCount, procErrCount, submitRetries)
                if( errorStrategy.soft ) {
                    def msg = "[$task.hashLog] NOTE: ${submitTimeout ? submitErrMsg : error.message}"
                    if( errorStrategy == IGNORE ) msg += " -- Error is ignored"
                    else if( errorStrategy == RETRY ) msg += " -- Execution is retried (${submitTimeout ? submitRetries : taskErrCount})"
                    log.info msg
                    task.failed = true
                    task.errorAction = errorStrategy
                    return errorStrategy
                }
            }

            // -- mark the task as failed
            if( task ) {
                task.failed = true
                task.errorAction = errorStrategy
            }

            // -- make sure the error is showed only the very first time across all processes
            if( errorShown.getAndSet(true) || session.aborted ) {
                log.trace "Task errorShown=${errorShown.get()}; aborted=${session.aborted}"
                return errorStrategy
            }

            def dumpStackTrace = log.isTraceEnabled()
            message << "Error executing process > '${safeTaskName(task)}'"
            switch( error ) {
                case ProcessException:
                    formatTaskError( message, error, task )
                    break

                case FailedGuardException:
                    formatGuardError( message, error as FailedGuardException, task )
                    break;

                default:
                    message << formatErrorCause(error)
                    dumpStackTrace = true
            }

            if( dumpStackTrace )
                log.error(message.join('\n'), error)
            else
                log.error(message.join('\n'))
        }
        catch( Throwable e ) {
            // no recoverable error
            log.error("Execution aborted due to an unexpected error", e )
        }

        return new TaskFault(error: error, task: task, report: message.join('\n'))
    }

    protected String safeTaskName(TaskRun task)  {
        return task!=null
                ? task.lazyName()
                : name
    }

    protected ErrorStrategy checkErrorStrategy( TaskRun task, ProcessException error, final int taskErrCount, final int procErrCount, final submitRetries ) {

        final action = task.config.getErrorStrategy()

        // retry is not allowed when the script cannot be compiled or similar errors
        if( error instanceof ProcessUnrecoverableException ) {
            return !action.soft ? action : TERMINATE
        }

        // IGNORE strategy -- just continue
        if( action == IGNORE ) {
            return IGNORE
        }

        // RETRY strategy -- check that process do not exceed 'maxError' and the task do not exceed 'maxRetries'
        if( action == RETRY ) {
            final int maxErrors = task.config.getMaxErrors()
            final int maxRetries = task.config.getMaxRetries()

            if( (procErrCount < maxErrors || maxErrors == -1) && taskErrCount <= maxRetries && submitRetries <= maxRetries ) {
                final taskCopy = task.makeCopy()
                session.getExecService().submit({
                    try {
                        taskCopy.config.attempt = taskErrCount+1
                        taskCopy.config.submitAttempt = submitRetries+1
                        taskCopy.runType = RunType.RETRY
                        taskCopy.resolve(taskBody)
                        checkCachedOrLaunchTask( taskCopy, taskCopy.hash, false )
                    }
                    catch( Throwable e ) {
                        log.error("Unable to re-submit task `${safeTaskName(taskCopy)}`", e)
                        session.abort(e)
                    }
                } as Runnable)
                return RETRY
            }

            return TERMINATE
        }

        return action
    }

    final protected List<String> formatGuardError( List<String> message, FailedGuardException error, TaskRun task ) {
        // compose a readable error message
        message << formatErrorCause(error)

        if( error.source )  {
            message << "\nWhen block:"
            error.source.stripIndent(true).eachLine {
                message << "  $it"
            }
        }

        if( task?.workDir )
            message << "\nWork dir:\n  ${task.workDirStr}"

        return message
    }

    final protected List<String> formatTaskError( List<String> message, Throwable error, TaskRun task ) {

        // compose a readable error message
        message << formatErrorCause( error )

        /*
         * task executing scriptlets
         */
        if( task?.script ) {
            // - print the executed command
            message << "Command executed${task.template ? " [$task.template]": ''}:\n"
            task.script?.stripIndent(true)?.trim()?.eachLine {
                message << "  ${it}"
            }

            // - the exit status
            message << "\nCommand exit status:\n  ${task.exitStatus != Integer.MAX_VALUE ? task.exitStatus : '-'}"

            // - the tail of the process stdout
            message << "\nCommand output:"
            final max = 50
            def lines = task.dumpStdout(max)
            if( lines.size() == 0 ) {
                message << "  (empty)"
            }
            for( String it : lines ) {
                message << "  ${stripWorkDir(it, task.workDir)}"
            }

            // - the tail of the process stderr
            lines = task.dumpStderr(max)
            if( lines ) {
                message << "\nCommand error:"
                for( String it : lines ) {
                    message << "  ${stripWorkDir(it, task.workDir)}"
                }
            }
            // - this is likely a task wrapper issue
            else if( task.exitStatus != 0 ) {
                lines = task.dumpLogFile(max)
                if( lines ) {
                    message << "\nCommand wrapper:"
                    for( String it : lines ) {
                        message << "  ${stripWorkDir(it, task.workDir)}"
                    }
                }
            }

        }
        else {
            if( task?.source )  {
                message << "Source block:"
                task.source.stripIndent(true).eachLine {
                    message << "  $it"
                }
            }

        }

        if( task?.workDir )
            message << "\nWork dir:\n  ${task.workDirStr}"

        message << "\nTip: ${getRndTip()}"

        return message
    }

    private static String stripWorkDir(String line, Path workDir) {
        if( workDir==null ) return line
        if( workDir.fileSystem != FileSystems.default ) return line
        return workDir ? line.replace(workDir.toString()+'/','') : line
    }

    static List tips = [
            'when you have fixed the problem you can continue the execution adding the option `-resume` to the run command line',
            "you can try to figure out what's wrong by changing to the process work dir and showing the script file named `${TaskRun.CMD_SCRIPT}`",
            "view the complete command output by changing to the process work dir and entering the command `cat ${TaskRun.CMD_OUTFILE}`",
            "you can replicate the issue by changing to the process work dir and entering the command `bash ${TaskRun.CMD_RUN}`"
    ]

    static Random RND = Random.newInstance()

    /**
     * Display a random tip at the bottom of the error report
     *
     * @return The tip string to display
     */
    protected String getRndTip() {
        tips[ RND.nextInt( tips.size() ) ]
    }


    /**
     * Send a poison pill over all the outputs channel
     */
    final protected synchronized void sendPoisonPill() {
        log.trace "<$name> Sending a poison pill(s)"

        for( DataflowWriteChannel channel : config.getOutputs().getChannels() ){

            if( channel instanceof DataflowQueue ) {
                channel.bind( PoisonPill.instance )
            }
            else if( channel instanceof DataflowStreamWriteAdapter ) {
                channel.bind( PoisonPill.instance )
            }
            else if( channel instanceof DataflowExpression && !channel.isBound()) {
                channel.bind( PoisonPill.instance )
            }
        }
    }

    private String formatErrorCause( Throwable error ) {

        def result = new StringBuilder()
        result << '\nCaused by:\n'

        def message
        if( error instanceof ShowOnlyExceptionMessage || !error.cause )
            message = err0(error)
        else
            message = err0(error.cause)

        result
            .append('  ')
            .append(message)
            .append('\n')
            .toString()
    }


    static String err0(Throwable e) {
        final fail = e instanceof InvocationTargetException ? e.targetException : e

        if( fail instanceof NoSuchFileException ) {
            return "No such file or directory: $fail.message"
        }
        if( fail instanceof MissingPropertyException ) {
            def name = fail.property ?: LoggerHelper.getDetailMessage(fail)
            def result = "No such variable: ${name}"
            def details = LoggerHelper.findErrorLine(fail)
            if( details )
                result += " -- Check script '${details[0]}' at line: ${details[1]}"
            return result
        }
        def result = fail.message ?: fail.toString()
        def details = LoggerHelper.findErrorLine(fail)
        if( details ){
            result += " -- Check script '${details[0]}' at line: ${details[1]}"
        }
        return result
    }

    /**
     * Publish output files to a specified target folder
     *
     * @param task The task whose outputs need to be published
     * @param overwrite When {@code true} any existing file will be overwritten, otherwise the publishing is ignored
     */
    @CompileStatic
    protected void publishOutputs( TaskRun task ) {
        final publishList = task.config.getPublishDir()
        if( !publishList ) {
            return
        }

        for( PublishDir pub : publishList ) {
            publishOutputs0(task, pub)
        }
    }

    private void publishOutputs0( TaskRun task, PublishDir publish ) {

        if( publish.overwrite == null ) {
            publish.overwrite = !task.cached
        }

        HashSet<Path> files = []
        def outputs = task.getOutputsByType(FileOutParam)
        for( Map.Entry entry : outputs ) {
            final value = entry.value
            if( value instanceof Path ) {
                files.add((Path)value)
            }
            else if( value instanceof Collection<Path> ) {
                files.addAll(value)
            }
            else if( value != null ) {
                throw new IllegalArgumentException("Unknown output file object [${value.class.name}]: ${value}")
            }
        }

        publish.apply(files, task)
    }

    /**
     * Bind the expected output files to the corresponding output channels
     * @param processor
     */
    synchronized protected void bindOutputs( TaskRun task ) {

        // -- creates the map of all tuple values to bind
        Map<Short,List> tuples = [:]
        for( OutParam param : config.getOutputs() ) {
            tuples.put(param.index, [])
        }

        // -- collects the values to bind
        for( OutParam param: task.outputs.keySet() ){
            def value = task.outputs.get(param)

            switch( param ) {
            case StdOutParam:
                log.trace "Process $name > normalize stdout param: $param"
                value = value instanceof Path ? value.text : value?.toString()

            case OptionalParam:
                if( !value && param instanceof OptionalParam && param.optional ) {
                    final holder = [] as MissingParam; holder.missing = param
                    tuples[param.index] = holder
                    break
                }

            case EnvOutParam:
            case ValueOutParam:
            case DefaultOutParam:
                log.trace "Process $name > collecting out param: ${param} = $value"
                tuples[param.index].add(value)
                break

            default:
                throw new IllegalArgumentException("Illegal output parameter type: $param")
            }
        }

        // bind the output
        if( isFair0 ) {
            fairBindOutputs0(tuples, task)
        }
        else {
            bindOutputs0(tuples)
        }

        // -- finally prints out the task output when 'debug' is true
        if( task.config.debug ) {
            task.echoStdout(session)
        }
    }

    protected void fairBindOutputs0(Map<Short,List> emissions, TaskRun task) {
        synchronized (isFair0) {
            // decrement -1 because tasks are 1-based
            final index = task.index-1
            // store the task emission values in a buffer
            fairBuffers[index-currentEmission] = emissions
            // check if the current task index matches the expected next emission index
            if( currentEmission == index ) {
                while( emissions!=null ) {
                    // bind the emission values
                    bindOutputs0(emissions)
                    // remove the head and try with the following
                    fairBuffers.remove(0)
                    // increase the index of the next emission
                    currentEmission++
                    // take the next emissions 
                    emissions = fairBuffers[0]
                }
            }
        }
    }

    protected void bindOutputs0(Map<Short,List> tuples) {
        // -- bind out the collected values
        for( OutParam param : config.getOutputs() ) {
            final outValue = tuples[param.index]
            if( outValue == null )
                throw new IllegalStateException()

            if( outValue instanceof MissingParam ) {
                log.debug "Process $name > Skipping output binding because one or more optional files are missing: $outValue.missing"
                continue
            }

            log.trace "Process $name > Binding out param: ${param} = ${outValue}"
            bindOutParam(param, outValue)
        }
    }

    protected void bindOutParam( OutParam param, List values ) {
        log.trace "<$name> Binding param $param with $values"
        final x = values.size() == 1 ? values[0] : values
        final ch = param.getOutChannel()
        if( ch != null ) {
            // create a copy of the output list of operation made by a downstream task
            // can modify the list which is used internally by the task processor
            // and result in a potential error. See https://github.com/nextflow-io/nextflow/issues/3768
            final copy = x instanceof List && x instanceof Cloneable ? x.clone() : x
            // emit the final value
            ch.bind(copy)
        }
    }

    protected void collectOutputs( TaskRun task ) {
        collectOutputs( task, task.getTargetDir(), task.@stdout, task.context )
    }

    /**
     * Once the task has completed this method is invoked to collected all the task results
     *
     * @param task
     */
    final protected void collectOutputs( TaskRun task, Path workDir, def stdout, Map context ) {
        log.trace "<$name> collecting output: ${task.outputs}"

        for( OutParam param : task.outputs.keySet() ) {

            switch( param ) {
                case StdOutParam:
                    collectStdOut(task, (StdOutParam)param, stdout)
                    break

                case FileOutParam:
                    collectOutFiles(task, (FileOutParam)param, workDir, context)
                    break

                case ValueOutParam:
                    collectOutValues(task, (ValueOutParam)param, context)
                    break

                case EnvOutParam:
                    collectOutEnvParam(task, (EnvOutParam)param, workDir)
                    break

                case DefaultOutParam:
                    task.setOutput(param, DefaultOutParam.Completion.DONE)
                    break

                default:
                    throw new IllegalArgumentException("Illegal output parameter: ${param.class.simpleName}")

            }
        }

        // mark ready for output binding
        task.canBind = true
    }

    protected void collectOutEnvParam(TaskRun task, EnvOutParam param, Path workDir) {

        // fetch the output value
        final val = collectOutEnvMap(workDir).get(param.name)
        if( val == null && !param.optional )
            throw new MissingValueException("Missing environment variable: $param.name")
        // set into the output set
        task.setOutput(param,val)
        // trace the result
        log.trace "Collecting param: ${param.name}; value: ${val}"

    }

    @Memoized(maxCacheSize = 10_000)
    protected Map collectOutEnvMap(Path workDir) {
        final env = workDir.resolve(TaskRun.CMD_ENV).text
        final result = new HashMap(50)
        for(String line : env.readLines() ) {
            def (k,v) = tokenize0(line)
            if (!k) continue
            result.put(k,v)
        }
        return result
    }

    private List<String> tokenize0(String line) {
        int p=line.indexOf('=')
        return p==-1
                ? List.of(line,'')
                : List.of(line.substring(0,p), line.substring(p+1))
    }
    
    /**
     * Collects the process 'std output'
     *
     * @param task The executed process instance
     * @param param The declared {@link StdOutParam} object
     * @param stdout The object holding the task produced std out object
     */
    protected void collectStdOut( TaskRun task, StdOutParam param, def stdout ) {

        if( stdout == null && task.type == ScriptType.SCRIPTLET ) {
            throw new IllegalArgumentException("Missing 'stdout' for process > ${safeTaskName(task)}")
        }

        if( stdout instanceof Path && !stdout.exists() ) {
            throw new MissingFileException("Missing 'stdout' file: ${stdout.toUriString()} for process > ${safeTaskName(task)}")
        }

        task.setOutput(param, stdout)
    }

    protected void collectOutFiles( TaskRun task, FileOutParam param, Path workDir, Map context ) {

        final List<Path> allFiles = []
        // type file parameter can contain a multiple files pattern separating them with a special character
        def entries = param.getFilePatterns(context, task.workDir)
        boolean inputsRemovedFlag = false
        // for each of them collect the produced files
        for( String filePattern : entries ) {
            List<Path> result = null

            def splitter = param.glob ? FilePatternSplitter.glob().parse(filePattern) : null
            if( splitter?.isPattern() ) {
                result = fetchResultFiles(param, filePattern, workDir)
                // filter the inputs
                if( result && !param.includeInputs ) {
                    result = filterByRemovingStagedInputs(task, result, workDir)
                    log.trace "Process ${safeTaskName(task)} > after removing staged inputs: ${result}"
                    inputsRemovedFlag |= (result.size()==0)
                }
            }
            else {
                def path = param.glob ? splitter.strip(filePattern) : filePattern
                def file = workDir.resolve(path)
                def exists = checkFileExists(file, param.followLinks)
                if( exists )
                    result = [file]
                else
                    log.debug "Process `${safeTaskName(task)}` is unable to find [${file.class.simpleName}]: `$file` (pattern: `$filePattern`)"
            }

            if( result )
                allFiles.addAll(result)

            else if( !param.optional && (!param.arity || param.arity.min > 0) ) {
                def msg = "Missing output file(s) `$filePattern` expected by process `${safeTaskName(task)}`"
                if( inputsRemovedFlag )
                    msg += " (note: input files are not included in the default matching set)"
                throw new MissingFileException(msg)
            }
        }

        if( !param.isValidArity(allFiles.size()) )
            throw new IllegalArityException("Incorrect number of output files for process `${safeTaskName(task)}` -- expected ${param.arity}, found ${allFiles.size()}")

        task.setOutput( param, allFiles.size()==1 && param.isSingle() ? allFiles[0] : allFiles )

    }

    protected boolean checkFileExists(Path file, boolean followLinks) {
        followLinks ? file.exists() : file.exists(LinkOption.NOFOLLOW_LINKS)
    }

    protected void collectOutValues( TaskRun task, ValueOutParam param, Map ctx ) {

        try {
            // fetch the output value
            final val = param.resolve(ctx)
            // set into the output set
            task.setOutput(param,val)
            // trace the result
            log.trace "Collecting param: ${param.name}; value: ${val}"
        }
        catch( MissingPropertyException e ) {
            throw new MissingValueException("Missing value declared as output parameter: ${e.property}")
        }

    }

    /**
     * Collect the file(s) with the name specified, produced by the execution
     *
     * @param workDir The job working path
     * @param namePattern The file name, it may include file name wildcards
     * @return The list of files matching the specified name in lexicographical order
     * @throws MissingFileException when no matching file is found
     */
    @PackageScope
    List<Path> fetchResultFiles( FileOutParam param, String namePattern, Path workDir ) {
        assert namePattern
        assert workDir

        List<Path> files = []
        def opts = visitOptions(param, namePattern)
        // scan to find the file with that name
        try {
            FileHelper.visitFiles(opts, workDir, namePattern) { Path it -> files.add(it) }
        }
        catch( NoSuchFileException e ) {
            throw new MissingFileException("Cannot access directory: '$workDir'", e)
        }

        return files.sort()
    }

    /**
     * Given a {@link FileOutParam} object create the option map for the
     * {@link FileHelper#visitFiles(java.util.Map, java.nio.file.Path, java.lang.String, groovy.lang.Closure)} method
     *
     * @param param A task {@link FileOutParam}
     * @param namePattern A file glob pattern
     * @return A {@link Map} object holding the traverse options for the {@link FileHelper#visitFiles(java.util.Map, java.nio.file.Path, java.lang.String, groovy.lang.Closure)} method
     */
    @PackageScope
    Map visitOptions( FileOutParam param, String namePattern ) {
        final opts = [:]
        opts.relative = false
        opts.hidden = param.hidden ?: namePattern.startsWith('.')
        opts.followLinks = param.followLinks
        opts.maxDepth = param.maxDepth
        opts.type = param.type ? param.type : ( namePattern.contains('**') ? 'file' : 'any' )
        return opts
    }

    /**
     * Given a list of {@code Path} removes all the hidden file i.e. the ones which names starts with a dot char
     * @param files A list of {@code Path}
     * @return The result list not containing hidden file entries
     */
    @PackageScope
    List<Path> filterByRemovingHiddenFiles( List<Path> files ) {
        files.findAll { !it.getName().startsWith('.') }
    }

    /**
     * Given a list of {@code Path} removes all the entries which name match the name of
     * file used as input for the specified {@code TaskRun}
     *
     * See TaskRun#getStagedInputs
     *
     * @param task
     *      A {@link TaskRun} object representing the task executed
     * @param collectedFiles
     *      Collection of candidate output files
     * @return
     *      List of the actual output files (not including any input matching an output file name pattern)
     */
    @PackageScope
    List<Path> filterByRemovingStagedInputs( TaskRun task, List<Path> collectedFiles, Path workDir ) {

        // get the list of input files
        final List<String> allStaged = task.getStagedInputs()
        final List<Path> result = new ArrayList<>(collectedFiles.size())

        for( int i=0; i<collectedFiles.size(); i++ ) {
            final it = collectedFiles.get(i)
            final relName = workDir.relativize(it).toString()
            if( !allStaged.contains(relName) )
                result.add(it)
        }

        return result
    }

    @Memoized
    ResourcesBundle getModuleBundle() {
        final script = this.getOwnerScript()
        final meta = ScriptMeta.get(script)
        return meta?.isModule() ? meta.getModuleBundle() : null
    }

    @Memoized
    protected List<Path> getBinDirs() {
        final result = new ArrayList(10)
        // module bundle bin dir have priority, add before
        final bundle = session.enableModuleBinaries() ? getModuleBundle() : null
        if( bundle!=null )
            result.addAll(bundle.getBinDirs())
        // then add project bin dir
        if( executor.binDir )
            result.add(executor.binDir)
        return result
    }

    @Memoized
    boolean isLocalWorkDir() {
        return executor.workDir.fileSystem == FileSystems.default
    }

    /**
     * @return The map holding the shell environment variables for the task to be executed
     */
    @Memoized
    Map<String,String> getProcessEnvironment() {

        def result = new LinkedHashMap<String,String>(20)

        // add the taskConfig environment entries
        if( session.config.env instanceof Map ) {
            session.config.env.each { name, value ->
                result.put( name, value?.toString() )
            }
        }
        else {
            log.debug "Invalid 'session.config.env' object: ${session.config.env?.class?.name}"
        }

        // append the 'bin' folder to the task environment
        List<Path> paths
        if( isLocalWorkDir() && (paths=getBinDirs()) ) {
            for( Path it : paths ) {
                if( result.containsKey('PATH') ) {
                    // note: do not escape potential blanks in the bin path because the PATH
                    // variable is enclosed in `"` when in rendered in the launcher script -- see #630
                    result['PATH'] =  "${result['PATH']}:${it}".toString()
                }
                else {
                    // note: append custom bin path *after* the system PATH
                    // to prevent unnecessary network round-trip for each command
                    // when the added path is a shared file system directory
                    result['PATH'] = "\$PATH:${it}".toString()
                }
            }
        }

        return Collections.unmodifiableMap(result)
    }

    /**
     * An input file parameter can be provided with any value other than a file.
     * This function normalize a generic value to a {@code Path} create a temporary file
     * in the for it.
     *
     * @param input The input value
     * @param altName The name to be used when a temporary file is created.
     * @return The {@code Path} that will be staged in the task working folder
     */
    protected FileHolder normalizeInputToFile( Object input, String altName ) {

        /*
         * when it is a local file, just return a reference holder to it
         */
        if( input instanceof Path ) {
            return new FileHolder(input)
        }

        /*
         * default case, convert the input object to a string and save
         * to a local file
         */
        def source = input?.toString() ?: ''
        def result = Nextflow.tempFile(altName)
        result.text = source
        return new FileHolder(source, result)
    }

    protected Path normalizeToPath( obj ) {
        if( obj instanceof Path )
            return obj

        if( obj == null )
            throw new ProcessUnrecoverableException("Path value cannot be null")
        
        if( !(obj instanceof CharSequence) )
            throw new ProcessUnrecoverableException("Not a valid path value type: ${obj.getClass().getName()} ($obj)")

        def str = obj.toString().trim()
        if( str.contains('\n') )
            throw new ProcessUnrecoverableException("Path value cannot contain a new-line character: $str")
        if( str.startsWith('/') )
            return FileHelper.asPath(str)
        if( FileHelper.getUrlProtocol(str) )
            return FileHelper.asPath(str)
        if( !str )
            throw new ProcessUnrecoverableException("Path value cannot be empty")
        
        throw new ProcessUnrecoverableException("Not a valid path value: '$str'")
    }

    protected List<FileHolder> normalizeInputToFiles( Object obj, int count, boolean coerceToPath, FilePorter.Batch batch ) {

        Collection allItems = obj instanceof Collection ? obj : [obj]
        def len = allItems.size()

        // use a bag so that cache hash key is not affected by file entries order
        def files = new ArrayBag<FileHolder>(len)
        for( def item : allItems ) {

            if( item instanceof Path || coerceToPath ) {
                def path = normalizeToPath(item)
                def target = executor.isForeignFile(path) ? batch.addToForeign(path) : path
                def holder = new FileHolder(target)
                files << holder
            }
            else {
                files << normalizeInputToFile(item, "input.${++count}")
            }
        }

        return files
    }

    protected singleItemOrList( List<FileHolder> items, boolean single, ScriptType type ) {
        assert items != null

        if( items.size() == 1 && single ) {
            return makePath(items[0],type)
        }

        def result = new ArrayList(items.size())
        for( int i=0; i<items.size(); i++ ) {
            result.add( makePath(items[i],type) )
        }
        return new BlankSeparatedList(result)
    }

    private Path makePath( FileHolder holder, ScriptType type ) {
        if( type == ScriptType.SCRIPTLET ) {
            return new TaskPath(holder)
        }
        if( type == ScriptType.GROOVY) {
            // the real path for the native task needs to be fixed -- see #378
            return Paths.get(holder.stageName)
        }
        throw new IllegalStateException("Unknown task type: $type")
    }


    /**
     * An input file name may contain wildcards characters which have to be handled coherently
     * given the number of files specified.
     *
     * @param name A file name with may contain a wildcard character star {@code *} or question mark {@code ?}.
     *  Only one occurrence can be specified for star or question mark wildcards.
     *
     * @param value Any value that have to be managed as an input files. Values other than {@code Path} are converted
     * to a string value, using the {@code #toString} method and saved in the local file-system. Value of type {@code Collection}
     * are expanded to multiple values accordingly.
     *
     * @return
     */
    @CompileStatic
    protected List<FileHolder> expandWildcards( String name, List<FileHolder> files ) {
        assert files != null

        // use an unordered so that cache hash key is not affected by file entries order
        final result = new ArrayBag(files.size())
        if( files.size()==0 ) { return result }

        if( !name || name == '*' ) {
            result.addAll(files)
            return result
        }

        if( !name.contains('*') && !name.contains('?') && files.size()>1 ) {
            /*
             * When name do not contain any wildcards *BUT* multiple files are provide
             * it is managed like having a 'star' at the end of the file name
             */
            name += '*'
        }

        for( int i=0; i<files.size(); i++ ) {
            def holder = files[i]
            def newName = expandWildcards0(name, holder.stageName, i+1, files.size())
            result << holder.withName( newName )
        }

        return result
    }

    @CompileStatic
    protected String replaceQuestionMarkWildcards(String name, int index) {
        def result = new StringBuffer()

        Matcher m = QUESTION_MARK.matcher(name)
        while( m.find() ) {
            def match = m.group(1)
            def repString = String.valueOf(index).padLeft(match.size(), '0')
            m.appendReplacement(result, repString)
        }
        m.appendTail(result)
        result.toString()
    }

    @CompileStatic
    protected String replaceStarWildcards(String name, int index, boolean strip=false) {
        name.replaceAll(/\*/, strip ? '' : String.valueOf(index))
    }

    @CompileStatic
    protected String expandWildcards0( String path, String stageName, int index, int size ) {

        String name
        String parent
        int p = path.lastIndexOf('/')
        if( p == -1 ) {
            parent = null
            name = path
        }
        else {
            parent = path.substring(0,p)
            name = path.substring(p+1)
        }

        if( name == '*' || !name ) {
            name = stageName
        }
        else {
            final stripWildcard = size<=1 // <-- string the start wildcard instead of expanding to an index number when the collection contain only one file
            name = replaceStarWildcards(name, index, stripWildcard)
            name = replaceQuestionMarkWildcards(name, index)
        }

        if( parent ) {
            parent = replaceStarWildcards(parent, index)
            parent = replaceQuestionMarkWildcards(parent, index)
            return "$parent/$name"
        }
        else {
            return name
        }

    }

    /**
     * Given a map holding variables key-value pairs, create a script fragment
     * exporting the required environment variables
     */
    static String bashEnvironmentScript( Map<String,String> environment, boolean escape=false ) {
        if( !environment )
            return null

        final List script = []
        for( String name : environment.keySet() ) {
            String value = environment.get(name)
            if( !ENV_VAR_NAME.matcher(name).matches() )
                log.trace "Illegal environment variable name: '${name}' -- This variable definition is ignored"
            else if( !value ) {
                log.warn "Environment variable `$name` evaluates to an empty value"
                script << "export $name=''"
            }
            else if( !escape ) {
                script << /export $name="$value"/
            }
            else {
                // escape both wrapping double quotes and the dollar var placeholder
                script << /export $name="${Escape.variable(value)}"/
            }
        }
        script << ''

        return script.join('\n')
    }

    final protected int makeTaskContextStage1( TaskRun task, Map secondPass, List values ) {

        final contextMap = task.context
        int count = 0

        task.inputs.keySet().each { InParam param ->

            // add the value to the task instance
            def val = param.decodeInputs(values)

            switch(param) {
                case ValueInParam:
                    contextMap.put( param.name, val )
                    break

                case FileInParam:
                    secondPass[param] = val
                    return // <-- leave it, because we do not want to add this 'val' at this stage

                case StdInParam:
                case EnvInParam:
                    // nothing to do
                    break

                default:
                    throw new IllegalStateException("Unsupported input param type: ${param?.class?.simpleName}")
            }

            // add the value to the task instance context
            task.setInput(param, val)
        }

        return count
    }

    final protected void makeTaskContextStage2( TaskRun task, Map secondPass, int count ) {

        final ctx = task.context
        final allNames = new HashMap<String,Integer>()

        final FilePorter.Batch batch = session.filePorter.newBatch(executor.getStageDir())

        // -- all file parameters are processed in a second pass
        //    so that we can use resolve the variables that eventually are in the file name
        for( Map.Entry<FileInParam,?> entry : secondPass.entrySet() ) {
            final param = entry.getKey()
            final val = entry.getValue()
            final fileParam = param as FileInParam
            final normalized = normalizeInputToFiles(val, count, fileParam.isPathQualifier(), batch)
            final resolved = expandWildcards( fileParam.getFilePattern(ctx), normalized )

            if( !param.isValidArity(resolved.size()) )
                throw new IllegalArityException("Incorrect number of input files for process `${safeTaskName(task)}` -- expected ${param.arity}, found ${resolved.size()}")

            ctx.put( param.name, singleItemOrList(resolved, param.isSingle(), task.type) )
            count += resolved.size()
            for( FileHolder item : resolved ) {
                Integer num = allNames.getOrCreate(item.stageName, 0) +1
                allNames.put(item.stageName,num)
            }

            // add the value to the task instance context
            task.setInput(param, resolved)
        }

        // -- set the delegate map as context in the task config
        //    so that lazy directives will be resolved against it
        task.config.context = ctx

        // check conflicting file names
        def conflicts = allNames.findAll { name, num -> num>1 }
        if( conflicts ) {
            log.debug("Process $name > collision check staging file names: $allNames")
            def message = "Process `$name` input file name collision -- There are multiple input files for each of the following file names: ${conflicts.keySet().join(', ')}"
            throw new ProcessUnrecoverableException(message)
        }

        // -- download foreign files
        session.filePorter.transfer(batch)
    }

    final protected void makeTaskContextStage3( TaskRun task, HashCode hash, Path folder ) {

        // set hash-code & working directory
        task.hash = hash
        task.workDir = folder
        task.config.workDir = folder
        task.config.hash = hash.toString()
        task.config.name = task.getName()

    }

    final protected HashCode createTaskHashKey(TaskRun task) {

        List keys = [ session.uniqueId, name, task.source ]

        if( task.isContainerEnabled() )
            keys << task.getContainerFingerprint()

        // add all the input name-value pairs to the key generator
        for( Map.Entry<InParam,Object> it : task.inputs ) {
            keys.add( it.key.name )
            keys.add( it.value )
        }

        // add all variable references in the task script but not declared as input/output
        def vars = getTaskGlobalVars(task)
        if( vars ) {
            log.trace "Task: $name > Adding script vars hash code: ${vars}"
            keys.add(vars.entrySet())
        }

        final binEntries = getTaskBinEntries(task.source)
        if( binEntries ) {
            log.trace "Task: $name > Adding scripts on project bin path: ${-> binEntries.join('; ')}"
            keys.addAll(binEntries)
        }

        final modules = task.getConfig().getModule()
        if( modules ) {
            keys.addAll(modules)
        }
        
        final conda = task.getCondaEnv()
        if( conda ) {
            keys.add(conda)
        }

        final spack = task.getSpackEnv()
        final arch = task.getConfig().getArchitecture()

        if( spack ) {
            keys.add(spack)

            if( arch ) {
                keys.add(arch)
            }
        }

        if( session.stubRun ) {
            keys.add('stub-run')
        }

        final mode = config.getHashMode()
        final hash = computeHash(keys, mode)
        if( session.dumpHashes ) {
            traceInputsHashes(task, keys, mode, hash)
        }
        return hash
    }

    HashCode computeHash(List keys, CacheHelper.HashMode mode) {
        try {
            return CacheHelper.hasher(keys, mode).hash()
        }
        catch (Throwable e) {
            final msg = "Oops.. something went wrong while creating task '$name' unique id -- Offending keys: ${ keys.collect {"\n - type=${it.getClass().getName()} value=$it"} }"
            throw new UnexpectedException(msg,e)
        }
    }


    /**
     * This method scans the task command string looking for invocations of scripts
     * defined in the project bin folder.
     *
     * @param script The task command string
     * @return The list of paths of scripts in the project bin folder referenced in the task command
     */
    @Memoized
    protected List<Path> getTaskBinEntries(String script) {
        List<Path> result = []
        def tokenizer = new StringTokenizer(script," \t\n\r\f()[]{};&|<>`")
        while( tokenizer.hasMoreTokens() ) {
            def token = tokenizer.nextToken()
            def path = session.binEntries.get(token)
            if( path )
                result.add(path)
        }
        return result
    }

    private void traceInputsHashes( TaskRun task, List entries, CacheHelper.HashMode mode, hash ) {

        def buffer = new StringBuilder()
        buffer.append("[${safeTaskName(task)}] cache hash: ${hash}; mode: $mode; entries: \n")
        for( Object item : entries ) {
            buffer.append( "  ${CacheHelper.hasher(item, mode).hash()} [${item?.getClass()?.getName()}] $item \n")
        }

        log.info(buffer.toString())
    }

    protected Map<String,Object> getTaskGlobalVars(TaskRun task) {
        final result = task.getGlobalVars(ownerScript.binding)
        if( invalidateCacheOnTaskDirectiveChange ) {
            final directives = getTaskDirectiveVars(task)
            result.putAll(directives)
        }
        return result
    }

    protected Map<String,Object> getTaskDirectiveVars(TaskRun task) {
        final variableNames = task.getVariableNames()
        final result = new HashMap(variableNames.size())
        final taskConfig = task.config
        for( String key : variableNames ) {
            if( !key.startsWith('task.') ) continue
            final value = taskConfig.eval(key.substring(5))
            result.put(key, value)
        }

        return result
    }

    /**
     * Execute the specified task shell script
     *
     * @param script The script string to be execute, e.g. a BASH script
     * @return {@code TaskDef}
     */
    final protected void submitTask( TaskRun task, HashCode hash, Path folder ) {
        log.trace "[${safeTaskName(task)}] actual run folder: ${folder}"

        makeTaskContextStage3(task, hash, folder)

        // add the task to the collection of running tasks
        if( arrayCollector )
            arrayCollector.collect(task)
        else
            executor.submit(task)

    }

    protected boolean checkWhenGuard(TaskRun task) {

        try {
            def pass = task.config.getGuard(NextflowDSLImpl.PROCESS_WHEN)
            if( pass ) {
                return true
            }

            log.trace "Task ${safeTaskName(task)} is not executed because `when` condition is not verified"
            finalizeTask0(task)
            return false
        }
        catch ( FailedGuardException error ) {
            handleException(error, task)
            return false
        }
    }

    /**
     * Finalize the task execution, checking the exit status
     * and binding output values accordingly
     *
     * @param task The {@code TaskRun} instance to finalize
     */
    @PackageScope
    final finalizeTask( TaskRun task ) {
        log.trace "finalizing process > ${safeTaskName(task)} -- $task"

        def fault = null
        try {
            // -- verify task exit status
            if( task.error )
                throw new ProcessFailedException("Process `${safeTaskName(task)}` failed", task.error)

            if( task.type == ScriptType.SCRIPTLET ) {
                if( task.exitStatus == Integer.MAX_VALUE )
                    throw new ProcessFailedException("Process `${safeTaskName(task)}` terminated for an unknown reason -- Likely it has been terminated by the external system")

                if ( !task.isSuccess() )
                    throw new ProcessFailedException("Process `${safeTaskName(task)}` terminated with an error exit status (${task.exitStatus})")
            }

            // -- expose task exit status to make accessible as output value
            task.config.exitStatus = task.exitStatus
            // -- if it's OK collect results and finalize
            collectOutputs(task)
        }
        catch ( Throwable error ) {
            fault = resumeOrDie(task, error)
            log.trace "Task fault (3): $fault"
        }

        // -- finalize the task
        if( fault != ErrorStrategy.RETRY )
            finalizeTask0(task)

        return fault
    }

    /**
     * Whenever the process can be cached
     */
    boolean isCacheable() {
        session.cacheable && config.cacheable
    }

    @PackageScope boolean isResumable() {
        isCacheable() && session.resumeMode
    }

    /**
     * Finalize the task execution, checking the exit status
     * and binding output values accordingly
     *
     * @param task The {@code TaskRun} instance to finalize
     * @param producedFiles The map of files to be bind the outputs
     */
    private void finalizeTask0( TaskRun task ) {
        log.trace "Finalize process > ${safeTaskName(task)}"

        // -- bind output (files)
        if( task.canBind ) {
            bindOutputs(task)
            publishOutputs(task)
        }

        // increment the number of processes executed
        state.update { StateObj it -> it.incCompleted() }
    }

    protected void closeProcess() {
        arrayCollector?.close()
    }

    protected void terminateProcess() {
        log.trace "<${name}> Sending poison pills and terminating process"
        sendPoisonPill()
        session.notifyProcessTerminate(this)
        session.processDeregister(this)
    }

    /**
     * Dump the current process status listing
     * all input *port* statuses for debugging purpose
     *
     * @return The text description representing the process status
     */
    String dumpTerminationStatus() {

        def result = new StringBuilder()
        def terminated = !DataflowHelper.isProcessorActive(operator)
        result << "[process] $name\n"
        if( terminated )
            return result.toString()

        def statusStr = !completed && !terminated ? 'status=ACTIVE' : ( completed && terminated ? 'status=TERMINATED' : "completed=$completed; terminated=$terminated" )
        result << "  $statusStr\n"
        // add extra info about port statuses
        for( int i=0; i<openPorts.length(); i++ ) {
            def last = i == openPorts.length()-1
            def param = config.getInputs()[i]
            def chnnl = param?.inChannel
            def isValue = chnnl instanceof DataflowExpression
            def type = last ? '(cntrl)' : (isValue ? '(value)' : '(queue)')
            def channel = param && !(param instanceof TupleInParam) ? param.getName() : '-'
            def status; if( isValue ) { status = !chnnl.isBound() ? 'OPEN  ' : 'bound ' }
            else status = type == '(queue)' ? (openPorts.get(i) ? 'OPEN  ' : 'closed') : '-     '
            result << "  port $i: $type ${status}; channel: $channel\n"
        }

        return result.toString()
    }

    /*
     * logger class for the *iterator* processor
     */
    class BaseProcessInterceptor extends DataflowEventAdapter {

        final List<DataflowReadChannel> inputs

        final boolean stopAfterFirstRun

        final int len

        final DataflowQueue control

        final int first

        BaseProcessInterceptor( List<DataflowReadChannel> inputs, boolean stop ) {
            this.inputs = new ArrayList<>(inputs)
            this.stopAfterFirstRun = stop
            this.len = inputs.size()
            this.control = (DataflowQueue)inputs.get(len-1)
            this.first = inputs.findIndexOf { CH.isChannelQueue(it) }
        }

        @Override
        Object messageArrived(final DataflowProcessor processor, final DataflowReadChannel<Object> channel, final int index, final Object message) {
            if( len == 1 || stopAfterFirstRun ) {
                // -- kill itself
                control.bind(PoisonPill.instance)
            }
            else if( index == first ) {
                // the `if` condition guarantees only and only one signal message (the true value)
                // is bound to the control message for a complete set of input values delivered
                // to the process -- the control message is need to keep the process running
                control.bind(Boolean.TRUE)
            }

            return message
        }
    }

    /**
     *  Intercept dataflow process events
     */
    class TaskProcessorInterceptor extends BaseProcessInterceptor {

        TaskProcessorInterceptor(List<DataflowReadChannel> inputs, boolean stop) {
            super(inputs, stop)
        }

        @Override
        List<Object> beforeRun(final DataflowProcessor processor, final List<Object> messages) {
            // apparently auto if-guard instrumented by @Slf4j is not honoured in inner classes - add it explictly
            if( log.isTraceEnabled() )
                log.trace "<${name}> Before run -- messages: ${messages}"
            // the counter must be incremented here, otherwise it won't be consistent
            state.update { StateObj it -> it.incSubmitted() }
            // task index must be created here to guarantee consistent ordering
            // with the sequence of messages arrival since this method is executed in a thread safe manner
            final params = new TaskStartParams(TaskId.next(), indexCount.incrementAndGet())
            final result = new ArrayList(2)
            result[0] = params
            result[1] = messages
            return result
        }


        @Override
        void afterRun(DataflowProcessor processor, List<Object> messages) {
            // apparently auto if-guard instrumented by @Slf4j is not honoured in inner classes - add it explictly
            if( log.isTraceEnabled() )
                log.trace "<${name}> After run"
            currentTask.remove()
        }

        @Override
        Object messageArrived(final DataflowProcessor processor, final DataflowReadChannel<Object> channel, final int index, final Object message) {
            // apparently auto if-guard instrumented by @Slf4j is not honoured in inner classes - add it explictly
            if( log.isTraceEnabled() ) {
                def channelName = config.getInputs()?.names?.get(index)
                def taskName = currentTask.get()?.name ?: name
                log.trace "<${taskName}> Message arrived -- ${channelName} => ${message}"
            }

            super.messageArrived(processor, channel, index, message)
        }

        @Override
        Object controlMessageArrived(final DataflowProcessor processor, final DataflowReadChannel<Object> channel, final int index, final Object message) {
            // apparently auto if-guard instrumented by @Slf4j is not honoured in inner classes - add it explictly
            if( log.isTraceEnabled() ) {
                def channelName = config.getInputs()?.names?.get(index)
                def taskName = currentTask.get()?.name ?: name
                log.trace "<${taskName}> Control message arrived ${channelName} => ${message}"
            }

            super.controlMessageArrived(processor, channel, index, message)

            if( message == PoisonPill.instance ) {
                // apparently auto if-guard instrumented by @Slf4j is not honoured in inner classes - add it explictly
                if( log.isTraceEnabled() )
                    log.trace "<${name}> Poison pill arrived; port: $index"
                openPorts.set(index, 0) // mark the port as closed
                state.update { StateObj it -> it.poison() }
            }

            return message
        }

        @Override
        void afterStop(final DataflowProcessor processor) {
<<<<<<< HEAD
            log.trace "<${name}> After stop"
            closeProcess()
=======
            // apparently auto if-guard instrumented by @Slf4j is not honoured in inner classes - add it explictly
            if( log.isTraceEnabled() )
                log.trace "<${name}> After stop"
>>>>>>> 89ede15c
        }

        /**
         * Invoked if an exception occurs. Unless overridden by subclasses this implementation returns true to terminate the operator.
         * If any of the listeners returns true, the operator will terminate.
         * Exceptions outside of the operator's body or listeners' messageSentOut() handlers will terminate the operator irrespective of the listeners' votes.
         * When using maxForks, the method may be invoked from threads running the forks.
         * @param processor
         * @param error
         * @return
         */
        boolean onException(final DataflowProcessor processor, final Throwable error) {
            // return `true` to terminate the dataflow processor
            handleException( error, currentTask.get() )
        }
    }
}<|MERGE_RESOLUTION|>--- conflicted
+++ resolved
@@ -2497,14 +2497,10 @@
 
         @Override
         void afterStop(final DataflowProcessor processor) {
-<<<<<<< HEAD
-            log.trace "<${name}> After stop"
-            closeProcess()
-=======
             // apparently auto if-guard instrumented by @Slf4j is not honoured in inner classes - add it explictly
             if( log.isTraceEnabled() )
                 log.trace "<${name}> After stop"
->>>>>>> 89ede15c
+            closeProcess()
         }
 
         /**
