/*
 * Copyright 2020-2021, Seqera Labs
 * Copyright 2013-2019, Centre for Genomic Regulation (CRG)
 *
 * Licensed under the Apache License, Version 2.0 (the "License");
 * you may not use this file except in compliance with the License.
 * You may obtain a copy of the License at
 *
 *     http://www.apache.org/licenses/LICENSE-2.0
 *
 * Unless required by applicable law or agreed to in writing, software
 * distributed under the License is distributed on an "AS IS" BASIS,
 * WITHOUT WARRANTIES OR CONDITIONS OF ANY KIND, either express or implied.
 * See the License for the specific language governing permissions and
 * limitations under the License.
 */

package nextflow.processor

import java.nio.file.FileAlreadyExistsException
import java.nio.file.FileSystem
import java.nio.file.FileSystems
import java.nio.file.Files
import java.nio.file.LinkOption
import java.nio.file.NoSuchFileException
import java.nio.file.Path
import java.nio.file.PathMatcher
import java.util.concurrent.ExecutorService

import groovy.transform.CompileDynamic
import groovy.transform.CompileStatic
import groovy.transform.EqualsAndHashCode
import groovy.transform.PackageScope
import groovy.transform.ToString
import groovy.util.logging.Slf4j
import nextflow.Global
import nextflow.Session
import nextflow.extension.FilesEx
import nextflow.file.FileHelper
import nextflow.util.PathTrie
/**
 * Implements the {@code publishDir} directory. It create links or copies the output
 * files of a given task to a user specified directory.
 *
 * @author Paolo Di Tommaso <paolo.ditommaso@gmail.com>
 */
@Slf4j
@ToString
@EqualsAndHashCode
@CompileStatic
class PublishDir {

    enum Mode { SYMLINK, LINK, COPY, MOVE, COPY_NO_FOLLOW, RELLINK }

    private Map<Path,Boolean> makeCache = new HashMap<>()

    /**
     * The target path where create the links or copy the output files
     */
    Path path

    /**
     * Whenever overwrite existing files
     */
    Boolean overwrite

    /**
     * The publish {@link Mode}
     */
    Mode mode

    /**
     * A glob file pattern to filter the files to be published
     */
    String pattern

    /**
     * SaveAs closure. Allows the dynamically definition of published file names
     */
    Closure saveAs

    /**
     * Enable disable publish rule
     */
    boolean enabled = true

    private PathMatcher matcher

    private FileSystem sourceFileSystem

    private Path sourceDir

    private String stageInMode

    private boolean nullPathWarn

    @Lazy
    private ExecutorService threadPool = (Global.session as Session).getFileTransferThreadPool()

    void setPath( Closure obj ) {
        setPath( obj.call() as Path )
    }

    void setPath( String str ) {
        nullPathWarn = checkNull(str)
        setPath(str as Path)
    }

    void setPath( Path obj ) {
        this.path = obj.complete()
    }

    void setMode( String str ) {
        this.mode = str == 'copyNoFollow' ? Mode.COPY_NO_FOLLOW : str.toUpperCase() as Mode
    }

    void setMode( Mode mode )  {
        this.mode = mode
    }

    void setEnabled( obj ) {
        // first check if obj is a closure
        if (obj instanceof Closure) {
            obj = obj.call()
        }
        // then check if obj is a string-like
        if (obj instanceof CharSequence) {
            obj = obj.toString().toBoolean()
        }
        this.enabled = obj as boolean
    }

    void setOverwrite( obj ) {
        // first check if obj is a closure
        if (obj instanceof Closure) {
            obj = obj.call()
        }
        // then check if obj is a string-like
        if (obj instanceof CharSequence) {
            obj = obj.toString().toBoolean()
        }
        this.overwrite = obj as Boolean
    }

    void setPattern( obj ) {
        // first check if obj is a closure
        if (obj instanceof Closure) {
            obj = obj.call()
        }
        // then check if obj is a string-like
        if (obj instanceof CharSequence) {
            obj = obj.toString()
        }
        this.pattern = obj as String
    }

    @PackageScope boolean checkNull(String str) {
        ( str =~ /\bnull\b/  ).find()
    }

    /**
     * Object factory method
     *
     * @param params
     *      When the {@code obj} is a {@link Path} or a {@link String} object it is
     *      interpreted as the target path. Otherwise a {@link Map} object matching the class properties
     *      can be specified.
     *
     * @return An instance of {@link PublishDir} class
     */
    @CompileDynamic
    static PublishDir create( Map params ) {
        assert params

        def result = new PublishDir()
        if( params.path )
            result.path = params.path

        if( params.mode )
            result.mode = params.mode

        if( params.pattern )
            result.pattern = params.pattern

<<<<<<< HEAD
        if( params.overwrite )
            result.overwrite = params.overwrite
=======
        if( params.overwrite != null )
            result.overwrite = Boolean.parseBoolean(params.overwrite.toString())
>>>>>>> 651835d2

        if( params.saveAs )
            result.saveAs = params.saveAs

<<<<<<< HEAD
        if( params.enabled )
            result.enabled = params.enabled
=======
        if( params.enabled != null )
            result.enabled = Boolean.parseBoolean(params.enabled.toString())
>>>>>>> 651835d2

        return result
    }

    @CompileStatic
    protected void apply0(Set<Path> files) {
        assert path

        createPublishDir()
        validatePublishMode()

        /*
         * when the publishing is using links, create them in process
         * otherwise copy and moving file can take a lot of time, thus
         * apply the operation using an external thread
         */
        final inProcess = mode == Mode.LINK || mode == Mode.SYMLINK || mode == Mode.RELLINK

        if( pattern ) {
            this.matcher = FileHelper.getPathMatcherFor("glob:${pattern}", sourceFileSystem)
        }

        /*
         * iterate over the file parameter and publish each single file
         */
        for( Path value : dedupPaths(files) ) {
            apply1(value, inProcess)
        }
    }

    /**
     * Find out only path not overlapping each other using prefix tree.
     * This is require to avoid copy multiple times the same files, when
     * the output declares both directory and files nested in the same directory.
     *
     * See also https://github.com/nextflow-io/nextflow/issues/2177
     *
     * @param files A collection of files. NOTE: MUST be local files. Remote file scheme e.g. S# is not supported
     * @return
     */
    protected List<Path> dedupPaths(Collection<Path> files) {
        if( !files )
            return Collections.emptyList()
        final trie = new PathTrie()
        for( Path it : files )
            trie.add(it)
        // convert to paths
        final result = new ArrayList()
        for( String it : trie.traverse() ) {
            result.add( FileHelper.asPath(it) )
        }
        return result
    }

    void apply( Set<Path> files, Path sourceDir ) {
        if( !files || !enabled )
            return
        this.sourceDir = sourceDir
        this.sourceFileSystem = sourceDir ? sourceDir.fileSystem : null
        apply0(files)
    }
    /**
     * Apply the publishing process to the specified {@link TaskRun} instance
     *
     * @param task The task whose output need to be published
     */
    @CompileStatic
    void apply( Set<Path> files, TaskRun task ) {

        if( !files || !enabled )
            return

        if( !path )
            throw new IllegalStateException("Target path for directive publishDir cannot be null")

        if( nullPathWarn )
            log.warn "Process `$task.processor.name` publishDir path contains a variable with a null value"

        this.sourceDir = task.targetDir
        this.sourceFileSystem = sourceDir.fileSystem
        this.stageInMode = task.config.stageInMode

        apply0(files)
    }


    @CompileStatic
    protected void apply1(Path source, boolean inProcess ) {

        def target = sourceDir ? sourceDir.relativize(source) : source.getFileName()
        if( matcher && !matcher.matches(target) ) {
            // skip not matching file
            return
        }

        if( saveAs && !(target=saveAs.call(target.toString()))) {
            // skip this file
            return
        }

        final destination = resolveDestination(target)
        if( inProcess ) {
            safeProcessFile(source, destination)
        }
        else {
            threadPool.submit({ safeProcessFile(source, destination) } as Runnable)
        }

    }

    @CompileStatic
    protected Path resolveDestination(target) {

        if( target instanceof Path ) {
            if( target.isAbsolute() ) {
                return (Path)target
            }
            // note: convert to a string to avoid `ProviderMismatchException` when the
            // destination `path` is not a unix file system
            return path.resolve(target.toString())
        }

        if( target instanceof CharSequence ) {
            return path.resolve(target.toString())
        }

        throw new IllegalArgumentException("Not a valid publish target path: `$target` [${target?.class?.name}]")
    }

    @CompileStatic
    protected void safeProcessFile(Path source, Path target) {
        try {
            processFile(source, target)
        }
        catch( Throwable e ) {
            log.warn "Failed to publish file: $source; to: $target [${mode.toString().toLowerCase()}] -- See log file for details", e
        }
    }

    @CompileStatic
    protected void processFile( Path source, Path destination ) {

        // create target dirs if required
        makeDirs(destination.parent)

        try {
            processFileImpl(source, destination)
        }
        catch( FileAlreadyExistsException e ) {
            // make sure destination and source does not overlap
            // see https://github.com/nextflow-io/nextflow/issues/2177
            if( checkSourcePathConflicts(destination))
                return
            
            if( !overwrite )
                return

            FileHelper.deletePath(destination)
            processFileImpl(source, destination)
        }
    }

    private String real0(Path p) {
        try {
            // resolve symlink if it's file in the default (posix) file system
            return p.fileSystem == FileSystems.default
                    ? p.toRealPath().toString()
                    : p.toUriString()
        }
        catch (NoSuchFileException e) {
            return p.toString()
        }
        catch (Exception e) {
            log.warn "Unable to determine real path for '$p'"
            return p.toString()
        }
    }

    protected boolean checkSourcePathConflicts(Path target) {
        if( sourceDir.fileSystem!=target.fileSystem )
            return false

        final t1 = real0(target)
        final s1 = real0(sourceDir)
        if( t1.startsWith(s1) ) {
            def msg = "Refuse to publish file since destination path conflicts with task work directory!"
            msg += "\n- offending file  : $target"
            if( t1 != target.toString() )
                msg += "\n- real destination: $t1"
            msg += "\n- task directory  : $s1"
            log.warn1(msg)
            return true
        }
        return false
    }

    @CompileStatic
    protected void processFileImpl( Path source, Path destination ) {
        log.trace "publishing file: $source -[$mode]-> $destination"

        if( !mode || mode == Mode.SYMLINK ) {
            Files.createSymbolicLink(destination, source)
        }
        else if( mode == Mode.RELLINK ) {
            def sourceRelative = destination.getParent().relativize(source)
            Files.createSymbolicLink(destination, sourceRelative)
        }
        else if( mode == Mode.LINK ) {
            FilesEx.mklink(source, [hard:true], destination)
        }
        else if( mode == Mode.MOVE ) {
            FileHelper.movePath(source, destination)
        }
        else if( mode == Mode.COPY ) {
            FileHelper.copyPath(source, destination)
        }
        else if( mode == Mode.COPY_NO_FOLLOW ) {
            FileHelper.copyPath(source, destination, LinkOption.NOFOLLOW_LINKS)
        }
        else {
            throw new IllegalArgumentException("Unknown file publish mode: ${mode}")
        }
    }

    @CompileStatic
    private void createPublishDir() {
        makeDirs(this.path)
    }

    @CompileStatic
    private void makeDirs(Path dir) {
        if( !dir || makeCache.containsKey(dir) )
            return

        try {
            Files.createDirectories(dir)
        }
        catch( FileAlreadyExistsException e ) {
            // ignore
        }
        finally {
            makeCache.put(dir,true)
        }
    }

    /*
     * That valid publish mode has been selected
     * Note: link and symlinks are not allowed across different file system
     */
    @CompileStatic
    @PackageScope
    void validatePublishMode() {

        if( (sourceFileSystem && sourceFileSystem != path.fileSystem) || path.fileSystem != FileSystems.default ) {
            if( !mode ) {
                mode = Mode.COPY
            }
            else if( mode == Mode.SYMLINK || mode == Mode.LINK || mode == Mode.RELLINK ) {
                log.warn1("Cannot use mode `${mode.toString().toLowerCase()}` to publish files to path: $path -- Using mode `copy` instead", firstOnly:true)
                mode = Mode.COPY
            }
        }

        if( !mode ) {
            mode = stageInMode=='rellink' ? Mode.RELLINK : Mode.SYMLINK
        }
    }


}<|MERGE_RESOLUTION|>--- conflicted
+++ resolved
@@ -125,9 +125,9 @@
         }
         // then check if obj is a string-like
         if (obj instanceof CharSequence) {
-            obj = obj.toString().toBoolean()
-        }
-        this.enabled = obj as boolean
+            obj = Boolean.parseBoolean(obj.toString())
+        }
+        this.enabled = obj
     }
 
     void setOverwrite( obj ) {
@@ -137,9 +137,9 @@
         }
         // then check if obj is a string-like
         if (obj instanceof CharSequence) {
-            obj = obj.toString().toBoolean()
-        }
-        this.overwrite = obj as Boolean
+            obj = Boolean.parseBoolean(obj.toString())
+        }
+        this.overwrite = obj
     }
 
     void setPattern( obj ) {
@@ -182,24 +182,14 @@
         if( params.pattern )
             result.pattern = params.pattern
 
-<<<<<<< HEAD
-        if( params.overwrite )
+        if( params.overwrite != null )
             result.overwrite = params.overwrite
-=======
-        if( params.overwrite != null )
-            result.overwrite = Boolean.parseBoolean(params.overwrite.toString())
->>>>>>> 651835d2
 
         if( params.saveAs )
             result.saveAs = params.saveAs
 
-<<<<<<< HEAD
-        if( params.enabled )
+        if( params.enabled != null )
             result.enabled = params.enabled
-=======
-        if( params.enabled != null )
-            result.enabled = Boolean.parseBoolean(params.enabled.toString())
->>>>>>> 651835d2
 
         return result
     }
