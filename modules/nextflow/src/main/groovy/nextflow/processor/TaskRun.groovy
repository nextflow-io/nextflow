--- conflicted
+++ resolved
@@ -721,16 +721,15 @@
             : true
     }
 
-<<<<<<< HEAD
     ContainerMeta containerMeta() {
         return containerKey
             ? containerResolver().getContainerMeta(containerKey)
             : null
-=======
+    }
+    
     String getContainerPlatform() {
         final result = config.getArchitecture()
         return result ? result.dockerArch : containerResolver().defaultContainerPlatform()
->>>>>>> b9d23e22
     }
 
     ResourcesBundle getModuleBundle() {
