/*
 * Copyright 2013-2023, Seqera Labs
 *
 * Licensed under the Apache License, Version 2.0 (the "License");
 * you may not use this file except in compliance with the License.
 * You may obtain a copy of the License at
 *
 *     http://www.apache.org/licenses/LICENSE-2.0
 *
 * Unless required by applicable law or agreed to in writing, software
 * distributed under the License is distributed on an "AS IS" BASIS,
 * WITHOUT WARRANTIES OR CONDITIONS OF ANY KIND, either express or implied.
 * See the License for the specific language governing permissions and
 * limitations under the License.
 */

package nextflow.container

import groovy.transform.CompileStatic
import groovy.util.logging.Slf4j
import nextflow.SysEnv

/**
 * Implements a builder for Singularity containerisation
 *
 * see http://singularity.lbl.gov
 *
 * @author Paolo Di Tommaso <paolo.ditommaso@gmail.com>
 */
@CompileStatic
@Slf4j
class SingularityBuilder extends ContainerBuilder<SingularityBuilder> {

    private boolean autoMounts

    private boolean homeMount

    private boolean newPidNamespace

    private String runCmd0

    private Boolean oci

<<<<<<< HEAD
    private Boolean compat

=======
>>>>>>> f5362a7b
    SingularityBuilder(String name) {
        this.image = name
        this.homeMount = defaultHomeMount()
        this.autoMounts = defaultAutoMounts()
        this.newPidNamespace = defaultNewPidNamespace()
        this.runCmd0 = defaultRunCommand()
    }

    private boolean defaultHomeMount() {
        SysEnv.get("NXF_${getBinaryName().toUpperCase()}_HOME_MOUNT", 'false').toString() == 'true'
    }

    private boolean defaultNewPidNamespace() {
        SysEnv.get("NXF_${getBinaryName().toUpperCase()}_NEW_PID_NAMESPACE", 'true').toString() == 'true'
    }

    private boolean defaultAutoMounts() {
        SysEnv.get("NXF_${getBinaryName().toUpperCase()}_AUTO_MOUNTS", 'true').toString() == 'true'
    }

    private String defaultRunCommand() {
        final result = SysEnv.get("NXF_${getBinaryName().toUpperCase()}_RUN_COMMAND", 'exec')
        if( result !in ['run','exec'] )
            throw new IllegalArgumentException("Invalid singularity launch command '$result' - it should be either 'run' or 'exec'")
        return result
    }

    protected String getBinaryName() { 'singularity' }

    @Override
    SingularityBuilder params(Map params) {

        if( params.containsKey('temp') )
            this.temp = params.temp

        if( params.containsKey('entry') )
            this.entryPoint = params.entry

        if( params.containsKey('engineOptions') )
            addEngineOptions(params.engineOptions.toString())

        if( params.containsKey('runOptions') )
            addRunOptions(params.runOptions.toString())

        if( params.autoMounts!=null )
            autoMounts = params.autoMounts.toString() == 'true'

        if( params.newPidNamespace!=null )
            newPidNamespace = params.newPidNamespace.toString() == 'true'

        if( params.containsKey('readOnlyInputs') )
            this.readOnlyInputs = params.readOnlyInputs?.toString() == 'true'

        if( params.oci!=null )
            oci = params.oci.toString() == 'true'

<<<<<<< HEAD
        if( params.compat!=null )
            compat = params.compat.toString() == 'true'
        
=======
>>>>>>> f5362a7b
        return this
    }

    @Override
    SingularityBuilder addRunOptions(String str) {
        super.addRunOptions(str)
    }

    @Override
    SingularityBuilder build(StringBuilder result) {

        result << 'set +u; env - PATH="$PATH" '

        appendEnv(result)

        result << getBinaryName() << ' '

        if( engineOptions )
            result << engineOptions.join(' ') << ' '

        result << runCmd0 << ' '

        if( !homeMount )
            result << '--no-home '

        if( newPidNamespace && !oci )
            result << '--pid '

        if( oci != null )
            result << (oci ? '--oci ' : '--no-oci ')

<<<<<<< HEAD
        if( oci && compat != null )
            result << (compat ? '--compat ' : '--no-compat ')
        
=======
>>>>>>> f5362a7b
        if( autoMounts ) {
            makeVolumes(mounts, result)
        }

        if( runOptions )
            result << runOptions.join(' ') << ' '

        result << image

        runCommand = result.toString()

        return this
    }

    protected String composeVolumePath( String path, boolean readOnly = false ) {
        def result = "-B ${escape(path)}"
        if( readOnly )
            result += ":${escape(path)}:ro"
        return result
    }

    @Override
    protected CharSequence appendEnv(StringBuilder result) {
        makeEnv('TMP',result) .append(' ')
        makeEnv('TMPDIR',result) .append(' ')
        // add magic variables required by singularity to run in OCI-mode
        if( oci ) {
            result .append('${XDG_RUNTIME_DIR:+XDG_RUNTIME_DIR="$XDG_RUNTIME_DIR"} ')
            result .append('${DBUS_SESSION_BUS_ADDRESS:+DBUS_SESSION_BUS_ADDRESS="$DBUS_SESSION_BUS_ADDRESS"} ')
        }
        super.appendEnv(result)
    }

    protected String prefixEnv(String key) {
        final PREFIX = getBinaryName().toUpperCase()
        if( key.startsWith(PREFIX+'_') )
            return key
        if( key.startsWith(PREFIX+'ENV_') )
            return key
        return PREFIX+'ENV_'+key
    }

    protected String quoteValue(String env) {
        if( !env )
            return env
        final p=env.indexOf('=')
        return p==-1 ? quoteValue0(env) : env.substring(0,p) + '=' + quoteValue0(env.substring(p+1))
    }

    private String quoteValue0(String value) {
        if( !value )
            return value
        if( value.startsWith('"') && value.endsWith('"') )
            return value
        if( value.startsWith("'") && value.endsWith("'") )
            return value
        return '"'  + value + '"'
    }

    @Override
    protected StringBuilder makeEnv( env, StringBuilder result = new StringBuilder() ) {

        if( env instanceof Map ) {
            int index=0
            for( Map.Entry entry : env.entrySet() ) {
                if( index++ ) result << ' '
                result << "${prefixEnv(entry.key.toString())}=\"${entry.value}\""
            }
        }
        else if( env instanceof String && env.contains('=') ) {
            result << prefixEnv(quoteValue(env))
        }
        else if( env instanceof String ) {
            result << "\${$env:+${prefixEnv(env)}=\"\$$env\"}"
        }
        else if( env ) {
            throw new IllegalArgumentException("Not a valid environment value: $env [${env.getClass().name}]")
        }

        return result
    }

    String getEnvExports() {
        def result = new StringBuilder()
        for( def entry : env ) {
            makeEnv(entry, result)
        }
        return result.toString()
    }

    @Override
    String getRunCommand(String launcher) {
        if( !runCommand )
            throw new IllegalStateException("Missing `runCommand` -- make sure `build` method has been invoked")

        if( launcher ) {
            def result = getRunCommand()
            result += entryPoint ? " $entryPoint -c \"cd \$NXF_TASK_WORKDIR; $launcher\"" : " $launcher"
            return result
        }
        return getRunCommand() + ' ' + launcher
    }

}<|MERGE_RESOLUTION|>--- conflicted
+++ resolved
@@ -41,11 +41,6 @@
 
     private Boolean oci
 
-<<<<<<< HEAD
-    private Boolean compat
-
-=======
->>>>>>> f5362a7b
     SingularityBuilder(String name) {
         this.image = name
         this.homeMount = defaultHomeMount()
@@ -102,12 +97,6 @@
         if( params.oci!=null )
             oci = params.oci.toString() == 'true'
 
-<<<<<<< HEAD
-        if( params.compat!=null )
-            compat = params.compat.toString() == 'true'
-        
-=======
->>>>>>> f5362a7b
         return this
     }
 
@@ -139,12 +128,6 @@
         if( oci != null )
             result << (oci ? '--oci ' : '--no-oci ')
 
-<<<<<<< HEAD
-        if( oci && compat != null )
-            result << (compat ? '--compat ' : '--no-compat ')
-        
-=======
->>>>>>> f5362a7b
         if( autoMounts ) {
             makeVolumes(mounts, result)
         }
