--- conflicted
+++ resolved
@@ -34,13 +34,10 @@
 
     static final public int MAX_TRANSFER = 16
 
-<<<<<<< HEAD
     static final public int MAX_TRANSFER_ATTEMPTS = 1
 
     static final public int DEFAULT_DELAY_BETWEEN_ATTEMPTS = 10
-
-=======
->>>>>>> 331c1bc4
+  
     String cliPath
 
     String storageClass
@@ -53,13 +50,10 @@
 
     int maxParallelTransfers = MAX_TRANSFER
 
-<<<<<<< HEAD
     int maxTransferAttempts = MAX_TRANSFER_ATTEMPTS
 
     int delayBetweenAttempts = DEFAULT_DELAY_BETWEEN_ATTEMPTS
 
-=======
->>>>>>> 331c1bc4
     /**
      * The job role ARN that should be used
      */
@@ -85,11 +79,8 @@
         storageClass = session.config.navigate('aws.client.uploadStorageClass') as String
         storageEncryption = session.config.navigate('aws.client.storageEncryption') as String
         maxParallelTransfers = session.config.navigate('aws.batch.maxParallelTransfers', MAX_TRANSFER) as int
-<<<<<<< HEAD
         maxTransferAttempts = session.config.navigate('aws.batch.maxTransferAttempts', MAX_TRANSFER_ATTEMPTS) as int
         delayBetweenAttempts = session.config.navigate('aws.batch.delayBetweenAttempts', DEFAULT_DELAY_BETWEEN_ATTEMPTS) as int
-=======
->>>>>>> 331c1bc4
         region = session.config.navigate('aws.region') as String
         volumes = makeVols(session.config.navigate('aws.batch.volumes'))
         jobRole = session.config.navigate('aws.batch.jobRole')
