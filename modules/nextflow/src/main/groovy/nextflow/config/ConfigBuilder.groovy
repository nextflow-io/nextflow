/*
 * Copyright 2013-2023, Seqera Labs
 *
 * Licensed under the Apache License, Version 2.0 (the "License");
 * you may not use this file except in compliance with the License.
 * You may obtain a copy of the License at
 *
 *     http://www.apache.org/licenses/LICENSE-2.0
 *
 * Unless required by applicable law or agreed to in writing, software
 * distributed under the License is distributed on an "AS IS" BASIS,
 * WITHOUT WARRANTIES OR CONDITIONS OF ANY KIND, either express or implied.
 * See the License for the specific language governing permissions and
 * limitations under the License.
 */

package nextflow.config

import static nextflow.util.ConfigHelper.*

import java.nio.file.Path
import java.nio.file.Paths

import groovy.transform.Memoized
import groovy.transform.PackageScope
import groovy.util.logging.Slf4j
import nextflow.Const
import nextflow.NF
import nextflow.cli.CliOptions
import nextflow.cli.CmdConfig
import nextflow.cli.CmdNode
import nextflow.cli.CmdRun
import nextflow.exception.AbortOperationException
import nextflow.exception.ConfigParseException
import nextflow.secret.SecretHolder
import nextflow.secret.SecretsContext
import nextflow.secret.SecretsLoader
import nextflow.trace.GraphObserver
import nextflow.trace.PreviewReportObserver
import nextflow.trace.ReportObserver
import nextflow.trace.TimelineObserver
import nextflow.trace.TraceFileObserver
import nextflow.util.HistoryFile
import nextflow.util.SecretHelper
/**
 * Builds up the Nextflow configuration object
 *
 * @author Paolo Di Tommaso <paolo.ditommaso@gmail.com>
 */
@Slf4j
class ConfigBuilder {

    static final public String DEFAULT_PROFILE = 'standard'

    CliOptions options

    CmdRun cmdRun

    CmdNode cmdNode

    Path baseDir

    Path homeDir

    Path currentDir

    boolean showAllProfiles

    String profile = DEFAULT_PROFILE

    boolean validateProfile

    List<Path> userConfigFiles = []

    List<Path> parsedConfigFiles = []

    List<String> parsedProfileNames

    boolean showClosures

    boolean showMissingVariables

    Map<ConfigObject, String> emptyVariables = new LinkedHashMap<>(10)

    Map<String,String> env = new HashMap<>(System.getenv())

    List<String> warnings = new ArrayList<>(10);

    {
        setHomeDir(Const.APP_HOME_DIR)
        setCurrentDir(Paths.get('.'))
    }

    ConfigBuilder setShowClosures(boolean value) {
        this.showClosures = value
        return this
    }

    ConfigBuilder showMissingVariables(boolean value) {
        this.showMissingVariables = value
        return this
    }

    ConfigBuilder setOptions( CliOptions options ) {
        this.options = options
        return this
    }

    ConfigBuilder setCmdRun( CmdRun cmdRun ) {
        this.cmdRun = cmdRun
        setProfile(cmdRun.profile)
        return this
    }

    ConfigBuilder setBaseDir( Path path ) {
        this.baseDir = path.complete()
        return this
    }

    ConfigBuilder setCurrentDir( Path path ) {
        this.currentDir = path.complete()
        return this
    }

    ConfigBuilder setHomeDir( Path path ) {
        this.homeDir = path.complete()
        return this
    }

    ConfigBuilder setCmdNode( CmdNode node ) {
        this.cmdNode = node
        return this
    }

    ConfigBuilder setCmdConfig( CmdConfig cmdConfig ) {
        showAllProfiles = cmdConfig.showAllProfiles
        setProfile(cmdConfig.profile)
        return this
    }

    ConfigBuilder setProfile( String value ) {
        profile = value ?: DEFAULT_PROFILE
        validateProfile = value as boolean
        return this
    }

    ConfigBuilder setShowAllProfiles(boolean value) {
        this.showAllProfiles = value
        return this
    }

    ConfigBuilder setUserConfigFiles( Path... files )  {
        setUserConfigFiles(files as List)
        return this
    }

    ConfigBuilder setUserConfigFiles( List<Path> files ) {
        if( files )
            userConfigFiles.addAll(files)
        return this
    }

    static private wrapValue( value ) {
        if( !value )
            return ''

        value = value.toString().trim()
        if( value == 'true' || value == 'false')
            return value

        if( value.isNumber() )
            return value

        return "'$value'"
    }

    /**
     * Transform the specified list of string to a list of files, verifying their existence.
     * <p>
     *     If a file in the list does not exist an exception of type {@code CliArgumentException} is thrown.
     * <p>
     *     If the specified list is empty it tries to return of default configuration files located at:
     *     <li>$HOME/.nextflow/taskConfig
     *     <li>$PWD/nextflow.taskConfig
     *
     * @param files
     * @return
     */
    @PackageScope
    List<Path> validateConfigFiles( List<String> files ) {

        def result = []
        if ( files ) {
            for( String fileName : files ) { 
                def thisFile = currentDir.resolve(fileName)
                if(!thisFile.exists()) {
                    throw new AbortOperationException("The specified configuration file does not exist: $thisFile -- check the name or choose another file")
                }
                result << thisFile
            }
            return result
        }

        /*
         * config file in the nextflow home
         */
        def home = homeDir.resolve('config')
        if( home.exists() ) {
            log.debug "Found config home: $home"
            result << home
        }

        /**
         * Config file in the pipeline base dir
         * This config file name should be predictable, therefore cannot be overridden
         */
        def base = null
        if( baseDir && baseDir != currentDir ) {
            base = baseDir.resolve('nextflow.config')
            if( base.exists() ) {
                log.debug "Found config base: $base"
                result << base
            }
        }

        /**
         * Local or user provided file
         * Default config file name can be overridden with `NXF_CONFIG_FILE` env variable
         */
        def configFileName = env.get('NXF_CONFIG_FILE') ?: 'nextflow.config'
        def local = currentDir.resolve(configFileName)
        if( local.exists() && local != base ) {
            log.debug "Found config local: $local"
            result << local
        }

        def customConfigs = []
        if( userConfigFiles ) customConfigs.addAll(userConfigFiles)
        if( options?.userConfig ) customConfigs.addAll(options.userConfig)
        if( cmdRun?.runConfig ) customConfigs.addAll(cmdRun.runConfig)
        if( customConfigs ) {
            for( def item : customConfigs ) {
                def configFile = item instanceof Path ? item : currentDir.resolve(item.toString())
                if(!configFile.exists()) {
                    throw new AbortOperationException("The specified configuration file does not exist: $configFile -- check the name or choose another file")
                }

                log.debug "User config file: $configFile"
                result << configFile
            }
        }

        return result
    }

    /**
     * Create the nextflow configuration {@link ConfigObject} given a one or more
     * config files
     *
     * @param files A list of config files {@link Path}
     * @return The resulting {@link ConfigObject} instance
     */
    @PackageScope
    ConfigObject buildGivenFiles(List<Path> files) {

        final Map<String,String> vars = cmdRun?.env
        final boolean exportSysEnv = cmdRun?.exportSysEnv

        def items = []
        if( files ) for( Path file : files ) {
            log.debug "Parsing config file: ${file.complete()}"
            if (!file.exists()) {
                log.warn "The specified configuration file cannot be found: $file"
            }
            else {
                items << file
            }
        }

        Map env = [:]
        if( exportSysEnv ) {
            log.debug "Adding current system environment to session environment"
            env.putAll(System.getenv())
        }
        if( vars ) {
            log.debug "Adding the following variables to session environment: $vars"
            env.putAll(vars)
        }

        // set the cluster options for the node command
        if( cmdNode?.clusterOptions )  {
            def str = new StringBuilder()
            cmdNode.clusterOptions.each { k, v ->
                str << "cluster." << k << '=' << wrapValue(v) << '\n'
            }
            items << str
        }

        // -- add the executor obj from the command line args
        if( cmdRun?.clusterOptions )  {
            def str = new StringBuilder()
            cmdRun.clusterOptions.each { k, v ->
                str << "cluster." << k << '=' << wrapValue(v) << '\n'
            }
            items << str
        }

        if( cmdRun?.executorOptions )  {
            def str = new StringBuilder()
            cmdRun.executorOptions.each { k, v ->
                str << "executor." << k << '=' << wrapValue(v) << '\n'
            }
            items << str
        }

        buildConfig0( env, items )
    }

    @PackageScope
    ConfigObject buildGivenFiles(Path... files) {
        buildGivenFiles(files as List<Path>)
    }

    protected Map configVars() {
        // this is needed to make sure to re-use the same
        // instance of the config vars across different instances of the ConfigBuilder
        // and prevent multiple parsing of the same params file (which can even be remote resource)
        return cacheableConfigVars(baseDir)
    }

    @Memoized
    static private Map cacheableConfigVars(Path base) {
        final binding = new HashMap(10)
        binding.put('baseDir', base)
        binding.put('projectDir', base)
        binding.put('launchDir', Paths.get('.').toRealPath())
        if( SecretsLoader.isEnabled() )
            binding.put('secrets', new SecretsContext())
        return binding
    }

    protected ConfigObject buildConfig0( Map env, List configEntries )  {
        assert env != null

        final ignoreIncludes = options ? options.ignoreConfigIncludes : false
        final slurper = new ConfigParser()
                .setRenderClosureAsString(showClosures)
                .setIgnoreIncludes(ignoreIncludes)
        ConfigObject result = new ConfigObject()

        if( cmdRun && (cmdRun.hasParams()) )
            slurper.setParams(cmdRun.parsedParams(configVars()))

        // add the user specified environment to the session env
        env.sort().each { name, value -> result.env.put(name,value) }

        if( configEntries ) {
            // the configuration object binds always the current environment
            // so that in the configuration file may be referenced any variable
            // in the current environment
            final binding = new HashMap(System.getenv())
            binding.putAll(env)
            binding.putAll(configVars())

            slurper.setBinding(binding)

            // merge of the provided configuration files
            for( def entry : configEntries ) {

                try {
                    merge0(result, slurper, entry)
                }
                catch( ConfigParseException e ) {
                    throw e
                }
                catch( Exception e ) {
                    def message = (entry instanceof Path ? "Unable to parse config file: '$entry'" : "Unable to parse configuration ")
                    throw new ConfigParseException(message,e)
                }
            }

            this.parsedProfileNames = new ArrayList<>(slurper.getProfileNames())
            if( validateProfile ) {
                checkValidProfile(slurper.getConditionalBlockNames())
            }

        }

        // guarantee top scopes
        for( String name : ['env','session','params','process','executor']) {
            if( !result.isSet(name) ) result.put(name, new ConfigObject())
        }

        return result
    }

    /**
     * Merge the main config with a separate config file
     *
     * @param result The main {@link ConfigObject}
     * @param slurper The {@ComposedConfigSlurper} parsed instance
     * @param entry The next config snippet/file to be parsed
     * @return
     */
    protected void merge0(ConfigObject result, ConfigParser slurper, entry) {
        if( !entry )
            return

        // select the profile
        if( showAllProfiles ) {
            def config = parse0(slurper,entry)
            validate(config,entry)
            result.merge(config)
            return
        }

        log.debug "Applying config profile: `${profile}`"
        def allNames = profile.tokenize(',')
        slurper.registerConditionalBlock('profiles', allNames)

        def config = parse0(slurper,entry)
        validate(config,entry)
        result.merge(config)
    }

    protected ConfigObject parse0(ConfigParser slurper, entry) {
        if( entry instanceof File ) {
            final path = entry.toPath()
            parsedConfigFiles << path
            return slurper.parse(path)
        }

        if( entry instanceof Path ) {
            parsedConfigFiles << entry
            return slurper.parse(entry)
        }

        return slurper.parse(entry.toString())
    }

    /**
     * Validate a config object verifying is does not contains unresolved attributes
     *
     * @param config The {@link ConfigObject} to verify
     * @param file The source config file/snippet
     * @return
     */
    protected validate(ConfigObject config, file, String parent=null, List stack = new ArrayList()) {
        for( String key : new ArrayList<>(config.keySet()) ) {
            final value = config.get(key)
            if( value instanceof ConfigObject ) {
                final fqKey = parent ? "${parent}.${key}": key as String
                if( value.isEmpty() ) {
                    final msg = "Unknown config attribute `$fqKey` -- check config file: $file".toString()
                    if( showMissingVariables ) {
                        emptyVariables.put(value, key)
                        warnings.add(msg)
                    }
                    else {
                        log.debug("In the following config snippet the attribute `$fqKey` is empty:\n${->config.prettyPrint().indent('  ')}")
                        throw new ConfigParseException(msg)
                    }
                }
                else {
                    stack.push(config)
                    try {
                        if( !stack.contains(value)) {
                            validate(value, file, fqKey, stack)
                        }
                        else {
                            log.debug("Found a recursive config property: `$fqKey`")
                        }
                    }
                    finally {
                        stack.pop()
                    }
                }
            }
            else if( value instanceof GString && showMissingVariables ) {
                final str = (GString) value
                for( int i=0; i<str.values.length; i++ ) {
                    // try replace empty interpolated strings with variable handle
                    final arg = str.values[i]
                    final name = emptyVariables.get(arg)
                    if( name )
                        str.values[i] = '$' + name
                }
            }
        }
    }

    protected void checkValidProfile(Collection<String> validNames) {
        if( !profile || profile == DEFAULT_PROFILE ) {
            return
        }

        log.debug "Available config profiles: $validNames"
        for( String name : profile.tokenize(',') ) {
            if( name in validNames )
                continue

            def message = "Unknown configuration profile: '${name}'"
            def choices = validNames.closest(name)
            if( choices ) {
                message += "\n\nDid you mean one of these?\n"
                choices.each { message += "    ${it}\n" }
                message += '\n'
            }

            throw new AbortOperationException(message)
        }
    }

    private String normalizeResumeId( String uniqueId ) {
        if( !uniqueId )
            return null
        if( uniqueId == 'last' || uniqueId == 'true' ) {
            if( HistoryFile.disabled() )
                throw new AbortOperationException("The resume session id should be specified via `-resume` option when history file tracking is disabled")
            uniqueId = HistoryFile.DEFAULT.getLast()?.sessionId

            if( !uniqueId ) {
                log.warn "It appears you have never run this project before -- Option `-resume` is ignored"
            }
        }

        return uniqueId
    }

    @PackageScope
    void configRunOptions(ConfigObject config, Map env, CmdRun cmdRun) {

        // -- set config options
        if( cmdRun.cacheable != null )
            config.cacheable = cmdRun.cacheable

        // -- set the run name
        if( cmdRun.runName )
            config.runName = cmdRun.runName

        if( cmdRun.stubRun )
            config.stubRun = cmdRun.stubRun

        // -- sets the working directory
        if( cmdRun.workDir )
            config.workDir = cmdRun.workDir

        else if( !config.workDir )
            config.workDir = env.get('NXF_WORK') ?: 'work'

        if( cmdRun.bucketDir )
            config.bucketDir = cmdRun.bucketDir

        // -- sets the library path
        if( cmdRun.libPath )
            config.libDir = cmdRun.libPath

        else if ( !config.isSet('libDir') && env.get('NXF_LIB') )
            config.libDir = env.get('NXF_LIB')

        // -- override 'process' parameters defined on the cmd line
        cmdRun.process.each { name, value ->
            config.process[name] = parseValue(value)
        }

        if( cmdRun.withoutConda && config.conda instanceof Map ) {
            // disable conda execution
            log.debug "Disabling execution with Conda as requested by command-line option `-without-conda`"
            config.conda.enabled = false
        }

        // -- apply the conda environment
        if( cmdRun.withConda ) {
            if( cmdRun.withConda != '-' )
                config.process.conda = cmdRun.withConda
            config.conda.enabled = true
        }

        if( cmdRun.withoutSpack && config.spack instanceof Map ) {
            // disable spack execution
            log.debug "Disabling execution with Spack as requested by command-line option `-without-spack`"
            config.spack.enabled = false
        }

        // -- apply the spack environment
        if( cmdRun.withSpack ) {
            if( cmdRun.withSpack != '-' )
                config.process.spack = cmdRun.withSpack
            config.spack.enabled = true
        }

        // -- sets the resume option
        if( cmdRun.resume )
            config.resume = cmdRun.resume

        if( config.isSet('resume') )
            config.resume = normalizeResumeId(config.resume as String)

        // -- sets `dumpKeys` option
        if( cmdRun.dumpHashes )
            config.dumpHashes = cmdRun.dumpHashes

        if( cmdRun.dumpChannels )
            config.dumpChannels = cmdRun.dumpChannels.tokenize(',')

        // -- other configuration parameters
        if( cmdRun.poolSize ) {
            config.poolSize = cmdRun.poolSize
        }
        if( cmdRun.queueSize ) {
            config.executor.queueSize = cmdRun.queueSize
        }
        if( cmdRun.pollInterval ) {
            config.executor.pollInterval = cmdRun.pollInterval
        }

        // -- sets trace file options
        if( cmdRun.withTrace ) {
            if( !(config.trace instanceof Map) )
                config.trace = [:]
            config.trace.enabled = true
            if( cmdRun.withTrace != '-' )
                config.trace.file = cmdRun.withTrace
            else if( !config.trace.file )
                config.trace.file = TraceFileObserver.DEF_FILE_NAME
        }

        // -- sets report report options
        if( cmdRun.withReport ) {
            if( !(config.report instanceof Map) )
                config.report = [:]
            config.report.enabled = true
            if( cmdRun.withReport != '-' )
                config.report.file = cmdRun.withReport
            else if( !config.report.file )
                config.report.file = ReportObserver.DEF_FILE_NAME
        }

        // -- sets timeline report options
        if( cmdRun.withTimeline ) {
            if( !(config.timeline instanceof Map) )
                config.timeline = [:]
            config.timeline.enabled = true
            if( cmdRun.withTimeline != '-' )
                config.timeline.file = cmdRun.withTimeline
            else if( !config.timeline.file )
                config.timeline.file = TimelineObserver.DEF_FILE_NAME
        }

        // -- sets DAG report options
        if( cmdRun.withDag ) {
            if( !(config.dag instanceof Map) )
                config.dag = [:]
            config.dag.enabled = true
            if( cmdRun.withDag != '-' )
                config.dag.file = cmdRun.withDag
            else if( !config.dag.file )
                config.dag.file = GraphObserver.DEF_FILE_NAME
        }

        if( cmdRun.withNotification ) {
            if( !(config.notification instanceof Map) )
                config.notification = [:]
            if( cmdRun.withNotification in ['true','false']) {
                config.notification.enabled = cmdRun.withNotification == 'true'
            }
            else {
                config.notification.enabled = true
                config.notification.to = cmdRun.withNotification
            }
        }

        // -- sets the messages options
        if( cmdRun.withWebLog ) {
            if( !(config.weblog instanceof Map) )
                config.weblog = [:]
            config.weblog.enabled = true
            if( cmdRun.withWebLog != '-' )
                config.weblog.url = cmdRun.withWebLog
            else if( !config.weblog.url )
                config.weblog.url = 'http://localhost'
        }

        // -- sets tower options
        if( cmdRun.withTower ) {
            if( !(config.tower instanceof Map) )
                config.tower = [:]
            config.tower.enabled = true
            if( cmdRun.withTower != '-' )
                config.tower.endpoint = cmdRun.withTower
            else if( !config.tower.endpoint )
                config.tower.endpoint = 'https://api.tower.nf'
        }

        // -- set wave options
        if( cmdRun.withWave ) {
            if( !(config.wave instanceof Map) )
                config.wave = [:]
            config.wave.enabled = true
            if( cmdRun.withWave != '-' )
                config.wave.endpoint = cmdRun.withWave
            else if( !config.wave.endpoint )
                config.wave.endpoint = 'https://wave.seqera.io'
        }

        // -- set fusion options
        if( cmdRun.withFusion ) {
            if( !(config.fusion instanceof Map) )
                config.fusion = [:]
            config.fusion.enabled = cmdRun.withFusion == 'true'
        }

        // -- sets preview report options
<<<<<<< HEAD
        if( cmdRun.previewReport ) {
            cmdRun.preview = true
            if( !(config.preview instanceof Map) )
                config.preview = [:]
            config.preview.enabled = true
            if( cmdRun.previewReport != '-' )
                config.preview.file = cmdRun.previewReport
=======
        if( cmdRun.previewContainers ) {
            cmdRun.preview = true
            if( config.preview !instanceof Map )
                config.preview = [:]
            config.preview.enabled = true
            if( cmdRun.previewContainers != '-' )
                config.preview.file = cmdRun.previewContainers
>>>>>>> 181c8b39
            else if( !config.preview.file )
                config.preview.file = PreviewReportObserver.DEF_FILE_NAME
        }

        // -- nextflow setting
        if( cmdRun.dsl1 || cmdRun.dsl2 ) {
            if( config.nextflow !instanceof Map )
                config.nextflow = [:]
            if( cmdRun.dsl1 )
                config.nextflow.enable.dsl = 1
            if( cmdRun.dsl2 )
                config.nextflow.enable.dsl = 2
        }

        // -- add the command line parameters to the 'taskConfig' object
        if( cmdRun.hasParams() )
            config.params = mergeMaps( (Map)config.params, cmdRun.parsedParams(configVars()), NF.strictMode )

        if( cmdRun.withoutDocker && config.docker instanceof Map ) {
            // disable docker execution
            log.debug "Disabling execution in Docker container as requested by command-line option `-without-docker`"
            config.docker.enabled = false
        }

        if( cmdRun.withDocker ) {
            configContainer(config, 'docker', cmdRun.withDocker)
        }

        if( cmdRun.withPodman ) {
            configContainer(config, 'podman', cmdRun.withPodman)
        }

        if( cmdRun.withSingularity ) {
            configContainer(config, 'singularity', cmdRun.withSingularity)
        }

        if( cmdRun.withApptainer ) {
            configContainer(config, 'apptainer', cmdRun.withApptainer)
        }

        if( cmdRun.withCharliecloud ) {
            configContainer(config, 'charliecloud', cmdRun.withCharliecloud)
        }
    }

    private void configContainer(ConfigObject config, String engine, def cli) {
        log.debug "Enabling execution in ${engine.capitalize()} container as requested by command-line option `-with-$engine ${cmdRun.withDocker}`"

        if( !config.containsKey(engine) )
            config.put(engine, [:])

        if( !(config.get(engine) instanceof Map) )
            throw new AbortOperationException("Invalid `$engine` definition in the config file")

        def containerConfig = (Map)config.get(engine)
        containerConfig.enabled = true
        if( cli != '-' ) {
            // this is supposed to be a docker image name
            config.process.container = cli
        }
        else if( containerConfig.image ) {
            config.process.container = containerConfig.image
        }

        if( !hasContainerDirective(config.process) )
            throw new AbortOperationException("You have requested to run with ${engine.capitalize()} but no image was specified")

    }

    /**
     * Verify that configuration for process contains at last one `container` directive
     *
     * @param process
     * @return {@code true} when a `container` is defined or {@code false} otherwise
     */
    protected boolean hasContainerDirective(process)  {

        if( process instanceof Map ) {
            if( process.container )
                return true

            def result = process
                            .findAll { String name, value -> name.startsWith('$') && value instanceof Map }
                            .find { String name, Map value -> value.container as boolean }  // the first non-empty `container` string

            return result as boolean
        }

        return false
    }

    ConfigObject buildConfigObject() {
        // -- configuration file(s)
        def configFiles = validateConfigFiles(options?.config)
        def config = buildGivenFiles(configFiles)

        if( cmdRun )
            configRunOptions(config, System.getenv(), cmdRun)

        return config
    }


    /**
     * @return A the application options hold in a {@code ConfigObject} instance
     */
    ConfigMap build() {
        toConfigMap(buildConfigObject())
    }

    protected static ConfigMap toConfigMap(ConfigObject config) {
        assert config != null
        (ConfigMap)normalize0((Map)config)
    }

    static private normalize0( config ) {

        if( config instanceof Map ) {
            ConfigMap result = new ConfigMap(config.size())
            for( String name : config.keySet() ) {
                def value = (config as Map).get(name)
                result.put(name, normalize0(value))
            }
            return result
        }
        else if( config instanceof Collection ) {
            List result = new ArrayList(config.size())
            for( entry in config ) {
                result << normalize0(entry)
            }
            return result
        }
        else if( config instanceof GString ) {
            final holdSecrets = config.values.any { it instanceof SecretHolder }
            return holdSecrets ? config : config.toString()
        }
        else {
            return config
        }
    }

    /**
     * Merge two maps recursively avoiding keys to be overwritten
     *
     * @param config
     * @param params
     * @return a map resulting of merging result and right maps
     */
    protected Map mergeMaps(Map config, Map params, boolean strict, List keys=[]) {
        if( config==null )
            config = new LinkedHashMap()

        for( Map.Entry entry : params ) {
            final key = entry.key.toString()
            final value = entry.value
            final previous = getConfigVal0(config, key)
            keys << entry.key
            
            if( previous==null ) {
                config[key] = value
            }
            else if( previous instanceof Map && value instanceof Map ) {
                mergeMaps(previous, value, strict, keys)
            }
            else {
                if( previous instanceof Map || value instanceof Map ) {
                    final msg = "Configuration setting type with key '${keys.join('.')}' does not match the parameter with the same key - Config value=$previous; parameter value=$value"
                    if(strict)
                        throw new AbortOperationException(msg)
                    log.warn(msg)
                }
                config[key] = value
            }
        }

        return config
    }

    private Object getConfigVal0(Map config, String key) {
        if( config instanceof ConfigObject ) {
            return config.isSet(key) ? config.get(key) : null
        }
        else {
            return config.get(key)
        }
    }

    static String resolveConfig(Path baseDir, CmdRun cmdRun) {

        final config = new ConfigBuilder()
                .setShowClosures(true)
                .setOptions(cmdRun.launcher.options)
                .setCmdRun(cmdRun)
                .setBaseDir(baseDir)
                .buildConfigObject()

        // strip secret
        SecretHelper.hideSecrets(config)
        // compute config
        final result = toCanonicalString(config, false)
        // dump config for debugging
        log.trace "Resolved config:\n${result.indent('\t')}"
        return result
    }
}<|MERGE_RESOLUTION|>--- conflicted
+++ resolved
@@ -711,15 +711,6 @@
         }
 
         // -- sets preview report options
-<<<<<<< HEAD
-        if( cmdRun.previewReport ) {
-            cmdRun.preview = true
-            if( !(config.preview instanceof Map) )
-                config.preview = [:]
-            config.preview.enabled = true
-            if( cmdRun.previewReport != '-' )
-                config.preview.file = cmdRun.previewReport
-=======
         if( cmdRun.previewContainers ) {
             cmdRun.preview = true
             if( config.preview !instanceof Map )
@@ -727,7 +718,6 @@
             config.preview.enabled = true
             if( cmdRun.previewContainers != '-' )
                 config.preview.file = cmdRun.previewContainers
->>>>>>> 181c8b39
             else if( !config.preview.file )
                 config.preview.file = PreviewReportObserver.DEF_FILE_NAME
         }
