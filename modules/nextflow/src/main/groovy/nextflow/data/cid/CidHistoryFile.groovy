--- conflicted
+++ resolved
@@ -35,10 +35,6 @@
     Path path
 
     CidHistoryFile(Path file) {
-<<<<<<< HEAD
-        log.debug("History file $file")
-=======
->>>>>>> 063a0ec8
         this.path = file
     }
 
@@ -47,13 +43,8 @@
 
         withFileLock {
             def timestamp = date ?: new Date()
-<<<<<<< HEAD
-            log.debug("Writting record for $key in CID history file $this")
-            path << new CidHistoryRecord(timestamp: timestamp, runName: name, sessionId: key, runCid: runCid).toString() << '\n'
-=======
             log.trace("Writting record for $key in CID history file $this")
             path << new CidHistoryRecord(timestamp, name, key, runCid, resultsCid).toString() << '\n'
->>>>>>> 063a0ec8
         }
     }
 
@@ -68,8 +59,6 @@
         }
     }
 
-<<<<<<< HEAD
-=======
     void updateResultsCid(UUID sessionId, String resultsCid) {
         assert sessionId
 
@@ -81,7 +70,6 @@
         }
     }
 
->>>>>>> 063a0ec8
     List<CidHistoryRecord> getRecords(){
         List<CidHistoryRecord> list = new LinkedList<CidHistoryRecord>()
         try {
@@ -91,18 +79,10 @@
             log.warn "Can't read records from CID history file: $this", e.message
         }
         return list
-<<<<<<< HEAD
-
-    }
-
-
-    String getRunCid(UUID id) {
-=======
     }
 
 
     CidHistoryRecord getRecord(UUID id) {
->>>>>>> 063a0ec8
         assert id
 
         for (String line : this.path.readLines()) {
@@ -140,8 +120,6 @@
         this.path.setText(newHistory.toString())
     }
 
-<<<<<<< HEAD
-=======
     private void updateResultsCid0(UUID id, String resultsCid) {
         assert id
         def newHistory = new StringBuilder()
@@ -166,7 +144,6 @@
         this.path.setText(newHistory.toString())
     }
 
->>>>>>> 063a0ec8
     /**
      * Apply the given action by using a file lock
      *
