--- conflicted
+++ resolved
@@ -18,10 +18,7 @@
 
 import static nextflow.file.FileHelper.*
 
-<<<<<<< HEAD
-=======
 import java.nio.file.FileSystem
->>>>>>> 19a72c40
 import java.nio.file.Files
 import java.nio.file.NoSuchFileException
 import java.nio.file.Path
@@ -64,12 +61,8 @@
     static private fileNamePattern( FilePatternSplitter splitter, Map opts ) {
 
         final scheme = splitter.scheme
-<<<<<<< HEAD
-        final folder = toCanonicalPath(splitter.parent)
-=======
         final target = scheme ? "$scheme://$splitter.parent" : splitter.parent
         final folder = toCanonicalPath(target)
->>>>>>> 19a72c40
         final pattern = splitter.fileName
 
         if( opts == null ) opts = [:]
