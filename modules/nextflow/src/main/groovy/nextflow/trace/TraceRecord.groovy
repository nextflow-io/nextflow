--- conflicted
+++ resolved
@@ -237,12 +237,7 @@
         }
     }
 
-<<<<<<< HEAD
-
-    //@PackageScope
-=======
-    @PackageScope
->>>>>>> e952299f
+    @PackageScope
     Map<String,Object> store
 
     Map<String,Object> getStore() { store }
