/*
 * Copyright 2013-2024, Seqera Labs
 *
 * Licensed under the Apache License, Version 2.0 (the "License");
 * you may not use this file except in compliance with the License.
 * You may obtain a copy of the License at
 *
 *     http://www.apache.org/licenses/LICENSE-2.0
 *
 * Unless required by applicable law or agreed to in writing, software
 * distributed under the License is distributed on an "AS IS" BASIS,
 * WITHOUT WARRANTIES OR CONDITIONS OF ANY KIND, either express or implied.
 * See the License for the specific language governing permissions and
 * limitations under the License.
 */

package nextflow.trace
import groovy.transform.CompileStatic
import nextflow.Session
import nextflow.processor.TaskHandler
import nextflow.processor.TaskProcessor

import java.nio.file.Path

/**
 * Defines the defaults method for application flow observer
 *
 * @author Paolo Di Tommaso <paolo.ditommaso@gmail.com>
 */
@CompileStatic
interface TraceObserver {

    /**
     * This method is invoked when the flow is going to start
     */
    default void onFlowCreate(Session session) {}

    /**
     * This method is invoked when the flow is going to start
     */
    default void onFlowBegin() {}

    /**
     * This method is invoked when the flow is going to complete
     */
    default void onFlowComplete() {}

    /*
     * Invoked when the process is created.
     */
    default void onProcessCreate( TaskProcessor process ){}

    /*
      * Invoked when all tak have been executed and process ends.
      */
    default void onProcessTerminate( TaskProcessor process ){}

    /**
     * This method when a new task is created and submitted in the nextflow
     * internal queue of pending task to be scheduled to the underlying
     * execution backend
     *
     * @param handler
     * @param trace
     */
    default void onProcessPending(TaskHandler handler, TraceRecord trace){}

    /**
     * This method is invoked before a process run is going to be submitted
     *
     * @param handler
     *      The {@link TaskHandler} instance for the current task.
     * @param trace
     *      The associated {@link TraceRecord} for the current task.
     */
    default void onProcessSubmit(TaskHandler handler, TraceRecord trace){}

    /**
     * This method is invoked when a process run is going to start
     *
     * @param handler
     *      The {@link TaskHandler} instance for the current task.
     * @param trace
     *      The associated {@link TraceRecord} for the current task.
     */
    default void onProcessStart(TaskHandler handler, TraceRecord trace){}

    /**
     * This method is invoked when a process run completes
     *
     * @param handler
     *      The {@link TaskHandler} instance for the current task.
     * @param trace
     *      The associated {@link TraceRecord} for the current task.
     */
    default void onProcessComplete(TaskHandler handler, TraceRecord trace){}

    /**
     * method invoked when a task execution is skipped because the result is cached (already computed)
     * or stored (due to the usage of `storeDir` directive)
     *
     * @param handler
     *      The {@link TaskHandler} instance for the current task
     * @param trace
     *      The trace record for the cached trace. When this event is invoked for a store task
     *      the {@code trace} record is expected to be {@code null}
     */
    default void onProcessCached(TaskHandler handler, TraceRecord trace){}

    /**
     * @return {@code true} whenever this observer requires to collect task execution metrics
     */
    default boolean enableMetrics(){ false }

    /**
     * Method that is invoked, when a workflow fails.
     *
     * @param handler
     *      The {@link TaskHandler} instance for the current task.
     * @param trace
     *      The associated {@link TraceRecord} for the current task.
     */
    default void onFlowError(TaskHandler handler, TraceRecord trace){}

    /**
     * Method that is invoked when a workflow output is published.
     *
     * @param name
     *      The name of the workflow output
     * @param value
     *      A list if the published channel was a queue channel,
     *      otherwise an object if the channel was a value channel
     */
<<<<<<< HEAD
    void onWorkflowPublish(String name, Object value){}
=======
    default void onWorkflowPublish(Object value){}
>>>>>>> 27ecb89d

    /**
     * Method that is invoke when an output file is published
     * into a `publishDir` folder.
     *
     * @param destination
     *      The destination path at `publishDir` folder.
     */
    default void onFilePublish(Path destination){}

    /**
     * Method that is invoke when an output file is published
     * into a `publishDir` folder.
     *
     * @param destination
     *      The destination path at `publishDir` folder.
     * @param source
     *      The source path at `workDir` folder.
     */
    default void onFilePublish(Path destination, Path source){
        onFilePublish(destination)
    }
    /**
     * Method that is invoked when a output file is annotated
     * @param destination
     *      The destination path at `publishDir` folder.
     * @param annotations
     *      The annotations attached to this file
     */
    void onFilePublish(Path destination, Path source, Map annotations){
        onFilePublish(destination, source)
    }

}<|MERGE_RESOLUTION|>--- conflicted
+++ resolved
@@ -131,11 +131,7 @@
      *      A list if the published channel was a queue channel,
      *      otherwise an object if the channel was a value channel
      */
-<<<<<<< HEAD
-    void onWorkflowPublish(String name, Object value){}
-=======
-    default void onWorkflowPublish(Object value){}
->>>>>>> 27ecb89d
+    default void onWorkflowPublish(String name, Object value){}
 
     /**
      * Method that is invoke when an output file is published
