--- conflicted
+++ resolved
@@ -64,22 +64,13 @@
 
     // failed tasks that were not retried are included in the total count
     int getTotalCount() {
-<<<<<<< HEAD
-        pending+ submitted+ running+
-           succeeded+ cached+ stored
-=======
         pending + submitted + running +
            succeeded + failed - retries + cached + stored + aborted
->>>>>>> cdb13afd
     }
 
     // only failed tasks that were ignored are included in the completed count
     int getCompletedCount() {
-<<<<<<< HEAD
-        succeeded+ cached+ stored
-=======
         succeeded + ignored + cached + stored
->>>>>>> cdb13afd
     }
 
     @Override
