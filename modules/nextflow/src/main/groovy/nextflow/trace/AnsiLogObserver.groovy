--- conflicted
+++ resolved
@@ -123,11 +123,8 @@
         boolean warn
         if( isHashLogPrefix(message) && !(warn=message.indexOf('NOTE:')>0) )
             return
-<<<<<<< HEAD
-=======
         if( message.startsWith('[skipping]') )
             return
->>>>>>> a1e33193
 
         if( !started || !statsObserver.hasProgressRecords() ) {
             println message
