/*
 * Copyright 2020-2022, Seqera Labs
 *
 * Licensed under the Apache License, Version 2.0 (the "License");
 * you may not use this file except in compliance with the License.
 * You may obtain a copy of the License at
 *
 *     http://www.apache.org/licenses/LICENSE-2.0
 *
 * Unless required by applicable law or agreed to in writing, software
 * distributed under the License is distributed on an "AS IS" BASIS,
 * WITHOUT WARRANTIES OR CONDITIONS OF ANY KIND, either express or implied.
 * See the License for the specific language governing permissions and
 * limitations under the License.
 *
 */

package nextflow.fusion

import groovy.transform.CompileStatic
import nextflow.executor.Executor
import nextflow.processor.TaskRun

import static nextflow.fusion.FusionConfig.FUSION_PATH

/**
 * Implements commons logic to handle fusion based tasks.
 * This trait is expected to be used by a sub-class of {@link nextflow.processor.TaskHandler}
 *
 * See {@link nextflow.executor.local.LocalTaskHandler}
 *
 * @author Paolo Di Tommaso <paolo.ditommaso@gmail.com>
 */
@CompileStatic
trait FusionAwareTask {

    abstract TaskRun getTask()

    private Executor getExecutor0() { getTask().getProcessor().getExecutor() }

    private Boolean fusionEnabled

    private FusionScriptLauncher fusionLauncher


    boolean fusionEnabled() {
        if( fusionEnabled==null ) {
            fusionEnabled = getExecutor0().isFusionEnabled()
        }
        return fusionEnabled
    }

    FusionScriptLauncher fusionLauncher() {
        if( fusionLauncher==null ) {
            fusionLauncher = fusionEnabled()
                    ? FusionScriptLauncher.create(task.toTaskBean(), task.workDir.scheme)
                    : null
        }
        return fusionLauncher
    }

    List<String> fusionSubmitCli() {
        final fusion = fusionLauncher()
        final runFile = fusion.toContainerMount(task.workDir.resolve(TaskRun.CMD_RUN))
<<<<<<< HEAD
        return ['/usr/bin/fusion', 'bash', runFile.toString() ]
=======
        return [FUSION_PATH, 'bash', runFile.toString() ]
>>>>>>> 77a516b6
    }

}<|MERGE_RESOLUTION|>--- conflicted
+++ resolved
@@ -62,11 +62,7 @@
     List<String> fusionSubmitCli() {
         final fusion = fusionLauncher()
         final runFile = fusion.toContainerMount(task.workDir.resolve(TaskRun.CMD_RUN))
-<<<<<<< HEAD
-        return ['/usr/bin/fusion', 'bash', runFile.toString() ]
-=======
         return [FUSION_PATH, 'bash', runFile.toString() ]
->>>>>>> 77a516b6
     }
 
 }