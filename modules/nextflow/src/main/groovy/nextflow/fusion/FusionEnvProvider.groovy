--- conflicted
+++ resolved
@@ -27,13 +27,8 @@
  */
 class FusionEnvProvider {
 
-<<<<<<< HEAD
-    Map<String,String> getEnvironment(TaskBean bean, String scheme) {
-        final config = new FusionConfig(Global.config?.fusion as Map ?: Collections.emptyMap(), SysEnv.get())
-=======
     Map<String,String> getEnvironment(String scheme) {
         final config = FusionConfig.getConfig()
->>>>>>> d67aef5f
         final list = Plugins.getExtensions(FusionEnv)
         final result = new HashMap<String,String>()
         for( FusionEnv it : list ) {
