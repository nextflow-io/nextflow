--- conflicted
+++ resolved
@@ -219,11 +219,7 @@
                 break
             }
 
-<<<<<<< HEAD
-            def map = new LinkedHashMap<>(1)
-=======
             final map = new LinkedHashMap<>(1)
->>>>>>> 0ff3b305
             map[OBJECT_KEY] = reader.nextName()
             map[OBJECT_VALUE] = fromJson(reader)
 
