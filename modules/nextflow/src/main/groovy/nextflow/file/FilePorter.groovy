/*
 * Copyright 2020-2022, Seqera Labs
 * Copyright 2013-2019, Centre for Genomic Regulation (CRG)
 *
 * Licensed under the Apache License, Version 2.0 (the "License");
 * you may not use this file except in compliance with the License.
 * You may obtain a copy of the License at
 *
 *     http://www.apache.org/licenses/LICENSE-2.0
 *
 * Unless required by applicable law or agreed to in writing, software
 * distributed under the License is distributed on an "AS IS" BASIS,
 * WITHOUT WARRANTIES OR CONDITIONS OF ANY KIND, either express or implied.
 * See the License for the specific language governing permissions and
 * limitations under the License.
 */

package nextflow.file

import java.nio.file.FileVisitResult
import java.nio.file.Files
import java.nio.file.NoSuchFileException
import java.nio.file.Path
import java.nio.file.SimpleFileVisitor
import java.nio.file.attribute.BasicFileAttributes
import java.util.concurrent.ExecutionException
import java.util.concurrent.ExecutorService
import java.util.concurrent.Future
import java.util.concurrent.TimeUnit
import java.util.concurrent.TimeoutException
import java.util.concurrent.atomic.AtomicInteger

import groovy.transform.Canonical
import groovy.transform.CompileStatic
import groovy.transform.PackageScope
import groovy.transform.ToString
import groovy.util.logging.Slf4j
import nextflow.Session
import nextflow.exception.ProcessStageException
import nextflow.extension.FilesEx
import nextflow.util.CacheHelper
import nextflow.util.Duration
import nextflow.util.ThreadPoolManager

/**
 * Move foreign (ie. remote) files to the staging work area
 *
 * @author Paolo Di Tommaso <paolo.ditommaso@gmail.com>
 */
@Slf4j
@ToString(includeFields = true, includeNames = true, includePackage = false, includes = 'maxRetries,pollTimeout')
@CompileStatic
class FilePorter {

    static final private Random RND = Random.newInstance()

    static final private int MAX_RETRIES = 3

    static final private Duration POLL_TIMEOUT = Duration.of('2sec')

    final Map<FileCopy,FileTransfer> stagingTransfers = new HashMap<>()

    private ExecutorService threadPool

    private Duration pollTimeout

    final int maxRetries

    final Session session

    FilePorter( Session session ) {
        this.session = session
        maxRetries = session.config.navigate('filePorter.maxRetries') as Integer ?: MAX_RETRIES
        pollTimeout = session.config.navigate('filePorter.pollTimeout') as Duration ?: POLL_TIMEOUT
        threadPool = new ThreadPoolManager('FileTransfer')
                .withConfig(session.config)
                .createAndRegisterShutdownCallback(session)
    }

    Batch newBatch(Path stageDir) { new Batch(this, stageDir) }

    void transfer(Batch batch) {
        if( batch.size() ) {
            log.trace "Stage foreign files: $batch"
            submitStagingActions(batch.foreignPaths)
            log.trace "Stage foreign files completed: $batch"
        }
    }

    protected FileTransfer createFileTransfer(Path source, Path target) {
        return new FileTransfer(source, target, maxRetries)
    }

    protected Future submitForExecution(FileTransfer transfer) {
        threadPool.submit(transfer)
    }

    protected FileTransfer getOrSubmit(FileCopy copy) {
        synchronized (this) {
            FileTransfer transfer = stagingTransfers.get(copy)
            if( transfer == null ) {
                transfer = createFileTransfer(copy.source, copy.target)
                transfer.result = submitForExecution(transfer)
                stagingTransfers.put(copy, transfer)
            }
            // increment the ref count
            transfer.refCount.incrementAndGet()

            return transfer
        }
    }

    protected void decOrRemove(FileTransfer action) {
        //assert stagingTransfers.containsKey(key)
        if( action.refCount.decrementAndGet() == 0 ) {
            stagingTransfers.remove(action.source)
        }
    }

    /**
     * Stages i.e. copies the file from the remote source to a local staging path
     * using a thread pool
     * @param copies
     *      A map where each key-value pair represent a file to be copied.
     *      The key element is the file source path. The value element represent the target path
     * @return
     *      A list of {@link FileTransfer} operations
     */
    protected List<FileTransfer> submitStagingActions(List<FileCopy> copies) {

        final result = new ArrayList<FileTransfer>(copies.size())
        for ( FileCopy it : copies ) {
            // here's the magic: use a Map to check if a future for the staging action already exist
            // - if exists take it to wait to the submit action termination
            // - otherwise create a new future submitting the action operation
            result << getOrSubmit(it)
        }

        // wait for staging actions completion
        // note: make a copy of the list to avoid a ConcurrentModificationException
        final futures = new ArrayList<FileTransfer>(result)
        while( futures.size() ) {
            final itr = futures.iterator()
            while( itr.hasNext() ) {
                final action = itr.next()
                try {
                    action.result.get(pollTimeout.millis, TimeUnit.MILLISECONDS)
                    itr.remove()
                    decOrRemove(action)
                }
                catch( TimeoutException e ) {
                    // the timeout event is used to report an info message that
                    // a download is taking place only the very first time
                    final msg = action.getMessageAndClear()
                    if( msg ) {
                        log.info((String)msg)
                    }
                }
                catch( ExecutionException e ) {
                    throw e.cause ?: e
                }
            }
        }

        return result
    }

    /**
     * Model a file stage requirement
     */
    @Canonical
    static class FileCopy {
        final Path source
        final Path target
    }

    /**
     * Models a batch (collection) of foreign files that need to be transferred to
     * the process staging are co-located with the work directory
     */
    static class Batch  {

        final private FilePorter owner

        /**
         * Holds the list of foreign files to be transferred
         */
        private List<FileCopy> foreignPaths = new ArrayList<>(100)

        /**
         * The *local* directory where against where files need to be staged.
         */
        private Path stageDir

        /**
         * The stage directory scheme. A file is considered *foreign* when its scheme is different from
         * the stage directory scheme.
         */
        private String stageScheme

        Batch(FilePorter owner, Path stageDir) {
            this.owner = owner
            this.stageDir = stageDir
            this.stageScheme = stageDir.scheme
        }

        /**
         * Add the specified path to list of foreign files when
         * the path scheme is different from the stage directory scheme
         *
         * @param path
         *      The path to include in the foreign files batch
         * @return
         *
         */
        Path addToForeign(Path path) {
            // copy the path with a thread pool
            final copy = owner.getCachePathFor(path, stageDir)
            foreignPaths << copy
            return copy.target
        }

        /**
         * @return The number of foreign files in the batch
         */
        int size() { foreignPaths.size() }

        /**
         * @return {@code true} when it contains one or more files, {@code false} otherwise
         */
        boolean asBoolean() { foreignPaths.size()>0 }

        @Override
        String toString() {
<<<<<<< HEAD
            return "FilePorter.Batch[stageDir=${stageDir.toUriString()}; foreignPaths=${foreignPaths*.toUriString()}]"
=======
            return "FilePorter.Batch[stageDir=${stageDir.toUriString()}; foreignPaths=${foreignPaths}]"
>>>>>>> c0a25fc2
        }
    }

    /**
     * Model a foreign file transfer
     */
    @ToString
    @CompileStatic
    @PackageScope
    static class FileTransfer implements Runnable {

        /**
         * The source file (foreign) to be transfer
         */
        final Path source

        /**
         * The target path where the file need to be copied
         */
        final Path target

        /**
         * Max number of retries in case of error
         */
        final int maxRetries

        final AtomicInteger refCount
        volatile Future result
        private String message
        private int debugDelay

        FileTransfer(Path foreignPath, Path stagePath, int maxRetries=0) {
            this.source = foreignPath
            this.target = stagePath
            this.maxRetries = maxRetries
            this.message = "Staging foreign file: ${source.toUriString()}"
            this.refCount = new AtomicInteger(0)
            this.debugDelay = System.getProperty('filePorter.debugDelay') as Integer ?: 0
        }

        @Override
        void run() throws Exception {
            stageForeignFile(source, target)
        }

        /**
         * Download a foreign file (ie. remote) storing it the current pipeline execution directory
         *
         * @param filePath The {@link Path} of the remote file to copy
         * @return The path of a local copy of the remote file
         */
        protected Path stageForeignFile(Path filePath, Path stagePath) {

            int count = 0
            while( true ) {
                try {
                    return stageForeignFile0(filePath, stagePath)
                }
                catch( IOException e ) {
                    if( count++ < maxRetries && e !instanceof NoSuchFileException && e !instanceof InterruptedIOException && !Thread.currentThread().isInterrupted() ) {
                        def message = "Unable to stage foreign file: ${filePath.toUriString()} (try ${count}) -- Cause: $e.message"
                        log.isDebugEnabled() ? log.warn(message, e) : log.warn(message)

                        sleep (10 + RND.nextInt(300))
                        continue
                    }

                    throw new ProcessStageException(fmtError(filePath,e), e)
                }
            }
        }

        private String fmtError(Path filePath, Exception e) {
            def message = "Can't stage file ${filePath.toUri().toString()}"
            if( e instanceof NoSuchFileException )
                message += " -- file does not exist"
            else if( e.message )
                message += " -- reason: ${e.message}"
            return message
        }

        private Path stageForeignFile0(Path source, Path target) {
            if( target.exists() ) {
                log.debug "Local cache found for foreign file ${source.toUriString()} at ${target.toUriString()}"
                return target
            }
            log.debug "Copying foreign file ${source.toUriString()} to work dir: ${target.toUriString()}"
            if( debugDelay )
                sleep ( new Random().nextInt(debugDelay) )
            return FileHelper.copyPath(source, target)
        }

        synchronized String getMessageAndClear() {
            def result = message
            message = null
            return result
        }
    }

    synchronized protected FileCopy getCachePathFor(Path sourcePath, Path stageDir) {
        final dirPath = stageDir.toUriString() // <-- use a string to avoid changes in the dir to alter the hashing
        int i=0
        while( true ) {
            final uniq = List.of(sourcePath, dirPath, i++)
            final hash = CacheHelper.hasher(uniq).hash().toString()
            final targetPath = getCacheDir0(stageDir, hash).resolve(sourcePath.getName())
            final result = new FileCopy(sourcePath, targetPath)
            if( stagingTransfers.containsKey(result) )
                return result
            final exist = targetPath.exists()
            if( !exist || checkPathIntegrity(sourcePath, targetPath) )
                return result
        }
    }

    static private Path getCacheDir0(Path workDir, String hash) {
        def bucket = hash.substring(0,2)
        def result = workDir.resolve( "$bucket/${hash.substring(2)}")

        if( !FilesEx.mkdirs(result) ) {
            throw new IOException("Unable to create cache directory: $result -- Make sure a file with the same name doesn't exist and you have write permissions")
        }
        return result.toAbsolutePath()
    }

    static private boolean checkPathIntegrity(Path source, Path target) {
        try {
            // the file must have the same size. this is needed
            // to prevent re-using broken files left by a previous interrupted download
            final attrs = Files.readAttributes(source, BasicFileAttributes)
            final same = attrs.isDirectory()
                    ? checkDirIntegrity0(source, target)
                    : attrs.size() == Files.size(target)
            return same
        }
        catch (NoSuchFileException e) {
            log.warn "Path integrity check failed because the following file has been deleted: $e.message -- make sure to not run more than one nextflow instance using the same work directory"
            return false
        }
        catch (Exception e) {
            log.debug "Unable to determine stage file integrity: source=$source; target=$target", e
            return false
        }
    }

    static private boolean checkDirIntegrity0(Path sourceDir, Path targetDir) {

        // traverse the sourceDir directory and for each file check exists
        // a corresponding file in the target directory having the same size
        boolean same = true
        Files.walkFileTree(sourceDir, new SimpleFileVisitor<Path>() {
            FileVisitResult visitFile(Path sourceFile, BasicFileAttributes attrs) {
                final rel = sourceDir.relativize(sourceFile).toString()

                if( attrs.size() != Files.size(targetDir.resolve(rel)) ) {
                    same = false
                    return FileVisitResult.TERMINATE
                }
                else {
                    same = true
                    return FileVisitResult.CONTINUE
                }
            }} )
        return same
    }
}<|MERGE_RESOLUTION|>--- conflicted
+++ resolved
@@ -232,11 +232,7 @@
 
         @Override
         String toString() {
-<<<<<<< HEAD
-            return "FilePorter.Batch[stageDir=${stageDir.toUriString()}; foreignPaths=${foreignPaths*.toUriString()}]"
-=======
             return "FilePorter.Batch[stageDir=${stageDir.toUriString()}; foreignPaths=${foreignPaths}]"
->>>>>>> c0a25fc2
         }
     }
 
