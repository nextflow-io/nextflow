/*
 * Copyright 2013-2024, Seqera Labs
 *
 * Licensed under the Apache License, Version 2.0 (the "License");
 * you may not use this file except in compliance with the License.
 * You may obtain a copy of the License at
 *
 *     http://www.apache.org/licenses/LICENSE-2.0
 *
 * Unless required by applicable law or agreed to in writing, software
 * distributed under the License is distributed on an "AS IS" BASIS,
 * WITHOUT WARRANTIES OR CONDITIONS OF ANY KIND, either express or implied.
 * See the License for the specific language governing permissions and
 * limitations under the License.
 */

package nextflow.scm

import java.time.temporal.ChronoUnit
import java.util.concurrent.TimeoutException
import java.util.function.Predicate

import static nextflow.util.StringUtils.*

<<<<<<< HEAD
import dev.failsafe.Failsafe
import dev.failsafe.RetryPolicy
import dev.failsafe.event.EventListener
import dev.failsafe.event.ExecutionAttemptedEvent
import dev.failsafe.function.CheckedSupplier
=======
import java.net.http.HttpClient
import java.net.http.HttpRequest
import java.net.http.HttpResponse
import java.time.Duration
import java.util.concurrent.Executors

>>>>>>> d1e6836e
import groovy.json.JsonSlurper
import groovy.transform.Canonical
import groovy.transform.CompileStatic
import groovy.transform.Memoized
import groovy.util.logging.Slf4j
import nextflow.Const
import nextflow.exception.AbortOperationException
import nextflow.exception.RateLimitExceededException
<<<<<<< HEAD
import nextflow.util.RetryConfig
=======
import nextflow.util.Threads
>>>>>>> d1e6836e
import org.eclipse.jgit.api.Git
import org.eclipse.jgit.lib.Ref
import org.eclipse.jgit.transport.CredentialsProvider
import org.eclipse.jgit.transport.UsernamePasswordCredentialsProvider
/**
 *
 * Base class for a generic source repository provider
 *
 * @author Paolo Di Tommaso <paolo.ditommaso@gmail.com>
 */
@Slf4j
@CompileStatic
abstract class RepositoryProvider {

    static final public String[] EMPTY_ARRAY = new String[0]

    @Canonical
    static class TagInfo {
        String name
        String commitId
    }

    @Canonical
    static class BranchInfo {
        String name
        String commitId
    }

    /**
     * The client used to carry out http requests
     */
    private HttpClient httpClient = { newHttpClient() }()

    /**
     * The pipeline qualified name following the syntax {@code owner/repository}
     */
    protected String project

    /**
     * Holds the provider configuration
     */
    protected ProviderConfig config

    /**
     * The name of the commit/branch/tag
     */
    protected String revision

    protected RetryConfig retryConfig = new RetryConfig()

    RepositoryProvider setCredentials(String userName, String password) {
        config.user = userName
        config.password = password
        return this
    }

    RepositoryProvider setRevision(String revision) {
        this.revision = revision
        return this
    }

    RepositoryProvider setRetryConfig(RetryConfig retryConfig) {
        this.retryConfig = retryConfig
        return this
    }

    String getProject() {
        return this.project
    }

    ProviderConfig getConfig() {
        return this.config
    }

    String getRevision() {
        return this.revision
    }

    boolean hasCredentials() {
        getUser() && getPassword()
    }

    String getUser() { config?.user }

    String getPassword() { config?.password }

    /**
     * @return The name of the source hub service e.g. github or bitbucket
     */
    abstract String getName()

    /**
     * The hub service API url to access the remote repository e.g. https://api.github.com/repos/nextflow-io/hello
     *
     * @return The repository API url string
     */
    abstract String getEndpointUrl()

    /**
     * The hub service API rul to access a content in the remote repository
     * e.g. https://api.github.com/repos/nextflow-io/hello/contents/my/file
     *
     * @param path The path relative to the remote repository of the content to be retrieved
     * @return The API url string to access the remote content
     */
    abstract String getContentUrl(String path)

    /**
     * @return The repository URL used by Git to clone the remote repository
     *      e.g. https://github.com/nextflow-io/hello.git
     */
    abstract String getCloneUrl()

    /**
     * @return The project home page e.g. https://github.com/nextflow-io/hello
     */
    abstract String getRepositoryUrl()

    @Memoized
    protected Collection<Ref> fetchRefs() {
        /*
         * fetch repos tags & branches
         * see https://github.com/centic9/jgit-cookbook/
         */
        return Git.lsRemoteRepository()
                .setRemote(getEndpointUrl())
                .setCredentialsProvider(getGitCredentials())
                .call()
    }

    List<BranchInfo> getBranches() {
        final PREFIX = 'refs/heads/'
        final refs = fetchRefs()
        final result = new ArrayList<BranchInfo>()
        for( Ref it : refs ) {
            if( !it.name.startsWith(PREFIX) )
                continue
            result.add( new BranchInfo(it.name.substring(PREFIX.size()), it.objectId.name()) )
        }
        return result
    }

    List<TagInfo> getTags() {
        final PREFIX = 'refs/tags/'
        final refs = fetchRefs()
        final result = new ArrayList<TagInfo>()
        for( Ref it : refs ) {
            if( !it.name.startsWith(PREFIX) )
                continue
            result.add( new TagInfo(it.name.substring(PREFIX.size()), it.objectId.name()) )
        }
        return result
    }

    /**
     * @return a org.eclipse.jgit.transport.CredentialsProvider object for authenticating git operations
     * like clone, fetch, pull, and update
     **/
    CredentialsProvider getGitCredentials() {
        return new UsernamePasswordCredentialsProvider(getUser(), getPassword())
    }

    /**
     * Invoke the API request specified
     *
     * @param api A API request url e.g. https://api.github.com/repos/nextflow-io/hello
     * @return The remote service response as a text
     */
    protected String invoke( String api ) {
        return apply(()-> invoke0(api))
    }

    protected String invoke0( String api ) {
        assert api

        log.debug "Request [credentials ${getAuthObfuscated() ?: '-'}] -> $api"
        final request = HttpRequest
            .newBuilder()
            .uri(new URI(api))
            .headers(getAuth())
            .GET()
        // submit the request
        final resp = httpClient.send(request.build(), HttpResponse.BodyHandlers.ofString())
        // check the response code
        checkResponse(resp)
        // return the body as string
        return resp.body()
    }

    protected String getAuthObfuscated() {
        final usr = getUser()
        final pwd = getPassword()
        return "${usr ? redact(usr) : '-'}:${pwd ? redact(pwd) : '-'}"
    }

    /**
     * Define the credentials to be used to authenticate the http request
     *
     * @return
     *      A string array holding the authentication HTTP headers e.g.
     *      {@code [ "Authorization", "Bearer 1234567890"] } or an empty
     *      array when the credentials are not available or provided.
     *      Note: {@code null} is not a valid return value for this method.
     */
    protected String[] getAuth() {
        if( hasCredentials() ) {
            String authString = "${getUser()}:${getPassword()}".bytes.encodeBase64().toString()
            return new String[] { "Authorization", "Basic " + authString }
        }
        return EMPTY_ARRAY
    }

    /**
     * Check for response error status. Throws a {@link AbortOperationException} exception
     * when a 401 or 403 error status is returned.
     *
     * @param connection A {@link HttpURLConnection} connection instance
     */
    protected checkResponse( HttpResponse<String> connection ) {
        final code = connection.statusCode()

        switch( code ) {
            case 401:
                log.debug "Response status: $code -- ${connection.body()}"
                throw new AbortOperationException("Not authorized -- Check that the ${name.capitalize()} user name and password provided are correct")

            case 403:
                log.debug "Response status: $code -- ${connection.body()}"
                def limit = connection.headers().firstValue('X-RateLimit-Remaining').orElse(null)
                if( limit == '0' ) {
                    def message = config.auth ? "Check ${name.capitalize()}'s API rate limits for more details" : "Provide your ${name.capitalize()} user name and password to get a higher rate limit"
                    throw new RateLimitExceededException("API rate limit exceeded -- $message")
                }
                else {
                    def message = config.auth ? "Check that the ${name.capitalize()} user name and password provided are correct" : "Provide your ${name.capitalize()} user name and password to access this repository"
                    throw new AbortOperationException("Forbidden -- $message")
                }
            case 404:
                log.debug "Response status: $code -- ${connection.body()}"
                throw new AbortOperationException("Remote resource not found: ${connection.uri()}")
        }
    }

    protected <T> List<T> invokeAndResponseWithPaging(String request, Closure<T> parse) {
        // this is needed because apparently bytebuddy used by testing framework is not able
        // to handle properly this method signature using both generics and `@Memoized` annotation.
        // therefore the `@Memoized` has been moved to the inner method invocation
        return invokeAndResponseWithPaging0(request, parse)
    }

    @Memoized
    protected List invokeAndResponseWithPaging0(String request, Closure parse) {
        int page = 0
        final result = new ArrayList()
        while( true ) {
            final url = request + (request.contains('?') ? "&page=${++page}": "?page=${++page}")
            final response = invoke(url)
            final list = (List) new JsonSlurper().parseText(response)
            if( !list )
                break

            for( def item : list ) {
                final entry = parse(item)
                if( result.contains(entry) ) {
                    log.debug("Duplicate entry detected on request '$request'")
                    return result
                }
                result.add(entry)
            }

            // prevent endless looping
            if( page==100 ) {
                log.warn("Too many requests '$request'")
                break
            }
        }
        return result
    }

    /**
     * Invoke the API request specified and parse the JSON response
     *
     * @param request A API request url e.g. https://request.github.com/repos/nextflow-io/hello
     * @return The remote service response parsed to a {@link Map} object
     */
    @Memoized
    protected Map invokeAndParseResponse( String request ) {

        def response = invoke(request)
        return new JsonSlurper().parseText(response) as Map

    }

    /**
     * Read the content of a file stored in the remote repository
     *
     * @param path The relative path of a file stored in the repository
     * @return The file content a
     */
    abstract byte[] readBytes( String path )

    String readText( String path ) {
        def bytes = readBytes(path)
        return bytes ? new String(bytes) : null
    }

    /**
     * Validate the repository for the specified file.
     * It tries to read the content of the specified file throwing an {@link AbortOperationException} if it does not exist
     *
     * @param scriptName The path of the script to check
     */
    void validateFor( String scriptName ) {

        try {
            readBytes(scriptName)
        }
        catch( IOException e1 ) {
            validateRepo()
            throw new AbortOperationException("Not a valid Nextflow project -- The repository `${getRepositoryUrl()}` must contain a `${Const.DEFAULT_MAIN_FILE_NAME}` script or the file `${Const.MANIFEST_FILE_NAME}`", e1)
        }
    }

    void validateRepo() {
        try {
            invokeAndParseResponse( getEndpointUrl() )
        }
        catch( IOException e ) {
            throw new AbortOperationException("Cannot find `$project` -- Make sure exists a ${name.capitalize()} repository at this address `${getRepositoryUrl()}`", e)
        }
    }

<<<<<<< HEAD
    /**
     * Creates a retry policy using the configuration specified by {@link nextflow.scm.ProviderRetryConfig}
     *
     * @param cond A predicate that determines when a retry should be triggered
     * @return The {@link dev.failsafe.RetryPolicy} instance
     */
    protected <T> RetryPolicy<T> retryPolicy(Predicate<? extends Throwable> cond) {
        final listener = new EventListener<ExecutionAttemptedEvent<?>>() {
            @Override
            void accept(ExecutionAttemptedEvent<?> event) throws Throwable {
                log.debug("Provider invoke response error - attempt: ${event.attemptCount}; reason: ${event.lastFailure.message}")
            }
        }
        return RetryPolicy.<T>builder()
            .handleIf(cond)
            .withBackoff(retryConfig.delay.toMillis(), retryConfig.maxDelay.toMillis(), ChronoUnit.MILLIS)
            .withMaxAttempts(retryConfig.maxAttempts)
            .withJitter(retryConfig.jitter)
            .onRetry(listener as EventListener)
            .build()
    }

    /**
     * Carry out the invocation of the specified action using a retry policy.
     *
     * @param action A {@link dev.failsafe.function.CheckedSupplier} instance modeling the action to be performed in a safe manner
     * @return The result of the supplied action
     */
    protected <T> T apply(CheckedSupplier<T> action) {
        // define the retry condition
        final cond = new Predicate<? extends Throwable>() {
            @Override
            boolean test(Throwable t) {
                // checkResponse method can throw RateLimitExceedExceptions which are retried and AbortedException which not retried.
                // Other methods can throw IOExceptions including for 50x response codes which are retried by default.
                if( t instanceof RateLimitExceededException || t.cause instanceof RateLimitExceededException)
                    return true
                if( t instanceof IOException || t.cause instanceof IOException )
                    return true
                return false
            }
        }
        // create the retry policy object
        final policy = (RetryPolicy<T>) retryPolicy(cond)
        // apply the action with
        return Failsafe.with(policy).get(action)
=======
    private HttpClient newHttpClient() {
        final builder = HttpClient.newBuilder()
            .version(HttpClient.Version.HTTP_1_1)
            .connectTimeout(Duration.ofSeconds(60))
        // use virtual threads executor if enabled
        if( Threads.useVirtual() )
            builder.executor(Executors.newVirtualThreadPerTaskExecutor())
        // build and return the new client
        return builder.build()
>>>>>>> d1e6836e
    }

}<|MERGE_RESOLUTION|>--- conflicted
+++ resolved
@@ -17,25 +17,22 @@
 package nextflow.scm
 
 import java.time.temporal.ChronoUnit
-import java.util.concurrent.TimeoutException
 import java.util.function.Predicate
 
 import static nextflow.util.StringUtils.*
 
-<<<<<<< HEAD
 import dev.failsafe.Failsafe
+import dev.failsafe.FailsafeException
 import dev.failsafe.RetryPolicy
 import dev.failsafe.event.EventListener
 import dev.failsafe.event.ExecutionAttemptedEvent
 import dev.failsafe.function.CheckedSupplier
-=======
 import java.net.http.HttpClient
 import java.net.http.HttpRequest
 import java.net.http.HttpResponse
 import java.time.Duration
 import java.util.concurrent.Executors
 
->>>>>>> d1e6836e
 import groovy.json.JsonSlurper
 import groovy.transform.Canonical
 import groovy.transform.CompileStatic
@@ -44,11 +41,8 @@
 import nextflow.Const
 import nextflow.exception.AbortOperationException
 import nextflow.exception.RateLimitExceededException
-<<<<<<< HEAD
 import nextflow.util.RetryConfig
-=======
 import nextflow.util.Threads
->>>>>>> d1e6836e
 import org.eclipse.jgit.api.Git
 import org.eclipse.jgit.lib.Ref
 import org.eclipse.jgit.transport.CredentialsProvider
@@ -80,7 +74,7 @@
     /**
      * The client used to carry out http requests
      */
-    private HttpClient httpClient = { newHttpClient() }()
+    private HttpClient httpClient
 
     /**
      * The pipeline qualified name following the syntax {@code owner/repository}
@@ -211,6 +205,16 @@
         return new UsernamePasswordCredentialsProvider(getUser(), getPassword())
     }
 
+    protected HttpRequest newRequest(String api) {
+        final builder = HttpRequest
+            .newBuilder()
+            .uri(new URI(api))
+        final auth0 = getAuth()
+        if( auth0 )
+            builder.headers(auth0)
+        return builder.GET().build()
+    }
+
     /**
      * Invoke the API request specified
      *
@@ -218,20 +222,11 @@
      * @return The remote service response as a text
      */
     protected String invoke( String api ) {
-        return apply(()-> invoke0(api))
-    }
-
-    protected String invoke0( String api ) {
         assert api
-
         log.debug "Request [credentials ${getAuthObfuscated() ?: '-'}] -> $api"
-        final request = HttpRequest
-            .newBuilder()
-            .uri(new URI(api))
-            .headers(getAuth())
-            .GET()
+        final request = newRequest(api)
         // submit the request
-        final resp = httpClient.send(request.build(), HttpResponse.BodyHandlers.ofString())
+        final HttpResponse<String> resp = httpSend(request)
         // check the response code
         checkResponse(resp)
         // return the body as string
@@ -336,10 +331,8 @@
      */
     @Memoized
     protected Map invokeAndParseResponse( String request ) {
-
-        def response = invoke(request)
+        final response = invoke(request)
         return new JsonSlurper().parseText(response) as Map
-
     }
 
     /**
@@ -381,22 +374,31 @@
         }
     }
 
-<<<<<<< HEAD
-    /**
-     * Creates a retry policy using the configuration specified by {@link nextflow.scm.ProviderRetryConfig}
-     *
-     * @param cond A predicate that determines when a retry should be triggered
-     * @return The {@link dev.failsafe.RetryPolicy} instance
-     */
-    protected <T> RetryPolicy<T> retryPolicy(Predicate<? extends Throwable> cond) {
+    /**
+     * Creates a retry policy using the configuration specified by {@link RetryConfig}
+     *
+     * @param cond
+     *      A predicate that determines when a retry should be triggered
+     * @param handle
+     *
+     * @return
+     *      The {@link dev.failsafe.RetryPolicy} instance
+     */
+    protected <T> RetryPolicy<T> retryPolicy(Predicate<? extends Throwable> cond, Predicate<T> handle) {
         final listener = new EventListener<ExecutionAttemptedEvent<?>>() {
             @Override
             void accept(ExecutionAttemptedEvent<?> event) throws Throwable {
-                log.debug("Provider invoke response error - attempt: ${event.attemptCount}; reason: ${event.lastFailure.message}")
+                def msg = "Git provider connection failure - attempt: ${event.attemptCount}"
+                if( event.lastResult!=null )
+                    msg += "; response: ${event.lastResult}"
+                if( event.lastFailure != null )
+                    msg += "; exception: [${event.lastFailure.class.name}] ${event.lastFailure.message}"
+                log.debug(msg)
             }
         }
         return RetryPolicy.<T>builder()
             .handleIf(cond)
+            .handleResultIf(handle)
             .withBackoff(retryConfig.delay.toMillis(), retryConfig.maxDelay.toMillis(), ChronoUnit.MILLIS)
             .withMaxAttempts(retryConfig.maxAttempts)
             .withJitter(retryConfig.jitter)
@@ -404,31 +406,32 @@
             .build()
     }
 
+    static private final List<Integer> HTTP_RETRYABLE_ERRORS = [429, 500, 502, 503, 504]
+
     /**
      * Carry out the invocation of the specified action using a retry policy.
      *
      * @param action A {@link dev.failsafe.function.CheckedSupplier} instance modeling the action to be performed in a safe manner
      * @return The result of the supplied action
      */
-    protected <T> T apply(CheckedSupplier<T> action) {
-        // define the retry condition
-        final cond = new Predicate<? extends Throwable>() {
-            @Override
-            boolean test(Throwable t) {
-                // checkResponse method can throw RateLimitExceedExceptions which are retried and AbortedException which not retried.
-                // Other methods can throw IOExceptions including for 50x response codes which are retried by default.
-                if( t instanceof RateLimitExceededException || t.cause instanceof RateLimitExceededException)
-                    return true
-                if( t instanceof IOException || t.cause instanceof IOException )
-                    return true
-                return false
-            }
-        }
-        // create the retry policy object
-        final policy = (RetryPolicy<T>) retryPolicy(cond)
-        // apply the action with
+    protected <T> HttpResponse<T> safeApply(CheckedSupplier action) {
+        final retryOnException = (e -> e instanceof IOException) as Predicate<? extends Throwable>
+        final retryOnStatusCode = ((HttpResponse<T> resp) -> resp.statusCode() in HTTP_RETRYABLE_ERRORS) as Predicate<HttpResponse<T>>
+        final policy = retryPolicy(retryOnException, retryOnStatusCode)
         return Failsafe.with(policy).get(action)
-=======
+    }
+
+    protected HttpResponse<String> httpSend(HttpRequest request) {
+        if( httpClient==null )
+            httpClient = newHttpClient()
+        try {
+            safeApply(()-> httpClient.send(request, HttpResponse.BodyHandlers.ofString()))
+        }
+        catch (FailsafeException e) {
+            throw e.cause
+        }
+    }
+
     private HttpClient newHttpClient() {
         final builder = HttpClient.newBuilder()
             .version(HttpClient.Version.HTTP_1_1)
@@ -438,7 +441,6 @@
             builder.executor(Executors.newVirtualThreadPerTaskExecutor())
         // build and return the new client
         return builder.build()
->>>>>>> d1e6836e
     }
 
 }