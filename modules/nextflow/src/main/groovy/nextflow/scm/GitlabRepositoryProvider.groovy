--- conflicted
+++ resolved
@@ -18,13 +18,11 @@
 
 import groovy.json.JsonSlurper
 import groovy.util.logging.Slf4j
-<<<<<<< HEAD
-import static nextflow.Const.DEFAULT_BRANCH
-=======
 
 import java.nio.charset.StandardCharsets
 
->>>>>>> 20f4631e
+import static nextflow.Const.DEFAULT_BRANCH
+
 /**
  * Implements a repository provider for GitHub service
  *
