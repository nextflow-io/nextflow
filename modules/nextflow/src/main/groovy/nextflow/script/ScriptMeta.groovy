--- conflicted
+++ resolved
@@ -97,14 +97,9 @@
     /** The module components included in the script */
     private Map<String,ComponentDef> imports = new HashMap<>(10)
 
-<<<<<<< HEAD
     /** The module config associated with this script */
     private Map config = new HashMap<>()
 
-    private List<String> dsl1ProcessNames
-
-=======
->>>>>>> 54bc0b7d
     /** Whenever it's a module script or the main script */
     private boolean module
 
