/*
 * Copyright 2013-2024, Seqera Labs
 *
 * Licensed under the Apache License, Version 2.0 (the "License");
 * you may not use this file except in compliance with the License.
 * You may obtain a copy of the License at
 *
 *     http://www.apache.org/licenses/LICENSE-2.0
 *
 * Unless required by applicable law or agreed to in writing, software
 * distributed under the License is distributed on an "AS IS" BASIS,
 * WITHOUT WARRANTIES OR CONDITIONS OF ANY KIND, either express or implied.
 * See the License for the specific language governing permissions and
 * limitations under the License.
 */

package nextflow.script

import static nextflow.util.CacheHelper.*

import java.util.regex.Pattern

import groovy.transform.PackageScope
import groovy.util.logging.Slf4j
import nextflow.Const
import nextflow.ast.NextflowDSLImpl
import nextflow.exception.ConfigParseException
import nextflow.exception.IllegalConfigException
import nextflow.exception.IllegalDirectiveException
import nextflow.executor.BashWrapperBuilder
import nextflow.processor.ConfigList
import nextflow.processor.ErrorStrategy
import nextflow.processor.TaskConfig
import nextflow.script.params.CmdEvalParam
import nextflow.script.params.DefaultInParam
import nextflow.script.params.DefaultOutParam
import nextflow.script.params.EachInParam
import nextflow.script.params.EnvInParam
import nextflow.script.params.EnvOutParam
import nextflow.script.params.FileInParam
import nextflow.script.params.FileOutParam
import nextflow.script.params.InParam
import nextflow.script.params.InputsList
import nextflow.script.params.OutParam
import nextflow.script.params.OutputsList
import nextflow.script.params.StdInParam
import nextflow.script.params.StdOutParam
import nextflow.script.params.TupleInParam
import nextflow.script.params.TupleOutParam
import nextflow.script.params.ValueInParam
import nextflow.script.params.ValueOutParam

/**
 * Holds the process configuration properties
 *
 * @author Paolo Di Tommaso <paolo.ditommaso@gmail.com>
 */
@Slf4j
class ProcessConfig implements Map<String,Object>, Cloneable {

    static final public transient LABEL_REGEXP = ~/[a-zA-Z]([a-zA-Z0-9_]*[a-zA-Z0-9]+)?/

    static final public List<String> DIRECTIVES = [
            'accelerator',
            'afterScript',
            'arch',
            'beforeScript',
            'cache',
            'cleanup',
            'clusterOptions',
            'conda',
            'container',
            'containerOptions',
            'cpus',
            'debug',
            'disk',
            'echo', // deprecated
            'errorStrategy',
            'executor',
            'ext',
            'fair',
            'label',
<<<<<<< HEAD
            'machineType',
=======
            'maxSubmitAwait',
>>>>>>> 9632366b
            'maxErrors',
            'maxForks',
            'maxRetries',
            'memory',
            'module',
            'penv',
            'pod',
            'publishDir',
            'queue',
            'resourceLabels',
            'resourceLimits',
            'scratch',
            'secret',
            'shell',
            'spack',
            'stageInMode',
            'stageOutMode',
            'storeDir',
            'tag',
            'time',
            // input-output qualifiers
            'file',
            'val',
            'each',
            'env',
            'stdin',
            'stdout',
    ]

    /**
     * Names of directives that can be used more than once in the process definition
     */
    @PackageScope
    static final List<String> repeatableDirectives = ['label','module','pod','publishDir']

    /**
     * Default directives values
     */
    @PackageScope
    static final Map<String,Object> DEFAULT_CONFIG = [
            debug: false,
            cacheable: true,
            shell: BashWrapperBuilder.BASH,
            maxRetries: 0,
            maxErrors: -1,
            errorStrategy: ErrorStrategy.TERMINATE
    ]

    /**
     * Map instance that holds the process configuration
     */
    @Delegate
    @PackageScope
    protected Map<String,Object> configProperties

    /**
     * Reference to the main script object
     */
    private BaseScript ownerScript

    /**
     * Name of the process to which this config object is associated
     */
    private String processName

    /**
     * When {@code true} a {@link MissingPropertyException} is thrown when
     * trying to access a property not existing
     */
    private boolean throwExceptionOnMissingProperty

    /**
     * List of process input definitions
     */
    private inputs = new InputsList()

    /**
     * List of process output definitions
     */
    private outputs = new OutputsList()

    /**
     * Initialize the taskConfig object with the defaults values
     *
     * @param script The owner {@code BaseScript} configuration object
     */
    protected ProcessConfig( BaseScript script ) {
        ownerScript = script
        configProperties = new LinkedHashMap()
        configProperties.putAll( DEFAULT_CONFIG )
    }

    ProcessConfig( BaseScript script, String name ) {
        this(script)
        this.processName = name
    }

    /* Only for testing purpose */
    @PackageScope
    ProcessConfig( Map delegate ) {
        configProperties = delegate
    }

    @Override
    ProcessConfig clone() {
        def copy = (ProcessConfig)super.clone()
        copy.@configProperties = new LinkedHashMap<>(configProperties)
        copy.@inputs = inputs.clone()
        copy.@outputs = outputs.clone()
        return copy
    }

    /**
     * Define the name of the process to which this config object is associated
     *
     * @param name String representing the name of the process to which this config object is associated
     * @return The {@link ProcessConfig} instance itself
     */
    @PackageScope
    ProcessConfig setProcessName( String name ) {
        this.processName = name
        return this
    }

    /**
     * Enable special behavior to allow the configuration object
     * invoking directive method from the process DSL
     *
     * @param value {@code true} enable capture mode, {@code false} otherwise
     * @return The object itself
     */
    @PackageScope
    ProcessConfig throwExceptionOnMissingProperty( boolean value ) {
        this.throwExceptionOnMissingProperty = value
        return this
    }

    private void checkName(String name) {
        if( DIRECTIVES.contains(name) )
            return
        if( name == NextflowDSLImpl.PROCESS_WHEN )
            return
        if( name == NextflowDSLImpl.PROCESS_STUB )
            return

        String message = "Unknown process directive: `$name`"
        def alternatives = DIRECTIVES.closest(name)
        if( alternatives.size()==1 ) {
            message += '\n\nDid you mean of these?'
            alternatives.each {
                message += "\n        $it"
            }
        }
        throw new IllegalDirectiveException(message)
    }

    Object invokeMethod(String name, Object args) {
        /*
         * This is need to patch #497 -- what is happening is that when in the config file
         * is defined a directive like `memory`, `cpus`, etc in by using a closure,
         * this closure is interpreted as method definition and it get invoked if a
         * directive with the same name is defined in the process definition.
         * To avoid that the offending property is removed from the map before the method
         * is evaluated.
         */
        if( configProperties.get(name) instanceof Closure )
            configProperties.remove(name)

        this.metaClass.invokeMethod(this,name,args)
    }

    def methodMissing( String name, def args ) {
        checkName(name)

        if( args instanceof Object[] ) {
            if( args.size()==1 ) {
                configProperties[ name ] = args[0]
            }
            else {
                configProperties[ name ] = args.toList()
            }
        }
        else {
            configProperties[ name ] = args
        }

        return this
    }

    @Override
    Object getProperty( String name ) {

        switch( name ) {
            case 'inputs':
                return getInputs()

            case 'outputs':
                return getOutputs()

            case 'cacheable':
                return isCacheable()

            case 'ext':
                if( !configProperties.containsKey('ext') ) {
                    configProperties.put('ext', new HashMap())
                }
                return configProperties.get('ext')

            default:
                if( configProperties.containsKey(name) )
                    return configProperties.get(name)
                else if( throwExceptionOnMissingProperty )
                    throw new MissingPropertyException("Unknown variable '$name'", name, null)
                else
                    return null
        }

    }

    Object put( String name, Object value ) {

        if( name in repeatableDirectives  ) {
            final result = configProperties.get(name)
            configProperties.remove(name)
            this.metaClass.invokeMethod(this, name, value)
            return result
        }
        else {
            return configProperties.put(name,value)
        }
    }

    @PackageScope
    BaseScript getOwnerScript() { ownerScript }

    TaskConfig createTaskConfig() {
        return new TaskConfig(configProperties)
    }

    /**
     * Apply the settings defined in the configuration file for the given annotation label, for example:
     *
     * ```
     * process {
     *     withLabel: foo {
     *         cpus = 1
     *         memory = 2.gb
     *     }
     * }
     * ```
     *
     * @param configDirectives
     *      A map object modelling the setting defined defined by the user in the nextflow configuration file
     * @param labels
     *      All the labels representing the object holding the configuration setting to apply
     */
    protected void applyConfigSelectorWithLabels(Map<String,?> configDirectives, List<String> labels ) {
        final prefix = 'withLabel:'
        for( String rule : configDirectives.keySet() ) {
            if( !rule.startsWith(prefix) )
                continue
            final pattern = rule.substring(prefix.size()).trim()
            if( !matchesLabels(labels, pattern) )
                continue

            log.debug "Config settings `$rule` matches labels `${labels.join(',')}` for process with name $processName"
            def settings = configDirectives.get(rule)
            if( settings instanceof Map ) {
                applyConfigSettings(settings)
            }
            else if( settings != null ) {
                throw new ConfigParseException("Unknown config settings for process labeled ${labels.join(',')} -- settings=$settings ")
            }
        }
    }

    static boolean matchesLabels( List<String> labels, String pattern ) {
        final isNegated = pattern.startsWith('!')
        if( isNegated )
            pattern = pattern.substring(1).trim()

        final regex = Pattern.compile(pattern)
        for (label in labels) {
            if (regex.matcher(label).matches()) {
                return !isNegated
            }
        }

        return isNegated
    }

    protected void applyConfigSelectorWithName(Map<String,?> configDirectives, String target ) {
        final prefix = 'withName:'
        for( String rule : configDirectives.keySet() ) {
            if( !rule.startsWith(prefix) )
                continue
            final pattern = rule.substring(prefix.size()).trim()
            if( !matchesSelector(target, pattern) )
                continue

            log.debug "Config settings `$rule` matches process $processName"
            def settings = configDirectives.get(rule)
            if( settings instanceof Map ) {
                applyConfigSettings(settings)
            }
            else if( settings != null ) {
                throw new ConfigParseException("Unknown config settings for process with name: $target  -- settings=$settings ")
            }
        }
    }

    static boolean matchesSelector( String name, String pattern ) {
        final isNegated = pattern.startsWith('!')
        if( isNegated )
            pattern = pattern.substring(1).trim()
        return Pattern.compile(pattern).matcher(name).matches() ^ isNegated
    }

    /**
     * Apply the process configuration provided in the nextflow configuration file
     * to the process instance
     *
     * @param configProcessScope The process configuration settings specified
     *      in the configuration file as {@link Map} object
     * @param simpleName The process name
     */
    void applyConfig(Map configProcessScope, String baseName, String simpleName, String fullyQualifiedName) {
        // -- Apply the directives defined in the config object using the`withLabel:` syntax
        final processLabels = this.getLabels() ?: ['']
        this.applyConfigSelectorWithLabels(configProcessScope, processLabels)

        // -- apply setting defined in the config file using the process base name
        this.applyConfigSelectorWithName(configProcessScope, baseName)

        // -- apply setting defined in the config file using the process simple name
        if( simpleName && simpleName!=baseName )
            this.applyConfigSelectorWithName(configProcessScope, simpleName)

        // -- apply setting defined in the config file using the process qualified name (ie. with the execution scope)
        if( fullyQualifiedName && (fullyQualifiedName!=simpleName || fullyQualifiedName!=baseName) )
            this.applyConfigSelectorWithName(configProcessScope, fullyQualifiedName)

        // -- Apply defaults
        this.applyConfigDefaults(configProcessScope)

        // -- check for conflicting settings
        if( this.scratch && this.stageInMode == 'rellink' ) {
            log.warn("Directives `scratch` and `stageInMode=rellink` conflict with each other -- Enforcing default stageInMode for process `$simpleName`")
            this.remove('stageInMode')
        }
    }

    void applyConfigLegacy(Map configProcessScope, String processName) {
        applyConfig(configProcessScope, processName, null, null)
    }


    /**
     * Apply the settings defined in the configuration file to the actual process configuration object
     *
     * @param settings
     *      A map object modelling the setting defined defined by the user in the nextflow configuration file
     */
    protected void applyConfigSettings(Map<String,?> settings) {
        if( !settings )
            return

        for( Entry<String,?> entry: settings ) {
            if( entry.key.startsWith("withLabel:") || entry.key.startsWith("withName:"))
                continue

            if( !DIRECTIVES.contains(entry.key) )
                log.warn "Unknown directive `$entry.key` for process `$processName`"

            if( entry.key == 'params' ) // <-- patch issue #242
                continue

            if( entry.key == 'ext' ) {
                if( this.getProperty('ext') instanceof Map ) {
                    // update missing 'ext' properties found in 'process' scope
                    def ext = this.getProperty('ext') as Map
                    entry.value.each { String k, v -> ext[k] = v }
                }
                continue
            }

            this.put(entry.key,entry.value)
        }
    }

    /**
     * Apply the process settings defined globally in the process config scope
     *
     * @param processDefaults
     *      A map object representing the setting to be applied to the process
     *      (provided it does not already define a different value for
     *      the same config setting).
     *
     */
    protected void applyConfigDefaults( Map processDefaults ) {
        for( String key : processDefaults.keySet() ) {
            if( key == 'params' )
                continue
            final value = processDefaults.get(key)
            final current = this.getProperty(key)
            if( key == 'ext' ) {
                if( value instanceof Map && current instanceof Map ) {
                    final ext = current as Map
                    value.each { k,v -> if(!ext.containsKey(k)) ext.put(k,v) }
                }
            }
            else if( !this.containsKey(key) || (DEFAULT_CONFIG.containsKey(key) && current==DEFAULT_CONFIG.get(key)) ) {
                this.put(key, value)
            }
        }
    }

    /**
     * Type shortcut to {@code #configProperties.inputs}
     */
    InputsList getInputs() {
        inputs
    }

    /**
     * Type shortcut to {@code #configProperties.outputs}
     */
    OutputsList getOutputs() {
        outputs
    }

    /**
     * Implements the process {@code debug} directive.
     */
    ProcessConfig debug( value ) {
        configProperties.debug = value
        return this
    }

    /**
     * Implements the process {@code echo} directive for backwards compatibility.
     *
     * note: without this method definition {@link BaseScript#echo} will be invoked
     */
    ProcessConfig echo( value ) {
        log.warn1('The `echo` directive has been deprecated - use to `debug` instead')
        configProperties.debug = value
        return this
    }

    /// input parameters

    InParam _in_val( obj ) {
        new ValueInParam(this).bind(obj)
    }

    InParam _in_file( obj ) {
        new FileInParam(this).bind(obj)
    }

    InParam _in_path( Map opts=null, obj ) {
        new FileInParam(this)
                .setPathQualifier(true)
                .setOptions(opts)
                .bind(obj)
    }

    InParam _in_each( obj ) {
        new EachInParam(this).bind(obj)
    }

    InParam _in_tuple( Object... obj ) {
        new TupleInParam(this).bind(obj)
    }

    InParam _in_stdin( obj = null ) {
        def result = new StdInParam(this)
        if( obj ) result.bind(obj)
        result
    }

    InParam _in_env( obj ) {
        new EnvInParam(this).bind(obj)
    }


    /// output parameters

    OutParam _out_val( Object obj ) {
        new ValueOutParam(this).bind(obj)
    }

    OutParam _out_val( Map opts, Object obj ) {
        new ValueOutParam(this)
                .setOptions(opts)
                .bind(obj)
    }

    OutParam _out_env( Object obj ) {
        new EnvOutParam(this).bind(obj)
    }

    OutParam _out_env( Map opts, Object obj ) {
        new EnvOutParam(this)
                .setOptions(opts)
                .bind(obj)
    }

    OutParam _out_eval(Object obj ) {
        new CmdEvalParam(this).bind(obj)
    }

    OutParam _out_eval(Map opts, Object obj ) {
        new CmdEvalParam(this)
            .setOptions(opts)
            .bind(obj)
    }

    OutParam _out_file( Object obj ) {
        // note: check that is a String type to avoid to force
        // the evaluation of GString object to a string
        if( obj instanceof String && obj == '-' )
            new StdOutParam(this).bind(obj)

        else
            new FileOutParam(this).bind(obj)
    }

    OutParam _out_path( Map opts=null, Object obj ) {
        // note: check that is a String type to avoid to force
        // the evaluation of GString object to a string
        if( obj instanceof String && obj == '-' ) {
            new StdOutParam(this)
                    .setOptions(opts)
                    .bind(obj)
        }
        else {
            new FileOutParam(this)
                    .setPathQualifier(true)
                    .setOptions(opts)
                    .bind(obj)
        }
    }

    OutParam _out_tuple( Object... obj ) {
        new TupleOutParam(this) .bind(obj)
    }

    OutParam _out_tuple( Map opts, Object... obj ) {
        new TupleOutParam(this)
                .setOptions(opts)
                .bind(obj)
    }

    OutParam _out_stdout( Map opts ) {
        new StdOutParam(this)
                .setOptions(opts)
                .bind('-')
    }

    OutParam _out_stdout( obj = null ) {
        def result = new StdOutParam(this).bind('-')
        if( obj ) {
            result.into(obj)
        }
        result
    }

    /**
     * Defines a special *dummy* input parameter, when no inputs are
     * provided by the user for the current task
     */
    void fakeInput() {
        new DefaultInParam(this)
    }

    void fakeOutput() {
        new DefaultOutParam(this)
    }

    boolean isCacheable() {
        def value = configProperties.cache
        if( value == null )
            return true

        if( value instanceof Boolean )
            return value

        if( value instanceof String && value in Const.BOOL_NO )
            return false

        return true
    }

    HashMode getHashMode() {
        HashMode.of(configProperties.cache) ?: HashMode.DEFAULT()
    }

    protected boolean isValidLabel(String lbl) {
        def p = lbl.indexOf('=')
        if( p==-1 )
            return LABEL_REGEXP.matcher(lbl).matches()

        def left = lbl.substring(0,p)
        def right = lbl.substring(p+1)
        return LABEL_REGEXP.matcher(left).matches() && LABEL_REGEXP.matcher(right).matches()
    }

    /**
     * Implements the process {@code label} directive.
     *
     * Note this directive  can be specified (invoked) more than one time in
     * the process context.
     *
     * @param lbl
     *      The label to be attached to the process.
     * @return
     *      The {@link ProcessConfig} instance itself.
     */
    ProcessConfig label(String lbl) {
        if( !lbl ) return this

        // -- check that label has a valid syntax
        if( !isValidLabel(lbl) )
            throw new IllegalConfigException("Not a valid process label: $lbl -- Label must consist of alphanumeric characters or '_', must start with an alphabetic character and must end with an alphanumeric character")

        // -- get the current label, it must be a list
        def allLabels = (List)configProperties.get('label')
        if( !allLabels ) {
            allLabels = new ConfigList()
            configProperties.put('label', allLabels)
        }

        // -- avoid duplicates
        if( !allLabels.contains(lbl) )
            allLabels.add(lbl)
        return this
    }

    /**
     * Implements the process {@code label} directive.
     *
     * Note this directive  can be specified (invoked) more than one time in
     * the process context.
     *
     * @param map
     *      The map to be attached to the process.
     * @return
     *      The {@link ProcessConfig} instance itself.
     */
    ProcessConfig resourceLabels(Map<String, Object> map) {
        if( !map )
            return this

        // -- get the current sticker, it must be a Map
        def allLabels = (Map)configProperties.get('resourceLabels')
        if( !allLabels ) {
            allLabels = [:]
        }
        // -- merge duplicates
        allLabels += map
        configProperties.put('resourceLabels', allLabels)
        return this
    }

    Map<String,Object> getResourceLabels() {
        (configProperties.get('resourceLabels') ?: Collections.emptyMap()) as Map<String, Object>
    }

    List<String> getLabels() {
        (List<String>) configProperties.get('label') ?: Collections.<String>emptyList()
    }

    boolean getFair() {
        final value = configProperties.get('fair')
        if( value == null )
            return false
        if( value instanceof Boolean )
            return value

        if( value instanceof Closure )
            throw new IllegalArgumentException("Process directive `fair` cannot be declared in a dynamic manner with a closure")
        else
            throw new IllegalArgumentException("Unexpected value for directive `fair` -- offending value: $value")
    }

    ProcessConfig secret(String name) {
        if( !name )
            return this

        // -- get the current label, it must be a list
        def allSecrets = (List)configProperties.get('secret')
        if( !allSecrets ) {
            allSecrets = new ConfigList()
            configProperties.put('secret', allSecrets)
        }

        // -- avoid duplicates
        if( !allSecrets.contains(name) )
            allSecrets.add(name)
        return this
    }

    List<String> getSecret() {
        (List<String>) configProperties.get('secret') ?: Collections.<String>emptyList()
    }

    /**
     * Implements the process {@code module} directive.
     *
     * See also http://modules.sourceforge.net
     *
     * @param moduleName
     *      The module name to be used to execute the process.
     * @return
     *      The {@link ProcessConfig} instance itself.
     */
    ProcessConfig module( moduleName ) {
        // when no name is provided, just exit
        if( !moduleName )
            return this

        def result = (List)configProperties.module
        if( result == null ) {
            result = new ConfigList()
            configProperties.put('module', result)
        }

        if( moduleName instanceof List )
            result.addAll(moduleName)
        else
            result.add(moduleName)
        return this
    }

    /**
     * Implements the {@code errorStrategy} directive
     *
     * @see ErrorStrategy
     *
     * @param strategy
     *      A string representing the error strategy to be used.
     * @return
     *      The {@link ProcessConfig} instance itself.
     */
    ProcessConfig errorStrategy( strategy ) {
        if( strategy instanceof CharSequence && !ErrorStrategy.isValid(strategy) ) {
            throw new IllegalArgumentException("Unknown error strategy '${strategy}' ― Available strategies are: ${ErrorStrategy.values().join(',').toLowerCase()}")
        }

        configProperties.put('errorStrategy', strategy)
        return this
    }

    /**
     * Allow the user to specify publishDir directive as a map eg:
     *
     *     publishDir path:'/some/dir', mode: 'copy'
     *
     * @param params
     *      A map representing the the publishDir setting
     * @return
     *      The {@link ProcessConfig} instance itself
     */
    ProcessConfig publishDir(Map params) {
        if( !params )
            return this

        def dirs = (List)configProperties.get('publishDir')
        if( !dirs ) {
            dirs = new ConfigList()
            configProperties.put('publishDir', dirs)
        }

        dirs.add(params)
        return this
    }

    /**
     * Allow the user to specify publishDir directive with a path and a list of named parameters, eg:
     *
     *     publishDir '/some/dir', mode: 'copy'
     *
     * @param params
     *      A map representing the publishDir properties
     * @param target
     *      The target publishDir path
     * @return
     *      The {@link ProcessConfig} instance itself
     */
    ProcessConfig publishDir(Map params, target) {
        params.put('path', target)
        publishDir( params )
    }

    /**
     * Allow the user to specify the publishDir as a string path, eg:
     *
     *      publishDir '/some/dir'
     *
     * @param target
     *      The target publishDir path
     * @return
     *      The {@link ProcessConfig} instance itself
     */
    ProcessConfig publishDir( target ) {
        if( target instanceof List ) {
            for( Object item : target ) { publishDir(item) }
        }
        else if( target instanceof Map ) {
            publishDir( target as Map )
        }
        else {
            publishDir([path: target])
        }
        return this
    }

    /**
     * Allow use to specify K8s `pod` options
     *
     * @param entry
     *      A map object representing pod config options
     * @return
     *      The {@link ProcessConfig} instance itself
     */
    ProcessConfig pod( Map entry ) {

        if( !entry )
            return this

        def allOptions = (List)configProperties.get('pod')
        if( !allOptions ) {
            allOptions = new ConfigList()
            configProperties.put('pod', allOptions)
        }

        allOptions.add(entry)
        return this

    }

    ProcessConfig accelerator( Map params, value )  {
        if( value instanceof Number ) {
            if( params.limit==null )
                params.limit=value
            else if( params.request==null )
                params.request=value
        }
        else if( value != null )
            throw new IllegalArgumentException("Not a valid `accelerator` directive value: $value [${value.getClass().getName()}]")
        accelerator(params)
        return this
    }

    ProcessConfig accelerator( value ) {
        if( value instanceof Number )
            configProperties.put('accelerator', [limit: value])
        else if( value instanceof Map )
            configProperties.put('accelerator', value)
        else if( value != null )
            throw new IllegalArgumentException("Not a valid `accelerator` directive value: $value [${value.getClass().getName()}]")
        return this
    }

    /**
     * Allow user to specify `disk` directive as a value with a list of options, eg:
     *
     *     disk 375.GB, type: 'local-ssd'
     *
     * @param opts
     *      A map representing the disk options
     * @param value
     *      The default disk value
     * @return
     *      The {@link ProcessConfig} instance itself
     */
    ProcessConfig disk( Map opts, value )  {
        opts.request = value
        return disk(opts)
    }

    /**
     * Allow user to specify `disk` directive as a value or a list of options, eg:
     *
     *     disk 100.GB
     *     disk request: 375.GB, type: 'local-ssd'
     *
     * @param value
     *      The default disk value or map of options
     * @return
     *      The {@link ProcessConfig} instance itself
     */
    ProcessConfig disk( value ) {
        if( value instanceof Map || value instanceof Closure )
            configProperties.put('disk', value)
        else
            configProperties.put('disk', [request: value])
        return this
    }

    ProcessConfig arch( Map params, value )  {
        if( value instanceof String ) {
            if( params.name==null )
                params.name=value
        }
        else if( value != null )
            throw new IllegalArgumentException("Not a valid `arch` directive value: $value [${value.getClass().getName()}]")
        arch(params)
        return this
    }

    ProcessConfig arch( value ) {
        if( value instanceof String )
            configProperties.put('arch', [name: value])
        else if( value instanceof Map )
            configProperties.put('arch', value)
        else if( value != null )
            throw new IllegalArgumentException("Not a valid `arch` directive value: $value [${value.getClass().getName()}]")
        return this
    }

    ProcessConfig resourceLimits( Map entries ) {
        final validDirectives = ['cpus', 'memory', 'disk', 'time']
        for( entry in entries )
            if( entry.key !in validDirectives )
                throw new IllegalArgumentException("Not a valid directive in `resourceLimits`: $entry.key")

        configProperties.put('resourceLimits', entries)
        return this
    }

}<|MERGE_RESOLUTION|>--- conflicted
+++ resolved
@@ -80,11 +80,8 @@
             'ext',
             'fair',
             'label',
-<<<<<<< HEAD
             'machineType',
-=======
             'maxSubmitAwait',
->>>>>>> 9632366b
             'maxErrors',
             'maxForks',
             'maxRetries',
