/*
 * Copyright 2013-2024, Seqera Labs
 *
 * Licensed under the Apache License, Version 2.0 (the "License");
 * you may not use this file except in compliance with the License.
 * You may obtain a copy of the License at
 *
 *     http://www.apache.org/licenses/LICENSE-2.0
 *
 * Unless required by applicable law or agreed to in writing, software
 * distributed under the License is distributed on an "AS IS" BASIS,
 * WITHOUT WARRANTIES OR CONDITIONS OF ANY KIND, either express or implied.
 * See the License for the specific language governing permissions and
 * limitations under the License.
 */

package nextflow.script

import static nextflow.util.CacheHelper.*

import java.util.regex.Pattern

import groovy.transform.PackageScope
import groovy.util.logging.Slf4j
import nextflow.Const
import nextflow.ast.NextflowDSLImpl
import nextflow.exception.ConfigParseException
import nextflow.exception.IllegalConfigException
import nextflow.exception.IllegalDirectiveException
import nextflow.executor.BashWrapperBuilder
import nextflow.processor.ConfigList
import nextflow.processor.ErrorStrategy
import nextflow.processor.TaskConfig
import nextflow.script.params.CmdEvalParam
import nextflow.script.params.DefaultInParam
import nextflow.script.params.DefaultOutParam
import nextflow.script.params.EachInParam
import nextflow.script.params.EnvInParam
import nextflow.script.params.EnvOutParam
import nextflow.script.params.FileInParam
import nextflow.script.params.FileOutParam
import nextflow.script.params.InParam
import nextflow.script.params.InputsList
import nextflow.script.params.OutParam
import nextflow.script.params.OutputsList
import nextflow.script.params.StdInParam
import nextflow.script.params.StdOutParam
import nextflow.script.params.TupleInParam
import nextflow.script.params.TupleOutParam
import nextflow.script.params.ValueInParam
import nextflow.script.params.ValueOutParam

/**
 * Holds the process configuration properties
 *
 * @author Paolo Di Tommaso <paolo.ditommaso@gmail.com>
 */
@Slf4j
class ProcessConfig implements Map<String,Object>, Cloneable {

    static final public transient LABEL_REGEXP = ~/[a-zA-Z]([a-zA-Z0-9_]*[a-zA-Z0-9]+)?/

    static final public List<String> DIRECTIVES = [
            'accelerator',
            'afterScript',
            'arch',
            'array',
            'beforeScript',
            'cache',
            'cleanup',
            'clusterOptions',
            'conda',
            'container',
            'containerOptions',
            'cpus',
            'debug',
            'disk',
            'echo', // deprecated
            'errorStrategy',
            'executor',
            'ext',
            'fair',
            'label',
            'machineType',
            'maxSubmitAwait',
            'maxErrors',
            'maxForks',
            'maxRetries',
            'memory',
            'module',
            'penv',
            'pod',
            'publishDir',
            'queue',
            'resourceLabels',
            'resourceLimits',
            'scratch',
            'secret',
            'shell',
            'spack',
            'stageInMode',
            'stageOutMode',
            'storeDir',
            'tag',
            'time',
            // input-output qualifiers
            'file',
            'val',
            'each',
            'env',
            'stdin',
            'stdout',
    ]

    /**
     * Names of directives that can be used more than once in the process definition
     */
    @PackageScope
    static final List<String> repeatableDirectives = ['label','module','pod','publishDir']

    /**
     * Default directives values
     */
    @PackageScope
    static final Map<String,Object> DEFAULT_CONFIG = [
            debug: false,
            cacheable: true,
            shell: BashWrapperBuilder.BASH,
            maxRetries: 0,
            maxErrors: -1,
            errorStrategy: ErrorStrategy.TERMINATE
    ]

    /**
     * Map instance that holds the process configuration
     */
    @Delegate
    @PackageScope
    protected Map<String,Object> configProperties

    /**
     * Reference to the main script object
     */
    private BaseScript ownerScript

    /**
     * Name of the process to which this config object is associated
     */
    private String processName

    /**
     * When {@code true} a {@link MissingPropertyException} is thrown when
     * trying to access a property not existing
     */
    private boolean throwExceptionOnMissingProperty

    /**
     * List of process input definitions
     */
    private inputs = new InputsList()

    /**
     * List of process output definitions
     */
    private outputs = new OutputsList()

    /**
     * Initialize the taskConfig object with the defaults values
     *
     * @param script The owner {@code BaseScript} configuration object
     */
    protected ProcessConfig( BaseScript script ) {
        ownerScript = script
        configProperties = new LinkedHashMap()
        configProperties.putAll( DEFAULT_CONFIG )
    }

    ProcessConfig( BaseScript script, String name ) {
        this(script)
        this.processName = name
    }

    /* Only for testing purpose */
    @PackageScope
    ProcessConfig( Map delegate ) {
        configProperties = delegate
    }

    @Override
    ProcessConfig clone() {
        def copy = (ProcessConfig)super.clone()
        copy.@configProperties = new LinkedHashMap<>(configProperties)
        copy.@inputs = inputs.clone()
        copy.@outputs = outputs.clone()
        return copy
    }

    /**
     * Define the name of the process to which this config object is associated
     *
     * @param name String representing the name of the process to which this config object is associated
     * @return The {@link ProcessConfig} instance itself
     */
    @PackageScope
    ProcessConfig setProcessName( String name ) {
        this.processName = name
        return this
    }

    /**
     * Enable special behavior to allow the configuration object
     * invoking directive method from the process DSL
     *
     * @param value {@code true} enable capture mode, {@code false} otherwise
     * @return The object itself
     */
    @PackageScope
    ProcessConfig throwExceptionOnMissingProperty( boolean value ) {
        this.throwExceptionOnMissingProperty = value
        return this
    }

    private void checkName(String name) {
        if( DIRECTIVES.contains(name) )
            return
        if( name == NextflowDSLImpl.PROCESS_WHEN )
            return
        if( name == NextflowDSLImpl.PROCESS_STUB )
            return

        String message = "Unknown process directive: `$name`"
        def alternatives = DIRECTIVES.closest(name)
        if( alternatives.size()==1 ) {
            message += '\n\nDid you mean of these?'
            alternatives.each {
                message += "\n        $it"
            }
        }
        throw new IllegalDirectiveException(message)
    }

    Object invokeMethod(String name, Object args) {
        /*
         * This is need to patch #497 -- what is happening is that when in the config file
         * is defined a directive like `memory`, `cpus`, etc in by using a closure,
         * this closure is interpreted as method definition and it get invoked if a
         * directive with the same name is defined in the process definition.
         * To avoid that the offending property is removed from the map before the method
         * is evaluated.
         */
        if( configProperties.get(name) instanceof Closure )
            configProperties.remove(name)

        this.metaClass.invokeMethod(this,name,args)
    }

    def methodMissing( String name, def args ) {
        checkName(name)

        if( args instanceof Object[] ) {
            if( args.size()==1 ) {
                configProperties[ name ] = args[0]
            }
            else {
                configProperties[ name ] = args.toList()
            }
        }
        else {
            configProperties[ name ] = args
        }

        return this
    }

    @Override
    Object getProperty( String name ) {

        switch( name ) {
            case 'inputs':
                return getInputs()

            case 'outputs':
                return getOutputs()

            case 'cacheable':
                return isCacheable()

            case 'ext':
                if( !configProperties.containsKey('ext') ) {
                    configProperties.put('ext', new HashMap())
                }
                return configProperties.get('ext')

            default:
                if( configProperties.containsKey(name) )
                    return configProperties.get(name)
                else if( throwExceptionOnMissingProperty )
                    throw new MissingPropertyException("Unknown variable '$name'", name, null)
                else
                    return null
        }

    }

    Object put( String name, Object value ) {

        if( name in repeatableDirectives  ) {
            final result = configProperties.get(name)
            configProperties.remove(name)
            this.metaClass.invokeMethod(this, name, value)
            return result
        }
        else {
            return configProperties.put(name,value)
        }
    }

    @PackageScope
    BaseScript getOwnerScript() { ownerScript }

    TaskConfig createTaskConfig() {
        return new TaskConfig(configProperties)
    }

    /**
     * Apply the settings defined in the configuration file for the given annotation label, for example:
     *
     * ```
     * process {
     *     withLabel: foo {
     *         cpus = 1
     *         memory = 2.gb
     *     }
     * }
     * ```
     *
     * @param configDirectives
     *      A map object modelling the setting defined defined by the user in the nextflow configuration file
     * @param labels
     *      All the labels representing the object holding the configuration setting to apply
     */
    protected void applyConfigSelectorWithLabels(Map<String,?> configDirectives, List<String> labels ) {
        final prefix = 'withLabel:'
        for( String rule : configDirectives.keySet() ) {
            if( !rule.startsWith(prefix) )
                continue
            final pattern = rule.substring(prefix.size()).trim()
            if( !matchesLabels(labels, pattern) )
                continue

            log.debug "Config settings `$rule` matches labels `${labels.join(',')}` for process with name $processName"
            def settings = configDirectives.get(rule)
            if( settings instanceof Map ) {
                applyConfigSettings(settings)
            }
            else if( settings != null ) {
                throw new ConfigParseException("Unknown config settings for process labeled ${labels.join(',')} -- settings=$settings ")
            }
        }
    }

    static boolean matchesLabels( List<String> labels, String pattern ) {
        final isNegated = pattern.startsWith('!')
        if( isNegated )
            pattern = pattern.substring(1).trim()

        final regex = Pattern.compile(pattern)
        for (label in labels) {
            if (regex.matcher(label).matches()) {
                return !isNegated
            }
        }

        return isNegated
    }

    protected void applyConfigSelectorWithName(Map<String,?> configDirectives, String target ) {
        final prefix = 'withName:'
        for( String rule : configDirectives.keySet() ) {
            if( !rule.startsWith(prefix) )
                continue
            final pattern = rule.substring(prefix.size()).trim()
            if( !matchesSelector(target, pattern) )
                continue

            log.debug "Config settings `$rule` matches process $processName"
            def settings = configDirectives.get(rule)
            if( settings instanceof Map ) {
                applyConfigSettings(settings)
            }
            else if( settings != null ) {
                throw new ConfigParseException("Unknown config settings for process with name: $target  -- settings=$settings ")
            }
        }
    }

    static boolean matchesSelector( String name, String pattern ) {
        final isNegated = pattern.startsWith('!')
        if( isNegated )
            pattern = pattern.substring(1).trim()
        return Pattern.compile(pattern).matcher(name).matches() ^ isNegated
    }

    /**
     * Apply the process configuration provided in the nextflow configuration file
     * to the process instance
     *
     * @param configProcessScope The process configuration settings specified
     *      in the configuration file as {@link Map} object
     * @param simpleName The process name
     */
    void applyConfig(Map configProcessScope, String baseName, String simpleName, String fullyQualifiedName) {
        // -- Apply the directives defined in the config object using the`withLabel:` syntax
        final processLabels = this.getLabels() ?: ['']
        this.applyConfigSelectorWithLabels(configProcessScope, processLabels)

        // -- apply setting defined in the config file using the process base name
        this.applyConfigSelectorWithName(configProcessScope, baseName)

        // -- apply setting defined in the config file using the process simple name
        if( simpleName && simpleName!=baseName )
            this.applyConfigSelectorWithName(configProcessScope, simpleName)

        // -- apply setting defined in the config file using the process qualified name (ie. with the execution scope)
        if( fullyQualifiedName && (fullyQualifiedName!=simpleName || fullyQualifiedName!=baseName) )
            this.applyConfigSelectorWithName(configProcessScope, fullyQualifiedName)

        // -- Apply defaults
        this.applyConfigDefaults(configProcessScope)

        // -- check for conflicting settings
        if( this.scratch && this.stageInMode == 'rellink' ) {
            log.warn("Directives `scratch` and `stageInMode=rellink` conflict with each other -- Enforcing default stageInMode for process `$simpleName`")
            this.remove('stageInMode')
        }
    }

    void applyConfigLegacy(Map configProcessScope, String processName) {
        applyConfig(configProcessScope, processName, null, null)
    }


    /**
     * Apply the settings defined in the configuration file to the actual process configuration object
     *
     * @param settings
     *      A map object modelling the setting defined defined by the user in the nextflow configuration file
     */
    protected void applyConfigSettings(Map<String,?> settings) {
        if( !settings )
            return

        for( Entry<String,?> entry: settings ) {
            if( entry.key.startsWith("withLabel:") || entry.key.startsWith("withName:"))
                continue

            if( !DIRECTIVES.contains(entry.key) )
                log.warn "Unknown directive `$entry.key` for process `$processName`"

            if( entry.key == 'params' ) // <-- patch issue #242
                continue

            if( entry.key == 'ext' ) {
                if( this.getProperty('ext') instanceof Map ) {
                    // update missing 'ext' properties found in 'process' scope
                    def ext = this.getProperty('ext') as Map
                    entry.value.each { String k, v -> ext[k] = v }
                }
                continue
            }

            this.put(entry.key,entry.value)
        }
    }

    /**
     * Apply the process settings defined globally in the process config scope
     *
     * @param processDefaults
     *      A map object representing the setting to be applied to the process
     *      (provided it does not already define a different value for
     *      the same config setting).
     *
     */
    protected void applyConfigDefaults( Map processDefaults ) {
        for( String key : processDefaults.keySet() ) {
            if( key == 'params' )
                continue
            final value = processDefaults.get(key)
            final current = this.getProperty(key)
            if( key == 'ext' ) {
                if( value instanceof Map && current instanceof Map ) {
                    final ext = current as Map
                    value.each { k,v -> if(!ext.containsKey(k)) ext.put(k,v) }
                }
            }
            else if( !this.containsKey(key) || (DEFAULT_CONFIG.containsKey(key) && current==DEFAULT_CONFIG.get(key)) ) {
                this.put(key, value)
            }
        }
    }

    /**
     * Type shortcut to {@code #configProperties.inputs}
     */
    InputsList getInputs() {
        inputs
    }

    /**
     * Type shortcut to {@code #configProperties.outputs}
     */
    OutputsList getOutputs() {
        outputs
    }

    /**
     * Implements the process {@code debug} directive.
     */
    ProcessConfig debug( value ) {
        configProperties.debug = value
        return this
    }

    /**
     * Implements the process {@code echo} directive for backwards compatibility.
     *
     * note: without this method definition {@link BaseScript#echo} will be invoked
     */
    ProcessConfig echo( value ) {
        log.warn1('The `echo` directive has been deprecated - use to `debug` instead')
        configProperties.debug = value
        return this
    }

    /// input parameters

    InParam _in_val( obj ) {
        new ValueInParam(this).bind(obj)
    }

    InParam _in_file( obj ) {
        new FileInParam(this).bind(obj)
    }

    InParam _in_path( Map opts=null, obj ) {
        new FileInParam(this)
                .setPathQualifier(true)
                .setOptions(opts)
                .bind(obj)
    }

    InParam _in_each( obj ) {
        new EachInParam(this).bind(obj)
    }

    InParam _in_tuple( Object... obj ) {
        new TupleInParam(this).bind(obj)
    }

    InParam _in_stdin( obj = null ) {
        def result = new StdInParam(this)
        if( obj ) result.bind(obj)
        result
    }

    InParam _in_env( obj ) {
        new EnvInParam(this).bind(obj)
    }


    /// output parameters

    OutParam _out_val( Object obj ) {
        new ValueOutParam(this).bind(obj)
    }

    OutParam _out_val( Map opts, Object obj ) {
        new ValueOutParam(this)
                .setOptions(opts)
                .bind(obj)
    }

    OutParam _out_env( Object obj ) {
        new EnvOutParam(this).bind(obj)
    }

    OutParam _out_env( Map opts, Object obj ) {
        new EnvOutParam(this)
                .setOptions(opts)
                .bind(obj)
    }

    OutParam _out_eval(Object obj ) {
        new CmdEvalParam(this).bind(obj)
    }

    OutParam _out_eval(Map opts, Object obj ) {
        new CmdEvalParam(this)
            .setOptions(opts)
            .bind(obj)
    }

    OutParam _out_file( Object obj ) {
        // note: check that is a String type to avoid to force
        // the evaluation of GString object to a string
        if( obj instanceof String && obj == '-' )
            new StdOutParam(this).bind(obj)

        else
            new FileOutParam(this).bind(obj)
    }

    OutParam _out_path( Map opts=null, Object obj ) {
        // note: check that is a String type to avoid to force
        // the evaluation of GString object to a string
        if( obj instanceof String && obj == '-' ) {
            new StdOutParam(this)
                    .setOptions(opts)
                    .bind(obj)
        }
        else {
            new FileOutParam(this)
                    .setPathQualifier(true)
                    .setOptions(opts)
                    .bind(obj)
        }
    }

    OutParam _out_tuple( Object... obj ) {
        new TupleOutParam(this) .bind(obj)
    }

    OutParam _out_tuple( Map opts, Object... obj ) {
        new TupleOutParam(this)
                .setOptions(opts)
                .bind(obj)
    }

    OutParam _out_stdout( Map opts ) {
        new StdOutParam(this)
                .setOptions(opts)
                .bind('-')
    }

    OutParam _out_stdout( obj = null ) {
        def result = new StdOutParam(this).bind('-')
        if( obj ) {
            result.into(obj)
        }
        result
    }

    /**
     * Defines a special *dummy* input parameter, when no inputs are
     * provided by the user for the current task
     */
    void fakeInput() {
        new DefaultInParam(this)
    }

    void fakeOutput() {
        new DefaultOutParam(this)
    }

    boolean isCacheable() {
        def value = configProperties.cache
        if( value == null )
            return true

        if( value instanceof Boolean )
            return value

        if( value instanceof String && value in Const.BOOL_NO )
            return false

        return true
    }

    HashMode getHashMode() {
        HashMode.of(configProperties.cache) ?: HashMode.DEFAULT()
    }

    protected boolean isValidLabel(String lbl) {
        def p = lbl.indexOf('=')
        if( p==-1 )
            return LABEL_REGEXP.matcher(lbl).matches()

        def left = lbl.substring(0,p)
        def right = lbl.substring(p+1)
        return LABEL_REGEXP.matcher(left).matches() && LABEL_REGEXP.matcher(right).matches()
    }

    /**
     * Implements the process {@code label} directive.
     *
     * Note this directive  can be specified (invoked) more than one time in
     * the process context.
     *
     * @param lbl
     *      The label to be attached to the process.
     * @return
     *      The {@link ProcessConfig} instance itself.
     */
    ProcessConfig label(String lbl) {
        if( !lbl ) return this

        // -- check that label has a valid syntax
        if( !isValidLabel(lbl) )
            throw new IllegalConfigException("Not a valid process label: $lbl -- Label must consist of alphanumeric characters or '_', must start with an alphabetic character and must end with an alphanumeric character")

        // -- get the current label, it must be a list
        def allLabels = (List)configProperties.get('label')
        if( !allLabels ) {
            allLabels = new ConfigList()
            configProperties.put('label', allLabels)
        }

        // -- avoid duplicates
        if( !allLabels.contains(lbl) )
            allLabels.add(lbl)
        return this
    }

    /**
     * Implements the process {@code label} directive.
     *
     * Note this directive  can be specified (invoked) more than one time in
     * the process context.
     *
     * @param map
     *      The map to be attached to the process.
     * @return
     *      The {@link ProcessConfig} instance itself.
     */
    ProcessConfig resourceLabels(Map<String, Object> map) {
        if( !map )
            return this

        // -- get the current sticker, it must be a Map
        def allLabels = (Map)configProperties.get('resourceLabels')
        if( !allLabels ) {
            allLabels = [:]
        }
        // -- merge duplicates
        allLabels += map
        configProperties.put('resourceLabels', allLabels)
        return this
    }

    Map<String,Object> getResourceLabels() {
        (configProperties.get('resourceLabels') ?: Collections.emptyMap()) as Map<String, Object>
    }

    List<String> getLabels() {
        (List<String>) configProperties.get('label') ?: Collections.<String>emptyList()
    }

    boolean getFair() {
        final value = configProperties.get('fair')
        if( value == null )
            return false
        if( value instanceof Boolean )
            return value

        if( value instanceof Closure )
            throw new IllegalArgumentException("Process directive `fair` cannot be declared in a dynamic manner with a closure")
        else
            throw new IllegalArgumentException("Unexpected value for directive `fair` -- offending value: $value")
    }

    ProcessConfig secret(String name) {
        if( !name )
            return this

        // -- get the current label, it must be a list
        def allSecrets = (List)configProperties.get('secret')
        if( !allSecrets ) {
            allSecrets = new ConfigList()
            configProperties.put('secret', allSecrets)
        }

        // -- avoid duplicates
        if( !allSecrets.contains(name) )
            allSecrets.add(name)
        return this
    }

    List<String> getSecret() {
        (List<String>) configProperties.get('secret') ?: Collections.<String>emptyList()
    }

    /**
     * Implements the process {@code module} directive.
     *
     * See also http://modules.sourceforge.net
     *
     * @param moduleName
     *      The module name to be used to execute the process.
     * @return
     *      The {@link ProcessConfig} instance itself.
     */
    ProcessConfig module( moduleName ) {
        // when no name is provided, just exit
        if( !moduleName )
            return this

        def result = (List)configProperties.module
        if( result == null ) {
            result = new ConfigList()
            configProperties.put('module', result)
        }

        if( moduleName instanceof List )
            result.addAll(moduleName)
        else
            result.add(moduleName)
        return this
    }

    /**
     * Implements the {@code errorStrategy} directive
     *
     * @see ErrorStrategy
     *
     * @param strategy
     *      A string representing the error strategy to be used.
     * @return
     *      The {@link ProcessConfig} instance itself.
     */
    ProcessConfig errorStrategy( strategy ) {
        if( strategy instanceof CharSequence && !ErrorStrategy.isValid(strategy) ) {
            throw new IllegalArgumentException("Unknown error strategy '${strategy}' ― Available strategies are: ${ErrorStrategy.values().join(',').toLowerCase()}")
        }

        configProperties.put('errorStrategy', strategy)
        return this
    }

    /**
     * Allow the user to specify publishDir directive as a map eg:
     *
     *     publishDir path:'/some/dir', mode: 'copy'
     *
     * @param params
     *      A map representing the the publishDir setting
     * @return
     *      The {@link ProcessConfig} instance itself
     */
    ProcessConfig publishDir(Map params) {
        if( !params )
            return this

        def dirs = (List)configProperties.get('publishDir')
        if( !dirs ) {
            dirs = new ConfigList()
            configProperties.put('publishDir', dirs)
        }

        dirs.add(params)
        return this
    }

    /**
     * Allow the user to specify publishDir directive with a path and a list of named parameters, eg:
     *
     *     publishDir '/some/dir', mode: 'copy'
     *
     * @param params
     *      A map representing the publishDir properties
     * @param target
     *      The target publishDir path
     * @return
     *      The {@link ProcessConfig} instance itself
     */
    ProcessConfig publishDir(Map params, target) {
        params.put('path', target)
        publishDir( params )
    }

    /**
     * Allow the user to specify the publishDir as a string path, eg:
     *
     *      publishDir '/some/dir'
     *
     * @param target
     *      The target publishDir path
     * @return
     *      The {@link ProcessConfig} instance itself
     */
    ProcessConfig publishDir( target ) {
        if( target instanceof List ) {
            for( Object item : target ) { publishDir(item) }
        }
        else if( target instanceof Map ) {
            publishDir( target as Map )
        }
        else {
            publishDir([path: target])
        }
        return this
    }

    /**
     * Allow use to specify K8s `pod` options
     *
     * @param entry
     *      A map object representing pod config options
     * @return
     *      The {@link ProcessConfig} instance itself
     */
    ProcessConfig pod( Map entry ) {

        if( !entry )
            return this

        def allOptions = (List)configProperties.get('pod')
        if( !allOptions ) {
            allOptions = new ConfigList()
            configProperties.put('pod', allOptions)
        }

        allOptions.add(entry)
        return this

    }

    ProcessConfig accelerator( Map params, value )  {
        if( value instanceof Number ) {
            if( params.limit==null )
                params.limit=value
            else if( params.request==null )
                params.request=value
        }
        else if( value != null )
            throw new IllegalArgumentException("Not a valid `accelerator` directive value: $value [${value.getClass().getName()}]")
        accelerator(params)
        return this
    }

    ProcessConfig accelerator( value ) {
        if( value instanceof Number )
            configProperties.put('accelerator', [limit: value])
        else if( value instanceof Map )
            configProperties.put('accelerator', value)
        else if( value != null )
            throw new IllegalArgumentException("Not a valid `accelerator` directive value: $value [${value.getClass().getName()}]")
        return this
    }

    /**
     * Allow user to specify `disk` directive as a value with a list of options, eg:
     *
     *     disk 375.GB, type: 'local-ssd'
     *
     * @param opts
     *      A map representing the disk options
     * @param value
     *      The default disk value
     * @return
     *      The {@link ProcessConfig} instance itself
     */
    ProcessConfig disk( Map opts, value )  {
        opts.request = value
        return disk(opts)
    }

    /**
     * Allow user to specify `disk` directive as a value or a list of options, eg:
     *
     *     disk 100.GB
     *     disk request: 375.GB, type: 'local-ssd'
     *
     * @param value
     *      The default disk value or map of options
     * @return
     *      The {@link ProcessConfig} instance itself
     */
    ProcessConfig disk( value ) {
        if( value instanceof Map || value instanceof Closure )
            configProperties.put('disk', value)
        else
            configProperties.put('disk', [request: value])
        return this
    }

    ProcessConfig arch( Map params, value )  {
        if( value instanceof String ) {
            if( params.name==null )
                params.name=value
        }
        else if( value != null )
            throw new IllegalArgumentException("Not a valid `arch` directive value: $value [${value.getClass().getName()}]")
        arch(params)
        return this
    }

    ProcessConfig arch( value ) {
        if( value instanceof String )
            configProperties.put('arch', [name: value])
        else if( value instanceof Map )
            configProperties.put('arch', value)
        else if( value != null )
            throw new IllegalArgumentException("Not a valid `arch` directive value: $value [${value.getClass().getName()}]")
        return this
    }

<<<<<<< HEAD
    int getArray() {
        final value = configProperties.get('array')
        if( value == null )
            return 0
        if( value instanceof Closure )
            throw new IllegalArgumentException("Process directive `array` cannot be declared in a dynamic manner with a closure")
        try {
            final result = value as Integer
            if( result < 0 )
                throw new IllegalArgumentException("Process directive `array` cannot be a negative number")
            if( result == 1 )
                throw new IllegalArgumentException("Process directive `array` should be greater than 1")
            return result
        }
        catch( NumberFormatException e ) {
            throw new IllegalArgumentException("Process directive `array` should be an integer greater than 1 -- offending value: '$value'", e)
        }
=======
    private static final List<String> VALID_RESOURCE_LIMITS = List.of('cpus', 'memory', 'disk', 'time')

    ProcessConfig resourceLimits( Map entries ) {
        for( entry in entries )
            if( entry.key !in VALID_RESOURCE_LIMITS )
                throw new IllegalArgumentException("Not a valid directive in `resourceLimits`: $entry.key")

        configProperties.put('resourceLimits', entries)
        return this
>>>>>>> 5c37fcc2
    }

}<|MERGE_RESOLUTION|>--- conflicted
+++ resolved
@@ -1005,7 +1005,6 @@
         return this
     }
 
-<<<<<<< HEAD
     int getArray() {
         final value = configProperties.get('array')
         if( value == null )
@@ -1023,7 +1022,8 @@
         catch( NumberFormatException e ) {
             throw new IllegalArgumentException("Process directive `array` should be an integer greater than 1 -- offending value: '$value'", e)
         }
-=======
+    }
+
     private static final List<String> VALID_RESOURCE_LIMITS = List.of('cpus', 'memory', 'disk', 'time')
 
     ProcessConfig resourceLimits( Map entries ) {
@@ -1033,7 +1033,6 @@
 
         configProperties.put('resourceLimits', entries)
         return this
->>>>>>> 5c37fcc2
     }
 
 }