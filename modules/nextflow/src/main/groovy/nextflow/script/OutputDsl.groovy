--- conflicted
+++ resolved
@@ -75,11 +75,7 @@
             final opts = publishOptions(name, defaults, overrides)
 
             if( opts.enabled == null || opts.enabled )
-<<<<<<< HEAD
-                ops << new PublishOp(session, name, CH.getReadChannel(mixed), opts).apply()
-=======
                 ops << new PublishOp(session, name, CH.getReadChannel(source), opts).apply()
->>>>>>> 72bc4c22
         }
     }
 
