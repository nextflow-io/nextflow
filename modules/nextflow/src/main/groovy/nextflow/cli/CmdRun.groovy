/*
 * Copyright 2013-2023, Seqera Labs
 *
 * Licensed under the Apache License, Version 2.0 (the "License");
 * you may not use this file except in compliance with the License.
 * You may obtain a copy of the License at
 *
 *     http://www.apache.org/licenses/LICENSE-2.0
 *
 * Unless required by applicable law or agreed to in writing, software
 * distributed under the License is distributed on an "AS IS" BASIS,
 * WITHOUT WARRANTIES OR CONDITIONS OF ANY KIND, either express or implied.
 * See the License for the specific language governing permissions and
 * limitations under the License.
 */

package nextflow.cli

import java.nio.file.NoSuchFileException
import java.nio.file.Path
import java.util.regex.Pattern

import com.beust.jcommander.DynamicParameter
import com.beust.jcommander.IStringConverter
import com.beust.jcommander.Parameter
import com.beust.jcommander.Parameters
import groovy.json.JsonSlurper
import groovy.transform.CompileStatic
import groovy.transform.Memoized
import groovy.util.logging.Slf4j
import groovyx.gpars.GParsConfig
import nextflow.BuildInfo
import nextflow.NF
import nextflow.NextflowMeta
import nextflow.SysEnv
import nextflow.config.ConfigBuilder
import nextflow.config.ConfigMap
import nextflow.exception.AbortOperationException
import nextflow.file.FileHelper
import nextflow.plugin.Plugins
import nextflow.scm.AssetManager
import nextflow.script.ScriptFile
import nextflow.script.ScriptRunner
import nextflow.secret.SecretsLoader
import nextflow.util.CustomPoolFactory
import nextflow.util.Duration
import nextflow.util.HistoryFile
import org.fusesource.jansi.AnsiConsole
import org.yaml.snakeyaml.Yaml
import static org.fusesource.jansi.Ansi.Attribute
import static org.fusesource.jansi.Ansi.Color
import static org.fusesource.jansi.Ansi.ansi
/**
 * CLI sub-command RUN
 *
 * @author Paolo Di Tommaso <paolo.ditommaso@gmail.com>
 */
@Slf4j
@CompileStatic
@Parameters(commandDescription = "Execute a pipeline project")
class CmdRun extends CmdBase implements HubOptions {

    static final public Pattern RUN_NAME_PATTERN = Pattern.compile(/^[a-z](?:[a-z\d]|[-_](?=[a-z\d])){0,79}$/, Pattern.CASE_INSENSITIVE)

    static final public List<String> VALID_PARAMS_FILE = ['json', 'yml', 'yaml']

    static final public DSL2 = '2'
    static final public DSL1 = '1'

    static {
        // install the custom pool factory for GPars threads
        GParsConfig.poolFactory = new CustomPoolFactory()
    }

    static class DurationConverter implements IStringConverter<Long> {
        @Override
        Long convert(String value) {
            if( !value ) throw new IllegalArgumentException()
            if( value.isLong() ) {  return value.toLong() }
            return Duration.of(value).toMillis()
        }
    }

    static final public String NAME = 'run'

    private Map<String,String> sysEnv = System.getenv()

    @Parameter(names=['-name'], description = 'Assign a mnemonic name to the a pipeline run')
    String runName

    @Parameter(names=['-lib'], description = 'Library extension path')
    String libPath

    @Parameter(names=['-cache'], description = 'Enable/disable processes caching', arity = 1)
    Boolean cacheable

    @Parameter(names=['-resume'], description = 'Execute the script using the cached results, useful to continue executions that was stopped by an error')
    String resume

    @Parameter(names=['-ps','-pool-size'], description = 'Number of threads in the execution pool', hidden = true)
    Integer poolSize

    @Parameter(names=['-pi','-poll-interval'], description = 'Executor poll interval (duration string ending with ms|s|m)', converter = DurationConverter, hidden = true)
    long pollInterval

    @Parameter(names=['-qs','-queue-size'], description = 'Max number of processes that can be executed in parallel by each executor')
    Integer queueSize

    @Parameter(names=['-test'], description = 'Test a script function with the name specified')
    String test

    @Parameter(names=['-w', '-work-dir'], description = 'Directory where intermediate result files are stored')
    String workDir

    @Parameter(names=['-bucket-dir'], description = 'Remote bucket where intermediate result files are stored')
    String bucketDir

    @Parameter(names=['-with-cloudcache'], description = 'Enable the use of object storage bucket as storage for cache meta-data')
    String cloudCachePath

    /**
     * Defines the parameters to be passed to the pipeline script
     */
    @DynamicParameter(names = '--', description = 'Set a parameter used by the pipeline', hidden = true)
    Map<String,String> params = new LinkedHashMap<>()

    @Parameter(names='-params-file', description = 'Load script parameters from a JSON/YAML file')
    String paramsFile

    @DynamicParameter(names = ['-process.'], description = 'Set process options' )
    Map<String,String> process = [:]

    @DynamicParameter(names = ['-e.'], description = 'Add the specified variable to execution environment')
    Map<String,String> env = [:]

    @Parameter(names = ['-E'], description = 'Exports all current system environment')
    boolean exportSysEnv

    @DynamicParameter(names = ['-executor.'], description = 'Set executor options', hidden = true )
    Map<String,String> executorOptions = [:]

    @Parameter(description = 'Project name or repository url')
    List<String> args

    @Parameter(names=['-r','-revision'], description = 'Revision of the project to run (either a git branch, tag or commit SHA number)')
    String revision

    @Parameter(names=['-d','-deep'], description = 'Create a shallow clone of the specified depth')
    Integer deep

    @Parameter(names=['-latest'], description = 'Pull latest changes before run')
    boolean latest

    @Parameter(names='-stdin', hidden = true)
    boolean stdin

    @Parameter(names = ['-ansi'], hidden = true, arity = 0)
    void setAnsi(boolean value) {
        launcher.options.ansiLog = value
    }

    @Parameter(names = ['-ansi-log'], description = 'Enable/disable ANSI console logging', arity = 1)
    void setAnsiLog(boolean value) {
        launcher.options.ansiLog = value
    }

    @Parameter(names = ['-with-tower'], description = 'Monitor workflow execution with Seqera Tower service')
    String withTower

    @Parameter(names = ['-with-wave'], hidden = true)
    String withWave

    @Parameter(names = ['-with-fusion'], hidden = true)
    String withFusion

    @Parameter(names = ['-with-weblog'], description = 'Send workflow status messages via HTTP to target URL')
    String withWebLog

    @Parameter(names = ['-with-trace'], description = 'Create processes execution tracing file')
    String withTrace

    @Parameter(names = ['-with-report'], description = 'Create processes execution html report')
    String withReport

    @Parameter(names = ['-with-timeline'], description = 'Create processes execution timeline file')
    String withTimeline

    @Parameter(names = '-with-charliecloud', description = 'Enable process execution in a Charliecloud container runtime')
    def withCharliecloud

    @Parameter(names = '-with-singularity', description = 'Enable process execution in a Singularity container')
    def withSingularity

    @Parameter(names = '-with-apptainer', description = 'Enable process execution in a Apptainer container')
    def withApptainer

    @Parameter(names = '-with-podman', description = 'Enable process execution in a Podman container')
    def withPodman

    @Parameter(names = '-without-podman', description = 'Disable process execution in a Podman container')
    def withoutPodman

    @Parameter(names = '-with-docker', description = 'Enable process execution in a Docker container')
    def withDocker

    @Parameter(names = '-without-docker', description = 'Disable process execution with Docker', arity = 0)
    boolean withoutDocker

    @Parameter(names = '-with-mpi', hidden = true)
    boolean withMpi

    @Parameter(names = '-with-dag', description = 'Create pipeline DAG file')
    String withDag

    @Parameter(names = ['-bg'], arity = 0, hidden = true)
    void setBackground(boolean value) {
        launcher.options.background = value
    }

    @Parameter(names=['-c','-config'], hidden = true )
    List<String> runConfig

    @DynamicParameter(names = ['-cluster.'], description = 'Set cluster options', hidden = true )
    Map<String,String> clusterOptions = [:]

    @Parameter(names=['-profile'], description = 'Choose a configuration profile')
    String profile

    @Parameter(names=['-dump-hashes'], description = 'Dump task hash keys for debugging purpose')
    String dumpHashes

    @Parameter(names=['-dump-channels'], description = 'Dump channels for debugging purpose')
    String dumpChannels

    @Parameter(names=['-N','-with-notification'], description = 'Send a notification email on workflow completion to the specified recipients')
    String withNotification

    @Parameter(names=['-with-conda'], description = 'Use the specified Conda environment package or file (must end with .yml|.yaml suffix)')
    String withConda

    @Parameter(names=['-without-conda'], description = 'Disable the use of Conda environments')
    Boolean withoutConda

    @Parameter(names=['-with-spack'], description = 'Use the specified Spack environment package or file (must end with .yaml suffix)')
    String withSpack

    @Parameter(names=['-without-spack'], description = 'Disable the use of Spack environments')
    Boolean withoutSpack

    @Parameter(names=['-offline'], description = 'Do not check for remote project updates')
    boolean offline = System.getenv('NXF_OFFLINE')=='true'

    @Parameter(names=['-entry'], description = 'Entry workflow name to be executed', arity = 1)
    String entryName

    @Parameter(names=['-main-script'], description = 'The script file to be executed when launching a project directory or repository' )
    String mainScript

    @Parameter(names=['-stub-run','-stub'], description = 'Execute the workflow replacing process scripts with command stubs')
    boolean stubRun

    @Parameter(names=['-preview'], description = "Run the workflow script skipping the execution of all processes")
    boolean preview

    @Parameter(names=['-plugins'], description = 'Specify the plugins to be applied for this run e.g. nf-amazon,nf-tower')
    String plugins

    @Parameter(names=['-disable-jobs-cancellation'], description = 'Prevent the cancellation of child jobs on execution termination')
    Boolean disableJobsCancellation

    Boolean getDisableJobsCancellation() {
        return disableJobsCancellation!=null
                ?  disableJobsCancellation
                : sysEnv.get('NXF_DISABLE_JOBS_CANCELLATION') as boolean
    }

    /**
     * Optional closure modelling an action to be invoked when the preview mode is enabled
     */
    Closure<Void> previewAction

    @Override
    String getName() { NAME }

    String getParamsFile() {
        return paramsFile ?: sysEnv.get('NXF_PARAMS_FILE')
    }

    boolean hasParams() {
        return params || getParamsFile()
    }

    @Override
    void run() {
        final scriptArgs = (args?.size()>1 ? args[1..-1] : []) as List<String>
        final pipeline = stdin ? '-' : ( args ? args[0] : null )
        if( !pipeline )
            throw new AbortOperationException("No project name was specified")

        if( withPodman && withoutPodman )
            throw new AbortOperationException("Command line options `-with-podman` and `-without-podman` cannot be specified at the same time")

        if( withDocker && withoutDocker )
            throw new AbortOperationException("Command line options `-with-docker` and `-without-docker` cannot be specified at the same time")

        if( withConda && withoutConda )
            throw new AbortOperationException("Command line options `-with-conda` and `-without-conda` cannot be specified at the same time")

        if( withSpack && withoutSpack )
            throw new AbortOperationException("Command line options `-with-spack` and `-without-spack` cannot be specified at the same time")

        if( offline && latest )
            throw new AbortOperationException("Command line options `-latest` and `-offline` cannot be specified at the same time")

        checkRunName()

<<<<<<< HEAD
        if( launcher.options.ansiLog ){
            log.debug "N E X T F L O W  ~  version ${Const.APP_VER}"

            def fmt = ansi()
            fmt.a("\n")
            fmt.bgRgb(13, 192, 157).fgRgb(0, 0, 0).bold().a(" N E X T F L O W ").reset()
            fmt.a(Attribute.INTENSITY_FAINT).a("  ~  ").reset().a("version " + Const.APP_VER).reset()
            fmt.a("\n")
            AnsiConsole.out().println(fmt.eraseLine())
        } else {
            log.info "N E X T F L O W  ~  version ${Const.APP_VER}"
        }
=======
        log.info "N E X T F L O W  ~  version ${BuildInfo.version}"
>>>>>>> a1e33193
        Plugins.init()

        // -- specify the arguments
        final scriptFile = getScriptFile(pipeline)

        // create the config object
        final builder = new ConfigBuilder()
                .setOptions(launcher.options)
                .setCmdRun(this)
                .setBaseDir(scriptFile.parent)
        final config = builder .build()

        // check DSL syntax in the config
        launchInfo(config, scriptFile)

        // check if NXF_ variables are set in nextflow.config
        checkConfigEnv(config)

        // -- load plugins
        final cfg = plugins ? [plugins: plugins.tokenize(',')] : config
        Plugins.load(cfg)

        // -- load secret provider
        if( SecretsLoader.isEnabled() ) {
            final provider = SecretsLoader.instance.load()
            config.withSecretProvider(provider)
        }

        // -- create a new runner instance
        final runner = new ScriptRunner(config)
        runner.setScript(scriptFile)
        runner.setPreview(this.preview, previewAction)
        runner.session.profile = profile
        runner.session.commandLine = launcher.cliString
        runner.session.ansiLog = launcher.options.ansiLog
        runner.session.debug = launcher.options.remoteDebug
        runner.session.disableJobsCancellation = getDisableJobsCancellation()

        final isTowerEnabled = config.navigate('tower.enabled') as Boolean
        if( isTowerEnabled || log.isTraceEnabled() )
            runner.session.resolvedConfig = ConfigBuilder.resolveConfig(scriptFile.parent, this)
        // note config files are collected during the build process
        // this line should be after `ConfigBuilder#build`
        runner.session.configFiles = builder.parsedConfigFiles
        // set the commit id (if any)
        runner.session.commitId = scriptFile.commitId
        if( this.test ) {
            runner.test(this.test, scriptArgs)
            return
        }

        def info = CmdInfo.status( log.isTraceEnabled() )
        log.debug( '\n'+info )

        // -- add this run to the local history
        runner.verifyAndTrackHistory(launcher.cliString, runName)

        // -- run it!
        runner.execute(scriptArgs, this.entryName)
    }

    protected checkConfigEnv(ConfigMap config) {
        // Warn about setting NXF_ environment variables within env config scope
        final env = config.env as Map<String, String>
        for( String name : env.keySet() ) {
            if( name.startsWith('NXF_') && name!='NXF_DEBUG' ) {
                final msg = "Nextflow variables must be defined in the launching environment - The following variable set in the config file is going to be ignored: '$name'"
                log.warn(msg)
            }
        }
    }

    protected void launchInfo(ConfigMap config, ScriptFile scriptFile) {
        // -- determine strict mode
        final defStrict = sysEnv.get('NXF_ENABLE_STRICT') ?: false
        final strictMode = config.navigate('nextflow.enable.strict', defStrict)
        if( strictMode ) {
            log.debug "Enabling nextflow strict mode"
            NextflowMeta.instance.strictMode(true)
        }
        // -- determine dsl mode
        final dsl = detectDslMode(config, scriptFile.main.text, sysEnv)
        NextflowMeta.instance.enableDsl(dsl)
        // -- show launch info
        final ver = NF.dsl2 ? DSL2 : DSL1
        final repo = scriptFile.repository ?: scriptFile.source
        final head = preview ? "* PREVIEW * $scriptFile.repository" : "Launching `$repo`"
        final revision = scriptFile.repository
            ? scriptFile.revisionInfo
            : scriptFile.getScriptId()?.substring(0,10)

        if( launcher.options.ansiLog ){
            log.debug "${head} [$runName] DSL${ver} - revision: ${revision}"

            def fmt = ansi()
            fmt.a(" ┃ Launching").fg(Color.MAGENTA).a(" `$repo` ").reset()
            fmt.a(Attribute.INTENSITY_FAINT).a("[").reset()
            fmt.bold().fg(Color.CYAN).a(runName).reset()
            fmt.a(Attribute.INTENSITY_FAINT).a("]")
            fmt.a(" DSL${ver} - ")
            fmt.fg(Color.CYAN).a("revision: ").reset()
            fmt.fg(Color.CYAN).a(revision).reset()
            fmt.a("\n")
            AnsiConsole.out().println(fmt.eraseLine())
        } else {
            log.info "${head} [$runName] DSL${ver} - revision: ${revision}"
        }
    }

    static String detectDslMode(ConfigMap config, String scriptText, Map sysEnv) {
        // -- try determine DSL version from config file

        final dsl = config.navigate('nextflow.enable.dsl') as String

        // -- script can still override the DSL version
        final scriptDsl = NextflowMeta.checkDslMode(scriptText)
        if( scriptDsl ) {
            log.debug("Applied DSL=$scriptDsl from script declaration")
            return scriptDsl
        }
        else if( dsl ) {
            log.debug("Applied DSL=$dsl from config declaration")
            return dsl
        }
        // -- if still unknown try probing for DSL1
        if( NextflowMeta.probeDsl1(scriptText) ) {
            log.debug "Applied DSL=1 by probing script field"
            return DSL1
        }

        final envDsl = sysEnv.get('NXF_DEFAULT_DSL')
        if( envDsl ) {
            log.debug "Applied DSL=$envDsl from NXF_DEFAULT_DSL variable"
            return envDsl
        }
        else {
            log.debug "Applied DSL=2 by global default"
            return DSL2
        }
    }

    protected void checkRunName() {
        if( runName == 'last' )
            throw new AbortOperationException("Not a valid run name: `last`")
        if( runName && !matchRunName(runName) )
            throw new AbortOperationException("Not a valid run name: `$runName` -- It must match the pattern $RUN_NAME_PATTERN")

        if( !runName ) {
            if( HistoryFile.disabled() )
                throw new AbortOperationException("Missing workflow run name")
            // -- make sure the generated name does not exist already
            runName = HistoryFile.DEFAULT.generateNextName()
        }

        else if( !HistoryFile.disabled() && HistoryFile.DEFAULT.checkExistsByName(runName) )
            throw new AbortOperationException("Run name `$runName` has been already used -- Specify a different one")
    }

    static protected boolean matchRunName(String name) {
        RUN_NAME_PATTERN.matcher(name).matches()
    }

    protected ScriptFile getScriptFile(String pipelineName) {
        try {
            getScriptFile0(pipelineName)
        }
        catch (IllegalArgumentException | AbortOperationException e) {
            if( e.message.startsWith("Not a valid project name:") && !guessIsRepo(pipelineName)) {
                throw new AbortOperationException("Cannot find script file: $pipelineName")
            }
            else
                throw e
        }
    }

    static protected boolean guessIsRepo(String name) {
        if( FileHelper.getUrlProtocol(name) != null )
            return true
        if( name.startsWith('/') )
            return false
        if( name.startsWith('./') || name.startsWith('../') )
            return false
        if( name.endsWith('.nf') )
            return false
        if( name.count('/') != 1 )
            return false
        return true
    }

    protected ScriptFile getScriptFile0(String pipelineName) {
        assert pipelineName

        /*
         * read from the stdin
         */
        if( pipelineName == '-' ) {
            def file = tryReadFromStdin()
            if( !file )
                throw new AbortOperationException("Cannot access `stdin` stream")

            if( revision )
                throw new AbortOperationException("Revision option cannot be used when running a script from stdin")

            return new ScriptFile(file)
        }

        /*
         * look for a file with the specified pipeline name
         */
        def script = new File(pipelineName)
        if( script.isDirectory()  ) {
            script = mainScript ? new File(mainScript) : new AssetManager().setLocalPath(script).getMainScriptFile()
        }

        if( script.exists() ) {
            if( revision )
                throw new AbortOperationException("Revision option cannot be used when running a local script")
            return new ScriptFile(script)
        }

        /*
         * try to look for a pipeline in the repository
         */
        def manager = new AssetManager(pipelineName, this)
        def repo = manager.getProject()

        boolean checkForUpdate = true
        if( !manager.isRunnable() || latest ) {
            if( offline )
                throw new AbortOperationException("Unknown project `$repo` -- NOTE: automatic download from remote repositories is disabled")
            log.info "Pulling $repo ..."
            def result = manager.download(revision,deep)
            if( result )
                log.info " $result"
            checkForUpdate = false
        }
        // checkout requested revision
        try {
            manager.checkout(revision)
            manager.updateModules()
            final scriptFile = manager.getScriptFile(mainScript)
            if( checkForUpdate && !offline )
                manager.checkRemoteStatus(scriptFile.revisionInfo)
            // return the script file
            return scriptFile
        }
        catch( AbortOperationException e ) {
            throw e
        }
        catch( Exception e ) {
            throw new AbortOperationException("Unknown error accessing project `$repo` -- Repository may be corrupted: ${manager.localPath}", e)
        }

    }

    static protected File tryReadFromStdin() {
        if( !System.in.available() )
            return null

        getScriptFromStream(System.in)
    }

    static protected File getScriptFromStream( InputStream input, String name = 'nextflow' ) {
        input != null
        File result = File.createTempFile(name, null)
        result.deleteOnExit()
        input.withReader { Reader reader -> result << reader }
        return result
    }

    @Memoized  // <-- avoid parse multiple times the same file and params
    Map parsedParams(Map configVars) {

        final result = [:]
        final file = getParamsFile()
        if( file ) {
            def path = validateParamsFile(file)
            def type = path.extension.toLowerCase() ?: null
            if( type == 'json' )
                readJsonFile(path, configVars, result)
            else if( type == 'yml' || type == 'yaml' )
                readYamlFile(path, configVars, result)
        }

        // set the CLI params
        if( !params )
            return result

        for( Map.Entry<String,String> entry : params ) {
            addParam( result, entry.key, entry.value )
        }
        return result
    }


    static final private Pattern DOT_ESCAPED = ~/\\\./
    static final private Pattern DOT_NOT_ESCAPED = ~/(?<!\\)\./

    static protected void addParam(Map params, String key, String value, List path=[], String fullKey=null) {
        if( !fullKey )
            fullKey = key
        final m = DOT_NOT_ESCAPED.matcher(key)
        if( m.find() ) {
            final p = m.start()
            final root = key.substring(0, p)
            if( !root ) throw new AbortOperationException("Invalid parameter name: $fullKey")
            path.add(root)
            def nested = params.get(root)
            if( nested == null ) {
                nested = new LinkedHashMap<>()
                params.put(root, nested)
            }
            else if( nested !instanceof Map ) {
                log.warn "Command line parameter --${path.join('.')} is overwritten by --${fullKey}"
                nested = new LinkedHashMap<>()
                params.put(root, nested)
            }
            addParam((Map)nested, key.substring(p+1), value, path, fullKey)
        }
        else {
            params.put(key.replaceAll(DOT_ESCAPED,'.'), parseParamValue(value))
        }
    }


    static protected parseParamValue(String str) {
        if ( SysEnv.get('NXF_DISABLE_PARAMS_TYPE_DETECTION') )
            return str

        if ( str == null ) return null

        if ( str.toLowerCase() == 'true') return Boolean.TRUE
        if ( str.toLowerCase() == 'false' ) return Boolean.FALSE

        if ( str==~/-?\d+(\.\d+)?/ && str.isInteger() ) return str.toInteger()
        if ( str==~/-?\d+(\.\d+)?/ && str.isLong() ) return str.toLong()
        if ( str==~/-?\d+(\.\d+)?/ && str.isDouble() ) return str.toDouble()

        return str
    }

    private Path validateParamsFile(String file) {

        def result = FileHelper.asPath(file)
        def ext = result.getExtension()
        if( !VALID_PARAMS_FILE.contains(ext) )
            throw new AbortOperationException("Not a valid params file extension: $file -- It must be one of the following: ${VALID_PARAMS_FILE.join(',')}")

        return result
    }

    static private Pattern PARAMS_VAR = ~/(?m)\$\{(\p{javaJavaIdentifierStart}\p{javaJavaIdentifierPart}*)}/

    protected String replaceVars0(String content, Map binding) {
        content.replaceAll(PARAMS_VAR) { List<String> matcher ->
            // - the regex matcher is represented as list
            // - the first element is the matching string ie. `${something}`
            // - the second element is the group content ie. `something`
            // - make sure the regex contains at least a group otherwise the closure
            // parameter is a string instead of a list of the call fail
            final placeholder = matcher.get(0)
            final key = matcher.get(1)

            if( !binding.containsKey(key) ) {
                final msg = "Missing params file variable: $placeholder"
                if(NF.strictMode)
                    throw new AbortOperationException(msg)
                log.warn msg
                return placeholder
            }

            return binding.get(key)
        }
    }

    private void readJsonFile(Path file, Map configVars, Map result) {
        try {
            def text = configVars ? replaceVars0(file.text, configVars) : file.text
            def json = (Map)new JsonSlurper().parseText(text)
            result.putAll(json)
        }
        catch (NoSuchFileException | FileNotFoundException e) {
            throw new AbortOperationException("Specified params file does not exist: ${file.toUriString()}")
        }
        catch( Exception e ) {
            throw new AbortOperationException("Cannot parse params file: ${file.toUriString()} - Cause: ${e.message}", e)
        }
    }

    private void readYamlFile(Path file, Map configVars, Map result) {
        try {
            def text = configVars ? replaceVars0(file.text, configVars) : file.text
            def yaml = (Map)new Yaml().load(text)
            result.putAll(yaml)
        }
        catch (NoSuchFileException | FileNotFoundException e) {
            throw new AbortOperationException("Specified params file does not exist: ${file.toUriString()}")
        }
        catch( Exception e ) {
            throw new AbortOperationException("Cannot parse params file: ${file.toUriString()}", e)
        }
    }

}<|MERGE_RESOLUTION|>--- conflicted
+++ resolved
@@ -314,9 +314,8 @@
 
         checkRunName()
 
-<<<<<<< HEAD
         if( launcher.options.ansiLog ){
-            log.debug "N E X T F L O W  ~  version ${Const.APP_VER}"
+            log.debug "N E X T F L O W  ~  version ${BuildInfo.version}"
 
             def fmt = ansi()
             fmt.a("\n")
@@ -327,9 +326,6 @@
         } else {
             log.info "N E X T F L O W  ~  version ${Const.APP_VER}"
         }
-=======
-        log.info "N E X T F L O W  ~  version ${BuildInfo.version}"
->>>>>>> a1e33193
         Plugins.init()
 
         // -- specify the arguments
