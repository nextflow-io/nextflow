/*
 * Copyright 2020-2022, Seqera Labs
 * Copyright 2013-2019, Centre for Genomic Regulation (CRG)
 *
 * Licensed under the Apache License, Version 2.0 (the "License");
 * you may not use this file except in compliance with the License.
 * You may obtain a copy of the License at
 *
 *     http://www.apache.org/licenses/LICENSE-2.0
 *
 * Unless required by applicable law or agreed to in writing, software
 * distributed under the License is distributed on an "AS IS" BASIS,
 * WITHOUT WARRANTIES OR CONDITIONS OF ANY KIND, either express or implied.
 * See the License for the specific language governing permissions and
 * limitations under the License.
 */

package nextflow.cli
import java.nio.file.Path

import groovy.transform.CompileStatic
import groovy.transform.PackageScope
import nextflow.cache.CacheDB
import nextflow.cache.CacheFactory
import nextflow.exception.AbortOperationException
import nextflow.util.HistoryFile

import static nextflow.util.HistoryFile.Record

/**
 * Common cache operations shared by {@link CmdLog} and {@link CmdClean}
 *
 * @author Paolo Di Tommaso <paolo.ditommaso@gmail.com>
 */
@CompileStatic
trait CacheBase {

    @PackageScope
    Path basePath

    @PackageScope
    HistoryFile history

    abstract String getBut()

    abstract String getBefore()

    abstract String getAfter()

    abstract List<String> getArgs()

    void init() {

        if( !history ) {
            history = !basePath ? HistoryFile.DEFAULT : new HistoryFile(basePath.resolve(HistoryFile.FILE_NAME))
        }

        if( !history.exists() || history.empty() )
            throw new AbortOperationException("It looks like no pipeline was executed in this folder (or execution history is empty)")

        if( after && before )
            throw new AbortOperationException("Options `after` and `before` cannot be used in the same command")

        if( after && but )
            throw new AbortOperationException("Options `after` and `but` cannot be used in the same command")

        if( before && but )
            throw new AbortOperationException("Options `before` and `but` cannot be used in the same command")

    }

    CacheDB cacheFor(HistoryFile.Record entry) {
        CacheFactory.create(entry.sessionId, entry.runName, basePath)
    }

    List<HistoryFile.Record> listIds() {

        if( but ) {
            return history.findBut(but)
        }

        if( before ) {
            return history.findBefore(before)
        }

        else if( after ) {
            return history.findAfter(after)
        }

        // -- get the session ID from the command line if specified or retrieve from
        if( !args )
            return history.findByIdOrName('last')

<<<<<<< HEAD
        def result = [] as List<HistoryFile.Record>
=======
        List<Record> result = []
>>>>>>> 5eaa04af
        for( String name : args ) {
            result.addAll(history.findByIdOrName(name))
        }
        return result
    }


}<|MERGE_RESOLUTION|>--- conflicted
+++ resolved
@@ -91,11 +91,7 @@
         if( !args )
             return history.findByIdOrName('last')
 
-<<<<<<< HEAD
-        def result = [] as List<HistoryFile.Record>
-=======
         List<Record> result = []
->>>>>>> 5eaa04af
         for( String name : args ) {
             result.addAll(history.findByIdOrName(name))
         }
