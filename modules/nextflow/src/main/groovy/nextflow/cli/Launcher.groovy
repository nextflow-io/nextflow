--- conflicted
+++ resolved
@@ -295,11 +295,7 @@
                 normalized << 'true'
             }
 
-<<<<<<< HEAD
-            else if( current == '-preview-report' && (i==args.size() || args[i].startsWith('-'))) {
-=======
             else if( current == '-preview-containers' && (i==args.size() || args[i].startsWith('-'))) {
->>>>>>> 181c8b39
                 normalized << '-'
             }
 
