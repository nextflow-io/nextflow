--- conflicted
+++ resolved
@@ -224,11 +224,11 @@
                 normalized << '%all'
             }
 
-<<<<<<< HEAD
             else if( current == '-dump-hashes' && (i==args.size() || args[i].startsWith('-'))) {
-=======
+                normalized << '-'
+            }
+
             else if( current == '-with-cloudcache' && (i==args.size() || args[i].startsWith('-'))) {
->>>>>>> 10c32325
                 normalized << '-'
             }
 
