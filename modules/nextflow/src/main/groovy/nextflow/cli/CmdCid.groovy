/*
 * Copyright 2013-2024, Seqera Labs
 *
 * Licensed under the Apache License, Version 2.0 (the "License");
 * you may not use this file except in compliance with the License.
 * You may obtain a copy of the License at
 *
 *     http://www.apache.org/licenses/LICENSE-2.0
 *
 * Unless required by applicable law or agreed to in writing, software
 * distributed under the License is distributed on an "AS IS" BASIS,
 * WITHOUT WARRANTIES OR CONDITIONS OF ANY KIND, either express or implied.
 * See the License for the specific language governing permissions and
 * limitations under the License.
 *
 */

package nextflow.cli

import com.beust.jcommander.Parameter
import com.beust.jcommander.Parameters
import groovy.json.JsonSlurper
import groovy.transform.Canonical
import groovy.transform.CompileStatic
import nextflow.Session
import nextflow.config.ConfigBuilder
import nextflow.dag.MermaidHtmlRenderer
<<<<<<< HEAD
=======
import nextflow.data.cid.CidHistoryRecord
>>>>>>> 063a0ec8
import nextflow.data.cid.CidStore
import nextflow.data.cid.CidStoreFactory
import nextflow.data.cid.model.DataType
import nextflow.exception.AbortOperationException
import nextflow.plugin.Plugins
import nextflow.ui.TableBuilder

import java.nio.file.Path
import java.nio.file.Paths

import static nextflow.data.cid.fs.CidPath.CID_PROT

/**
 *
 * @author Paolo Di Tommaso <paolo.ditommaso@gmail.com>
 */
@CompileStatic
@Parameters(commandDescription = "Explore workflows CID metadata.")
class CmdCid extends CmdBase implements UsageAware{

    private static final String NAME = 'cid'

    interface SubCmd {
        String getName()
        String getDescription()
        void apply(List<String> args)
        void usage()
    }

    private List<SubCmd> commands = new ArrayList<>()

    CmdCid() {
        commands << new CmdLog()
        commands << new CmdShow()
        commands << new CmdLineage()
    }

    @Parameter(hidden = true)
    List<String> args

    @Override
    String getName() {
        return NAME
    }

    @Override
    void run() {
        if( !args ) {
            return
        }
        // setup the plugins system and load the secrets provider
        Plugins.init()

        getCmd(args).apply(args.drop(1))
    }

    /**
     * Print the command usage help
     */
    void usage() {
        usage(args)
    }

    /**
     * Print the command usage help
     *
     * @param args The arguments as entered by the user
     */
    void usage(List<String> args) {
        if( !args ) {
            List<String> result = []
            result << this.getClass().getAnnotation(Parameters).commandDescription()
            result << "Usage: nextflow $NAME <sub-command> [options]".toString()
            result << ''
            result << 'Commands:'
            int len = 0
            commands.forEach {len = it.name.size() > len ? it.name.size() : len }
            commands.sort(){it.name}.each { result << "  ${it.name.padRight(len)}\t${it.description}".toString()  }
            result << ''
            println result.join('\n').toString()
        }
        else {
            def sub = commands.find { it.name == args[0] }
            if( sub )
                sub.usage()
            else {
                throw new AbortOperationException("Unknown $NAME sub-command: ${args[0]}")
            }
        }
    }

    protected SubCmd getCmd(List<String> args) {

        def cmd = commands.find { it.name == args[0] }
        if( cmd ) {
            return cmd
        }

        def matches = commands.collect{ it.name }.closest(args[0])
        def msg = "Unknown cloud sub-command: ${args[0]}"
        if( matches )
            msg += " -- Did you mean one of these?\n" + matches.collect { "  $it"}.join('\n')
        throw new AbortOperationException(msg)
    }

    class CmdLog implements SubCmd {

        @Override
        String getName() {
            return 'log'
        }

        @Override
        String getDescription() {
            return 'Print the CID execution log'
        }

        @Override
        void apply(List<String> args) {
            if (args.size() != 0) {
                println("ERROR: Incorrect number of parameters")
                usage()
                return
            }
            final config = new ConfigBuilder()
                    .setOptions(getLauncher().getOptions())
                    .setBaseDir(Paths.get('.'))
                    .build()
            final session = new Session(config)
            final store = CidStoreFactory.getOrCreate(session)
            if (store) {
                printHistory(store)
            } else {
                println "Error CID store not loaded. Check Nextflow configuration."
            }
        }

        private void printHistory(CidStore store) {
            final records = store.historyLog?.records
<<<<<<< HEAD
            if (records) {
=======
            if( records ) {
>>>>>>> 063a0ec8
                def table = new TableBuilder(cellSeparator: '\t')
                    .head('TIMESTAMP')
                    .head('RUN NAME')
                    .head('SESSION ID')
                    .head('RUN CID')
<<<<<<< HEAD
                records.forEach { table.append(it.toList()) }
=======
                    .head('RESULT CID')
                for( CidHistoryRecord record: records ){
                    table.append(record.toList())
                }
>>>>>>> 063a0ec8
                println table.toString()
            } else {
                println("No workflow runs CIDs found.")
            }
        }

        @Override
        void usage() {
            println description
            println "Usage: nextflow $NAME $name"
        }
    }

    class CmdShow implements SubCmd{

        @Override
        String getName() {
            return 'show'
        }

        @Override
        String getDescription() {
            return 'Print the description of a CID reference'
        }

        @Override
        void apply(List<String> args) {
            if (args.size() != 1) {
                println("ERROR: Incorrect number of parameters")
                usage()
                return
            }
            if (!args[0].startsWith(CID_PROT))
                throw new Exception("Identifier is not a CID URL")
            final key = args[0].substring(CID_PROT.size())
            final config = new ConfigBuilder()
                    .setOptions(getLauncher().getOptions())
                    .setBaseDir(Paths.get('.'))
                    .build()
            final store = CidStoreFactory.getOrCreate(new Session(config))
            if (store) {
                try {
                    final entry = store.load(key)
                    if( entry )
                        println entry.toString()
                    else
                        println "No entry found for ${args[0]}."
                } catch (Throwable e) {
                    println "Error loading ${args[0]}."
                }
            } else {
                println "Error CID store not loaded. Check Nextflow configuration."
            }
        }

        @Override
        void usage() {
            println description
            println "Usage: nextflow $NAME $name <CID reference> "
        }
    }

    class CmdLineage implements SubCmd {

        @Canonical
        class Edge {
            String source
            String destination
            String label
        }

        @Override
        String getName() { 'lineage' }

        @Override
        String getDescription() {
            return 'Render a lineage graph for a workflow output'
        }

        @Override
        void apply(List<String> args) {
            if (args.size() != 2) {
                println("ERROR: Incorrect number of parameters")
                usage()
                return
            }
            try {
                final config = new ConfigBuilder()
                    .setOptions(getLauncher().getOptions())
                    .setBaseDir(Paths.get('.'))
                    .build()
                final store = CidStoreFactory.getOrCreate(new Session(config))
                final template = readTemplate()
                final network = getLineage(store, args[0])
                Path file = Path.of(args[1])
                file.text = template.replace('REPLACE_WITH_NETWORK_DATA', network)
                println("Linage graph for ${args[0]} rendered in ${args[1]}")
            } catch (Throwable e) {
                println("ERROR: rendering lineage graph. ${e.message}")
            }
        }

        private String getLineage(CidStore store, String dataCid) {
            def lines = [] as List<String>
            lines << "flowchart BT".toString()

            final nodesToRender = new LinkedList<String>()
            nodesToRender.add(dataCid)
            final edgesToRender = new LinkedList<Edge>()
            while (!nodesToRender.isEmpty()) {
                final node = nodesToRender.removeFirst()
                processNode(lines, node, nodesToRender, edgesToRender, store)
            }
            lines << ""
            edgesToRender.each { lines << "    ${it.source} -->${it.destination}".toString() }
            lines << ""
            return lines.join('\n')
        }

        private void processNode(List<String> lines, String nodeToRender, LinkedList<String> nodes, LinkedList<Edge> edges, CidStore store) {
            if (!nodeToRender.startsWith(CID_PROT))
                throw new Exception("Identifier is not a CID URL")
            final slurper = new JsonSlurper()
            final key = nodeToRender.substring(CID_PROT.size())
            final cidObject = slurper.parse(store.load(key).toString().toCharArray()) as Map
            switch (DataType.valueOf(cidObject.type as String)) {
                case DataType.TaskOutput:
                case DataType.WorkflowOutput:
                    lines << "    ${nodeToRender}@{shape: document, label: \"${nodeToRender}\"}".toString();
                    final source = cidObject.source as String
                    if (source) {
                        if (source.startsWith(CID_PROT)) {
                            nodes.add(source)
                            edges.add(new Edge(source, nodeToRender))
                        } else {
                            final label = convertToLabel(source)
                            lines << "    ${source}@{shape: document, label: \"${label}\"}".toString();
                            edges.add(new Edge(source, nodeToRender))
                        }
                    }

                    break;
                case DataType.WorkflowRun:
                    lines << "${nodeToRender}@{shape: processes, label: \"${cidObject.runName}\"}".toString()
                    final parameters = cidObject.params as List<nextflow.data.cid.model.Parameter>
                    parameters.each {
                        final label = convertToLabel(it.value.toString())
                        lines << "    ${it.value.toString()}@{shape: document, label: \"${label}\"}".toString();
                        edges.add(new Edge(it.value.toString(), nodeToRender))
                    }
                    break;
                case DataType.TaskRun:
                    lines << "    ${nodeToRender}@{shape: process, label: \"${cidObject.name}\"}".toString()
                    final parameters = cidObject.inputs as List<nextflow.data.cid.model.Parameter>
                    for (nextflow.data.cid.model.Parameter source: parameters){
                        if (source.type.equals(nextflow.script.params.FileInParam.simpleName)) {
                            manageFileInParam(lines, nodeToRender, nodes, edges, source.value)
                        } else {
                            final label = convertToLabel(source.value.toString())
                            lines << "    ${source.value.toString()}@{shape: document, label: \"${label}\"}".toString();
                            edges.add(new Edge(source.value.toString(), nodeToRender))
                        }
                    }
                    break;
                default:
                    throw new Exception("Unrecognized type reference ${cidObject.type}")
            }
        }

        private String convertToLabel(String label){
            return label.replace('http', 'h\u200Ettp')
        }

        private void manageFileInParam(List<String> lines, String nodeToRender, LinkedList<String> nodes, LinkedList<Edge> edges, value){
            if (value instanceof Collection) {
                value.each { manageFileInParam(lines, nodeToRender, nodes, edges, it) }
                return
            }
            if (value instanceof CharSequence) {
                final source = value.toString()
                if (source.startsWith(CID_PROT)) {
                    nodes.add(source)
                    edges.add(new Edge(source, nodeToRender))
                    return
                }
            }
            if (value instanceof Map) {
                if (value.path) {
                    final path = value.path.toString()
                    if (path.startsWith(CID_PROT)) {
                        nodes.add(path)
                        edges.add(new Edge(path, nodeToRender))
                        return
                    } else {
                        final label = convertToLabel(path)
                        lines << "    ${path}@{shape: document, label: \"${label}\"}".toString();
                        edges.add(new Edge(path, nodeToRender))
                        return
                    }
                }
            }
            final label = convertToLabel(value.toString())
            lines << "    ${value.toString()}@{shape: document, label: \"${label}\"}".toString();
            edges.add(new Edge(value.toString(), nodeToRender))
        }

        protected static String readTemplate() {
            final writer = new StringWriter()
            final res = MermaidHtmlRenderer.class.getResourceAsStream('mermaid.dag.template.html')
            int ch
            while( (ch=res.read()) != -1 ) {
                writer.append(ch as char)
            }
            writer.toString()
        }

        @Override
        void usage() {
            println description
            println "Usage: nextflow $NAME $name <workflow output CID> <html output file>"
        }

    }
}<|MERGE_RESOLUTION|>--- conflicted
+++ resolved
@@ -25,10 +25,7 @@
 import nextflow.Session
 import nextflow.config.ConfigBuilder
 import nextflow.dag.MermaidHtmlRenderer
-<<<<<<< HEAD
-=======
 import nextflow.data.cid.CidHistoryRecord
->>>>>>> 063a0ec8
 import nextflow.data.cid.CidStore
 import nextflow.data.cid.CidStoreFactory
 import nextflow.data.cid.model.DataType
@@ -168,24 +165,16 @@
 
         private void printHistory(CidStore store) {
             final records = store.historyLog?.records
-<<<<<<< HEAD
-            if (records) {
-=======
             if( records ) {
->>>>>>> 063a0ec8
                 def table = new TableBuilder(cellSeparator: '\t')
                     .head('TIMESTAMP')
                     .head('RUN NAME')
                     .head('SESSION ID')
                     .head('RUN CID')
-<<<<<<< HEAD
-                records.forEach { table.append(it.toList()) }
-=======
                     .head('RESULT CID')
                 for( CidHistoryRecord record: records ){
                     table.append(record.toList())
                 }
->>>>>>> 063a0ec8
                 println table.toString()
             } else {
                 println("No workflow runs CIDs found.")
