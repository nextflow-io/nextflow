/*
 * Copyright 2013-2019, Centre for Genomic Regulation (CRG)
 *
 * Licensed under the Apache License, Version 2.0 (the "License");
 * you may not use this file except in compliance with the License.
 * You may obtain a copy of the License at
 *
 *     http://www.apache.org/licenses/LICENSE-2.0
 *
 * Unless required by applicable law or agreed to in writing, software
 * distributed under the License is distributed on an "AS IS" BASIS,
 * WITHOUT WARRANTIES OR CONDITIONS OF ANY KIND, either express or implied.
 * See the License for the specific language governing permissions and
 * limitations under the License.
 */

package nextflow
import java.nio.file.Path
import java.nio.file.Paths
import java.text.SimpleDateFormat

import static nextflow.extension.Bolts.DATETIME_FORMAT

/**
 * Application main constants
 *
 * @author Paolo Di Tommaso <paolo.ditommaso@gmail.com>
 */
class Const {

    static final public String ISO_8601_DATETIME_FORMAT = "yyyy-MM-dd'T'HH:mm:ss'Z'"

    static final public transient BOOL_YES = ['true','yes','on']

    static final public transient BOOL_NO = ['false','no','off']

    /**
     * The application main package name
     */
    static public final String MAIN_PACKAGE = Const.name.split('\\.')[0]

    /**
     * The application main name
     */
    static public final String APP_NAME = MAIN_PACKAGE

    /**
     * The application home folder
     */
    static public final Path APP_HOME_DIR = getHomeDir(APP_NAME)

    /**
     * The application version
     */
    static public final String APP_VER = "19.10.0"

    /**
     * The app build time as linux/unix timestamp
     */
<<<<<<< HEAD
    static public final long APP_TIMESTAMP = 1570614930891
=======
    static public final long APP_TIMESTAMP = 1571669231471
>>>>>>> 91ebde35

    /**
     * The app build number
     */
<<<<<<< HEAD
    static public final int APP_BUILDNUM = 5187
=======
    static public final int APP_BUILDNUM = 5169
>>>>>>> 91ebde35


    /**
     * The app build time string relative to UTC timezone
     */
    static public final String APP_TIMESTAMP_UTC = {

        def tz = TimeZone.getTimeZone('UTC')
        def fmt = new SimpleDateFormat(DATETIME_FORMAT)
        fmt.setTimeZone(tz)
        fmt.format(new Date(APP_TIMESTAMP)) + ' ' + tz.getDisplayName( true, TimeZone.SHORT )

    } ()


    /**
     * The app build time string relative to local timezone
     */
    static public final String APP_TIMESTAMP_LOCAL = {

        def tz = TimeZone.getDefault()
        def fmt = new SimpleDateFormat(DATETIME_FORMAT)
        fmt.setTimeZone(tz)
        fmt.format(new Date(APP_TIMESTAMP)) + ' ' + tz.getDisplayName( true, TimeZone.SHORT )

    } ()

    static String deltaLocal() {
        def utc = APP_TIMESTAMP_UTC.split(' ')
        def loc = APP_TIMESTAMP_LOCAL.split(' ')

        if( APP_TIMESTAMP_UTC == APP_TIMESTAMP_LOCAL ) {
            return ''
        }

        def result = utc[0] == loc[0] ? loc[1,-1].join(' ') : loc.join(' ')
        return "($result)"
    }


    private static Path getHomeDir(String appname) {
        def home = System.getenv('NXF_HOME')
        def result = home ? Paths.get(home) : Paths.get(System.getProperty("user.home")).resolve(".$appname")

        if( !result.exists() && !result.mkdir() ) {
            throw new IllegalStateException("Cannot create path '${result}' -- check file system access permission")
        }

        return result
    }

    /*
     * The application 'logo'
     */
    static public final String SPLASH =

"""
      N E X T F L O W
      version ${APP_VER} build ${APP_BUILDNUM}
      created ${APP_TIMESTAMP_UTC} ${deltaLocal()}
      cite doi:10.1038/nbt.3820
      http://nextflow.io
"""

    static public final String S3_UPLOADER_CLASS = 'com.upplication.s3fs.S3OutputStream'

    static public final String ROLE_WORKER = 'worker'

    static public final String ROLE_MASTER = 'master'

    static public final String MANIFEST_FILE_NAME = 'nextflow.config'

    static public final String DEFAULT_MAIN_FILE_NAME = 'main.nf'

    static public final String DEFAULT_ORGANIZATION = System.getenv('NXF_ORG') ?: 'nextflow-io'

    static public final String DEFAULT_HUB = System.getenv('NXF_HUB') ?: 'github'

    static public final File DEFAULT_ROOT = System.getenv('NXF_ASSETS') ? new File(System.getenv('NXF_ASSETS')) : Const.APP_HOME_DIR.resolve('assets').toFile()

    static public final String DEFAULT_BRANCH = 'master'

    static public final String SCOPE_SEP = ':'

}<|MERGE_RESOLUTION|>--- conflicted
+++ resolved
@@ -57,20 +57,12 @@
     /**
      * The app build time as linux/unix timestamp
      */
-<<<<<<< HEAD
-    static public final long APP_TIMESTAMP = 1570614930891
-=======
     static public final long APP_TIMESTAMP = 1571669231471
->>>>>>> 91ebde35
 
     /**
      * The app build number
      */
-<<<<<<< HEAD
-    static public final int APP_BUILDNUM = 5187
-=======
     static public final int APP_BUILDNUM = 5169
->>>>>>> 91ebde35
 
 
     /**
