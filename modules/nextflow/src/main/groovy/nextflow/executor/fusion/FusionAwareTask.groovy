--- conflicted
+++ resolved
@@ -49,13 +49,9 @@
 
     FusionScriptLauncher fusionLauncher(TaskRun task) {
         if( fusionLauncher==null ) {
-<<<<<<< HEAD
-            fusionLauncher = new FusionScriptLauncher(task.toTaskBean(), task.workDir.scheme)
-=======
             fusionLauncher = fusionEnabled()
                     ? FusionScriptLauncher.create(task.toTaskBean(), task.workDir.scheme)
                     : null
->>>>>>> 2091b272
         }
         return fusionLauncher
     }
