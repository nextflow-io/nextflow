--- conflicted
+++ resolved
@@ -204,7 +204,6 @@
         }
     }
 
-<<<<<<< HEAD
     protected BashWrapperBuilder createScriptLauncher(TaskRun task) {
         return fusionEnabled()
             ? fusionLauncher()
@@ -235,7 +234,6 @@
         return result
     }
 
-=======
     protected List<String> launchCmd0(ProcessBuilder builder, String pipeScript) {
         if( !pipeScript )
             return builder.command()
@@ -245,7 +243,6 @@
         return result
     }
     
->>>>>>> bb76dae6
     /*
      * {@inheritDocs}
      */
