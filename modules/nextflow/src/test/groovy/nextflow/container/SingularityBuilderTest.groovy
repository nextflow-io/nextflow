/*
 * Copyright 2013-2023, Seqera Labs
 *
 * Licensed under the Apache License, Version 2.0 (the "License");
 * you may not use this file except in compliance with the License.
 * You may obtain a copy of the License at
 *
 *     http://www.apache.org/licenses/LICENSE-2.0
 *
 * Unless required by applicable law or agreed to in writing, software
 * distributed under the License is distributed on an "AS IS" BASIS,
 * WITHOUT WARRANTIES OR CONDITIONS OF ANY KIND, either express or implied.
 * See the License for the specific language governing permissions and
 * limitations under the License.
 */

package nextflow.container

import java.nio.file.Paths

import nextflow.SysEnv
import spock.lang.Specification
import spock.lang.Unroll

/**
 *
 * @author Paolo Di Tommaso <paolo.ditommaso@gmail.com>
 */
class SingularityBuilderTest extends Specification {

    def 'should get the run command line and auto mounts disable' () {
        given:
        SysEnv.push(NXF_SINGULARITY_RUN_COMMAND:'run', NXF_SINGULARITY_AUTO_MOUNTS:'false')
        and:
        def path1 = Paths.get('/foo/data/file1')
        def path2 = Paths.get('/bar/data/file2')
        def path3 = Paths.get('/bar/data file')

        expect:
        new SingularityBuilder('busybox')
                .build()
                .runCommand == 'set +u; env - PATH="$PATH" ${TMP:+SINGULARITYENV_TMP="$TMP"} ${TMPDIR:+SINGULARITYENV_TMPDIR="$TMPDIR"} singularity run --no-home --pid busybox'

        new SingularityBuilder('busybox')
                .params(engineOptions: '-q -v')
                .build()
                .runCommand == 'set +u; env - PATH="$PATH" ${TMP:+SINGULARITYENV_TMP="$TMP"} ${TMPDIR:+SINGULARITYENV_TMPDIR="$TMPDIR"} singularity -q -v run --no-home --pid busybox'

        new SingularityBuilder('busybox')
                .params(runOptions: '--contain --writable')
                .build()
                .runCommand == 'set +u; env - PATH="$PATH" ${TMP:+SINGULARITYENV_TMP="$TMP"} ${TMPDIR:+SINGULARITYENV_TMPDIR="$TMPDIR"} singularity run --no-home --pid --contain --writable busybox'

        new SingularityBuilder('ubuntu')
                .addMount(path1)
                .build()
                .runCommand == 'set +u; env - PATH="$PATH" ${TMP:+SINGULARITYENV_TMP="$TMP"} ${TMPDIR:+SINGULARITYENV_TMPDIR="$TMPDIR"} singularity run --no-home --pid ubuntu'

        new SingularityBuilder('ubuntu')
                .addMount(path1)
                .addMount(path2)
                .params(autoMounts: true)
                .build()
                .runCommand == 'set +u; env - PATH="$PATH" ${TMP:+SINGULARITYENV_TMP="$TMP"} ${TMPDIR:+SINGULARITYENV_TMPDIR="$TMPDIR"} singularity run --no-home --pid -B /foo/data/file1 -B /bar/data/file2 -B "$NXF_TASK_WORKDIR" ubuntu'

        new SingularityBuilder('ubuntu')
                .addMount(path1)
                .addMount(path1)
                .params(autoMounts: true)
                .build()
                .runCommand == 'set +u; env - PATH="$PATH" ${TMP:+SINGULARITYENV_TMP="$TMP"} ${TMPDIR:+SINGULARITYENV_TMPDIR="$TMPDIR"} singularity run --no-home --pid -B /foo/data/file1 -B "$NXF_TASK_WORKDIR" ubuntu'

        new SingularityBuilder('ubuntu')
                .addMount(path1)
                .addMount(path1)
                .params(autoMounts: true)
                .params(readOnlyInputs: true)
                .build()
                .runCommand == 'set +u; env - PATH="$PATH" ${TMP:+SINGULARITYENV_TMP="$TMP"} ${TMPDIR:+SINGULARITYENV_TMPDIR="$TMPDIR"} singularity run --no-home --pid -B /foo/data/file1:/foo/data/file1:ro -B "$NXF_TASK_WORKDIR" ubuntu'

        new SingularityBuilder('ubuntu')
                .addMount(path3)
                .params(autoMounts: true)
                .build()
                .runCommand == 'set +u; env - PATH="$PATH" ${TMP:+SINGULARITYENV_TMP="$TMP"} ${TMPDIR:+SINGULARITYENV_TMPDIR="$TMPDIR"} singularity run --no-home --pid -B /bar/data\\ file -B "$NXF_TASK_WORKDIR" ubuntu'

        new SingularityBuilder('ubuntu')
                .params(newPidNamespace: false)
                .build()
                .runCommand == 'set +u; env - PATH="$PATH" ${TMP:+SINGULARITYENV_TMP="$TMP"} ${TMPDIR:+SINGULARITYENV_TMPDIR="$TMPDIR"} singularity run --no-home ubuntu'

        cleanup:
        SysEnv.pop()
    }

    def 'should get the run command line' () {

        given:
        def path1 = Paths.get('/foo/data/file1')
        def path2 = Paths.get('/bar/data/file2')
        def path3 = Paths.get('/bar/data file')

        expect:
        new SingularityBuilder('busybox')
                .build()
                .runCommand == 'set +u; env - PATH="$PATH" ${TMP:+SINGULARITYENV_TMP="$TMP"} ${TMPDIR:+SINGULARITYENV_TMPDIR="$TMPDIR"} singularity exec --no-home --pid -B "$NXF_TASK_WORKDIR" busybox'

        new SingularityBuilder('busybox')
                .params(engineOptions: '-q -v')
                .build()
                .runCommand == 'set +u; env - PATH="$PATH" ${TMP:+SINGULARITYENV_TMP="$TMP"} ${TMPDIR:+SINGULARITYENV_TMPDIR="$TMPDIR"} singularity -q -v exec --no-home --pid -B "$NXF_TASK_WORKDIR" busybox'

        new SingularityBuilder('busybox')
                .params(runOptions: '--contain --writable')
                .build()
                .runCommand == 'set +u; env - PATH="$PATH" ${TMP:+SINGULARITYENV_TMP="$TMP"} ${TMPDIR:+SINGULARITYENV_TMPDIR="$TMPDIR"} singularity exec --no-home --pid -B "$NXF_TASK_WORKDIR" --contain --writable busybox'

        new SingularityBuilder('ubuntu')
                .params(autoMounts: false)
                .build()
                .runCommand == 'set +u; env - PATH="$PATH" ${TMP:+SINGULARITYENV_TMP="$TMP"} ${TMPDIR:+SINGULARITYENV_TMPDIR="$TMPDIR"} singularity exec --no-home --pid ubuntu'

        new SingularityBuilder('ubuntu')
                .addMount(path1)
                .addMount(path2)
                .params(autoMounts: true)
                .build()
                .runCommand == 'set +u; env - PATH="$PATH" ${TMP:+SINGULARITYENV_TMP="$TMP"} ${TMPDIR:+SINGULARITYENV_TMPDIR="$TMPDIR"} singularity exec --no-home --pid -B /foo/data/file1 -B /bar/data/file2 -B "$NXF_TASK_WORKDIR" ubuntu'

        new SingularityBuilder('ubuntu')
                .addMount(path1)
                .addMount(path1)
                .params(autoMounts: true)
                .build()
                .runCommand == 'set +u; env - PATH="$PATH" ${TMP:+SINGULARITYENV_TMP="$TMP"} ${TMPDIR:+SINGULARITYENV_TMPDIR="$TMPDIR"} singularity exec --no-home --pid -B /foo/data/file1 -B "$NXF_TASK_WORKDIR" ubuntu'

        new SingularityBuilder('ubuntu')
                .addMount(path1)
                .addMount(path1)
                .params(autoMounts: true)
                .params(readOnlyInputs: true)
                .build()
                .runCommand == 'set +u; env - PATH="$PATH" ${TMP:+SINGULARITYENV_TMP="$TMP"} ${TMPDIR:+SINGULARITYENV_TMPDIR="$TMPDIR"} singularity exec --no-home --pid -B /foo/data/file1:/foo/data/file1:ro -B "$NXF_TASK_WORKDIR" ubuntu'

        new SingularityBuilder('ubuntu')
                .addMount(path3)
                .params(autoMounts: true)
                .build()
                .runCommand == 'set +u; env - PATH="$PATH" ${TMP:+SINGULARITYENV_TMP="$TMP"} ${TMPDIR:+SINGULARITYENV_TMPDIR="$TMPDIR"} singularity exec --no-home --pid -B /bar/data\\ file -B "$NXF_TASK_WORKDIR" ubuntu'

        new SingularityBuilder('ubuntu')
                .params(newPidNamespace: false)
                .params(autoMounts: false)
                .build()
                .runCommand == 'set +u; env - PATH="$PATH" ${TMP:+SINGULARITYENV_TMP="$TMP"} ${TMPDIR:+SINGULARITYENV_TMPDIR="$TMPDIR"} singularity exec --no-home ubuntu'

        new SingularityBuilder('ubuntu')
            .params(oci: true)
            .build()
<<<<<<< HEAD
            .runCommand == 'set +u; env - PATH="$PATH" ${TMP:+SINGULARITYENV_TMP="$TMP"} ${TMPDIR:+SINGULARITYENV_TMPDIR="$TMPDIR"} ${XDG_RUNTIME_DIR:+XDG_RUNTIME_DIR="$XDG_RUNTIME_DIR"} ${DBUS_SESSION_BUS_ADDRESS:+DBUS_SESSION_BUS_ADDRESS="$DBUS_SESSION_BUS_ADDRESS"} singularity exec --no-home --oci -B "$NXF_TASK_WORKDIR" ubuntu'

        new SingularityBuilder('ubuntu')
            .params(oci: true)
            .params(compat: true)
            .build()
            .runCommand == 'set +u; env - PATH="$PATH" ${TMP:+SINGULARITYENV_TMP="$TMP"} ${TMPDIR:+SINGULARITYENV_TMPDIR="$TMPDIR"} ${XDG_RUNTIME_DIR:+XDG_RUNTIME_DIR="$XDG_RUNTIME_DIR"} ${DBUS_SESSION_BUS_ADDRESS:+DBUS_SESSION_BUS_ADDRESS="$DBUS_SESSION_BUS_ADDRESS"} singularity exec --no-home --oci --compat -B "$NXF_TASK_WORKDIR" ubuntu'

        new SingularityBuilder('ubuntu')
            .params(oci: true)
            .params(compat: false)
            .build()
            .runCommand == 'set +u; env - PATH="$PATH" ${TMP:+SINGULARITYENV_TMP="$TMP"} ${TMPDIR:+SINGULARITYENV_TMPDIR="$TMPDIR"} ${XDG_RUNTIME_DIR:+XDG_RUNTIME_DIR="$XDG_RUNTIME_DIR"} ${DBUS_SESSION_BUS_ADDRESS:+DBUS_SESSION_BUS_ADDRESS="$DBUS_SESSION_BUS_ADDRESS"} singularity exec --no-home --oci --no-compat -B "$NXF_TASK_WORKDIR" ubuntu'
=======
            .runCommand == 'set +u; env - PATH="$PATH" ${TMP:+SINGULARITYENV_TMP="$TMP"} ${TMPDIR:+SINGULARITYENV_TMPDIR="$TMPDIR"} ${XDG_RUNTIME_DIR:+XDG_RUNTIME_DIR="$XDG_RUNTIME_DIR"} ${DBUS_SESSION_BUS_ADDRESS:+DBUS_SESSION_BUS_ADDRESS="$DBUS_SESSION_BUS_ADDRESS"} singularity exec --no-home --oci -B "$PWD" ubuntu'
>>>>>>> f5362a7b

    }

    def 'should mount home directory if specified' () {
        when:
        SysEnv.push(NXF_SINGULARITY_HOME_MOUNT: FLAG)

        then:
        new SingularityBuilder('ubuntu')
                .build()
                .runCommand
                .contains('--no-home ') == OPTS

        cleanup:
        SysEnv.pop()

        where:
        FLAG << ['false', 'true']
        OPTS << [true, false]
    }

    def 'should set new pid namespace' () {
        when:
        SysEnv.push(NXF_SINGULARITY_NEW_PID_NAMESPACE: FLAG)

        then:
        new SingularityBuilder('ubuntu')
                .build()
                .runCommand
                .contains('--pid ') == OPTS

        cleanup:
        SysEnv.pop()

        where:
        FLAG << ['false', 'true']
        OPTS << [false, true]
    }

    def 'should return export variables' () {

        expect:
        new SingularityBuilder('busybox')
                .getEnvExports() == ''

        new SingularityBuilder('busybox')
                .addEnv('X=1')
                .addEnv(ALPHA:'aaa', BETA: 'bbb')
                .build()
                .runCommand == 'set +u; env - PATH="$PATH" ${TMP:+SINGULARITYENV_TMP="$TMP"} ${TMPDIR:+SINGULARITYENV_TMPDIR="$TMPDIR"} SINGULARITYENV_X="1" SINGULARITYENV_ALPHA="aaa" SINGULARITYENV_BETA="bbb" singularity exec --no-home --pid -B "$NXF_TASK_WORKDIR" busybox'

        new SingularityBuilder('busybox')
                .addEnv('CUDA_VISIBLE_DEVICES')
                .build()
                .runCommand == 'set +u; env - PATH="$PATH" ${TMP:+SINGULARITYENV_TMP="$TMP"} ${TMPDIR:+SINGULARITYENV_TMPDIR="$TMPDIR"} ${CUDA_VISIBLE_DEVICES:+SINGULARITYENV_CUDA_VISIBLE_DEVICES="$CUDA_VISIBLE_DEVICES"} singularity exec --no-home --pid -B "$NXF_TASK_WORKDIR" busybox'

    }


    def 'should get run command' () {

        when:
        def cmd = new SingularityBuilder('ubuntu.img').build().getRunCommand()
        then:
        cmd == 'set +u; env - PATH="$PATH" ${TMP:+SINGULARITYENV_TMP="$TMP"} ${TMPDIR:+SINGULARITYENV_TMPDIR="$TMPDIR"} singularity exec --no-home --pid -B "$NXF_TASK_WORKDIR" ubuntu.img'

        when:
        cmd = new SingularityBuilder('ubuntu.img').build().getRunCommand('bwa --this --that file.fastq')
        then:
        cmd == 'set +u; env - PATH="$PATH" ${TMP:+SINGULARITYENV_TMP="$TMP"} ${TMPDIR:+SINGULARITYENV_TMPDIR="$TMPDIR"} singularity exec --no-home --pid -B "$NXF_TASK_WORKDIR" ubuntu.img bwa --this --that file.fastq'

        when:
        cmd = new SingularityBuilder('ubuntu.img').params(entry:'/bin/sh').build().getRunCommand('bwa --this --that file.fastq')
        then:
        cmd == 'set +u; env - PATH="$PATH" ${TMP:+SINGULARITYENV_TMP="$TMP"} ${TMPDIR:+SINGULARITYENV_TMPDIR="$TMPDIR"} singularity exec --no-home --pid -B "$NXF_TASK_WORKDIR" ubuntu.img /bin/sh -c "cd $NXF_TASK_WORKDIR; bwa --this --that file.fastq"'
    }

    @Unroll
    def 'test singularity env'() {

        given:
        def builder = Spy(SingularityBuilder)

        expect:
        builder.makeEnv(ENV).toString() == RESULT

        where:
        ENV                         | RESULT
        'X=1'                       | 'SINGULARITYENV_X="1"'
        'BAR'                       | '${BAR:+SINGULARITYENV_BAR="$BAR"}'
        [VAR_X:1, VAR_Y: 2]         | 'SINGULARITYENV_VAR_X="1" SINGULARITYENV_VAR_Y="2"'
        [SINGULARITY_BIND: 'foo', SINGULARITYENV_FOO: 'x', BAR: 'y'] | 'SINGULARITY_BIND="foo" SINGULARITYENV_FOO="x" SINGULARITYENV_BAR="y"'
        'SINGULARITY_FOO'          | '${SINGULARITY_FOO:+SINGULARITY_FOO="$SINGULARITY_FOO"}'
        'SINGULARITYENV_FOO'       | '${SINGULARITYENV_FOO:+SINGULARITYENV_FOO="$SINGULARITYENV_FOO"}'
        'SINGULARITYENV_X=1'       | 'SINGULARITYENV_X="1"'
    }

    @Unroll
    def 'should quote env value' () {
        given:
        def builder = Spy(SingularityBuilder)

        expect:
        builder.quoteValue(STR) == EXPECTED

        where:
        STR             | EXPECTED
        null            | null
        ''              | ''
        'foo'           | '"foo"'
        '"foo"'         | '"foo"'
        "'foo'"         | "'foo'"
        and:
        'X=foo'         | 'X="foo"'
        'X="foo"'       | 'X="foo"'
        'X='            | 'X='
    }
}<|MERGE_RESOLUTION|>--- conflicted
+++ resolved
@@ -157,23 +157,7 @@
         new SingularityBuilder('ubuntu')
             .params(oci: true)
             .build()
-<<<<<<< HEAD
-            .runCommand == 'set +u; env - PATH="$PATH" ${TMP:+SINGULARITYENV_TMP="$TMP"} ${TMPDIR:+SINGULARITYENV_TMPDIR="$TMPDIR"} ${XDG_RUNTIME_DIR:+XDG_RUNTIME_DIR="$XDG_RUNTIME_DIR"} ${DBUS_SESSION_BUS_ADDRESS:+DBUS_SESSION_BUS_ADDRESS="$DBUS_SESSION_BUS_ADDRESS"} singularity exec --no-home --oci -B "$NXF_TASK_WORKDIR" ubuntu'
-
-        new SingularityBuilder('ubuntu')
-            .params(oci: true)
-            .params(compat: true)
-            .build()
-            .runCommand == 'set +u; env - PATH="$PATH" ${TMP:+SINGULARITYENV_TMP="$TMP"} ${TMPDIR:+SINGULARITYENV_TMPDIR="$TMPDIR"} ${XDG_RUNTIME_DIR:+XDG_RUNTIME_DIR="$XDG_RUNTIME_DIR"} ${DBUS_SESSION_BUS_ADDRESS:+DBUS_SESSION_BUS_ADDRESS="$DBUS_SESSION_BUS_ADDRESS"} singularity exec --no-home --oci --compat -B "$NXF_TASK_WORKDIR" ubuntu'
-
-        new SingularityBuilder('ubuntu')
-            .params(oci: true)
-            .params(compat: false)
-            .build()
-            .runCommand == 'set +u; env - PATH="$PATH" ${TMP:+SINGULARITYENV_TMP="$TMP"} ${TMPDIR:+SINGULARITYENV_TMPDIR="$TMPDIR"} ${XDG_RUNTIME_DIR:+XDG_RUNTIME_DIR="$XDG_RUNTIME_DIR"} ${DBUS_SESSION_BUS_ADDRESS:+DBUS_SESSION_BUS_ADDRESS="$DBUS_SESSION_BUS_ADDRESS"} singularity exec --no-home --oci --no-compat -B "$NXF_TASK_WORKDIR" ubuntu'
-=======
             .runCommand == 'set +u; env - PATH="$PATH" ${TMP:+SINGULARITYENV_TMP="$TMP"} ${TMPDIR:+SINGULARITYENV_TMPDIR="$TMPDIR"} ${XDG_RUNTIME_DIR:+XDG_RUNTIME_DIR="$XDG_RUNTIME_DIR"} ${DBUS_SESSION_BUS_ADDRESS:+DBUS_SESSION_BUS_ADDRESS="$DBUS_SESSION_BUS_ADDRESS"} singularity exec --no-home --oci -B "$PWD" ubuntu'
->>>>>>> f5362a7b
 
     }
 
