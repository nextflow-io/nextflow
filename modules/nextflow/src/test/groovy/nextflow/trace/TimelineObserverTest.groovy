/*
 * Copyright 2020-2022, Seqera Labs
 * Copyright 2013-2019, Centre for Genomic Regulation (CRG)
 *
 * Licensed under the Apache License, Version 2.0 (the "License");
 * you may not use this file except in compliance with the License.
 * You may obtain a copy of the License at
 *
 *     http://www.apache.org/licenses/LICENSE-2.0
 *
 * Unless required by applicable law or agreed to in writing, software
 * distributed under the License is distributed on an "AS IS" BASIS,
 * WITHOUT WARRANTIES OR CONDITIONS OF ANY KIND, either express or implied.
 * See the License for the specific language governing permissions and
 * limitations under the License.
 */

package nextflow.trace

import java.nio.file.Files
import java.nio.file.Path
import java.nio.file.Paths

import nextflow.processor.TaskHandler
import nextflow.processor.TaskId
import spock.lang.Specification
import test.TestHelper

/**
 *
 * @author Paolo Di Tommaso <paolo.ditommaso@gmail.com>
 */
class TimelineObserverTest extends Specification {
    def 'should return timeline in json format' () {

        given:
        def now = 1429821425141
        def r1 = new TraceRecord()
        r1.task_id = '1'
        r1.name = 'foo'
        r1.process = 'alpha'
        r1.peak_rss = 50_000_000

        def r2 = new TraceRecord()
        r2.task_id = '2'
        r2.name = 'bar'
        r2.submit = now
        r2.start = now + 100
        r2.complete = now + 500
        r2.realtime = 400
        r2.duration = 500
        r2.process = 'alpha'
        r2.peak_rss = 60_000_000
        r2.cached = true

        def r3 = new TraceRecord()
        r3.task_id = '3'
        r3.name = 'baz'
        r3.submit = now
        r3.start = now + 200
        r3.complete = now + 700
        r3.realtime = 500
        r3.duration = 700
        r3.process = 'beta'
        r3.peak_rss = 70_000_000

        and:
        def observer = Spy(TimelineObserver)
<<<<<<< HEAD
        observer.setProperty('beginMillis', 1000)
        observer.setProperty('startMillis', 1000)
        observer.setProperty('endMillis', 3500)
=======
        observer.@beginMillis = 1000
        observer.@startMillis = 1000
        observer.@endMillis = 3500
>>>>>>> 285fe49c
        observer.@records['1'] = r1
        observer.@records['2'] = r2
        observer.@records['3'] = r3

        expect:
        observer.renderData().toString() == /
            {
                "elapsed": "2.5s",
                "beginningMillis": 1000,
                "endingMillis": 3500,
                "processes": [
                    {"label": "foo", "cached": false, "index": 0, "times": []},
                    {"label": "bar", "cached": true, "index": 0, "times": [{"starting_time": 1429821425141, "ending_time": 1429821425241}, {"starting_time": 1429821425241, "ending_time": 1429821425641, "label": "500ms \\/ 57.2 MB \\/ CACHED"}]},
                    {"label": "baz", "cached": false, "index": 1, "times": [{"starting_time": 1429821425141, "ending_time": 1429821425341}, {"starting_time": 1429821425341, "ending_time": 1429821425841, "label": "700ms \\/ 66.8 MB"}]}
                ]
            }
            /
            .stripIndent().leftTrim()
    }

    def 'should add records' () {

        given:
        def now = 1429821425141
        def r1 = new TraceRecord()
        r1.task_id = TaskId.of(1)
        r1.name = 'foo'
        r1.process = 'alpha'

        def r2 = new TraceRecord()
        r2.task_id = TaskId.of(2)
        r2.name = 'bar'
        r2.submit = now
        r2.start = now + 100
        r2.complete = now + 500
        r2.realtime = 400
        r2.duration = 500
        r2.process = 'alpha'

        def r3 = new TraceRecord()
        r3.task_id = TaskId.of(3)
        r3.name = 'baz'
        r3.submit = now
        r3.start = now + 200
        r3.complete = now + 700
        r3.realtime = 500
        r3.duration = 700
        r3.process = 'beta'

        def h1 = Mock(TaskHandler)
        h1.getTask() >> [id: TaskId.of(1)]
        h1.getTraceRecord() >> r1

        def h2 = Mock(TaskHandler)
        h2.getTask() >> [id: TaskId.of(2)]
        h2.getTraceRecord() >> r2

        def h3 = Mock(TaskHandler)
        h3.getTask() >> [id: TaskId.of(3)]
        h3.getTraceRecord() >> r3

        when:
        def observer = new TimelineObserver(Mock(Path))
        observer.onProcessComplete(h1, h1.getTraceRecord())
        observer.onProcessComplete(h2, h2.getTraceRecord())
        observer.onProcessComplete(h3, h3.getTraceRecord())
        then:
        observer.records[TaskId.of(1)] == r1
        observer.records[TaskId.of(2)] == r2
        observer.records[TaskId.of(3)] == r3

    }

    def 'should create html file' () {

        given:
        def now = 1429821425141
        def r1 = new TraceRecord()
        r1.task_id = '1'
        r1.name = 'foo'
        r1.process = 'alpha'

        def r2 = new TraceRecord()
        r2.task_id = '2'
        r2.name = 'bar'
        r2.submit = now
        r2.start = now + 100
        r2.complete = now + 500
        r2.realtime = 400
        r2.duration = 500
        r2.process = 'alpha'
        r2.peak_rss = 60_000_000

        def r3 = new TraceRecord()
        r3.task_id = '3'
        r3.name = 'baz'
        r3.submit = now
        r3.start = now + 200
        r3.complete = now + 700
        r3.realtime = 500
        r3.duration = 700
        r3.process = 'beta'
        r3.peak_rss = 70_000_000

        def file = TestHelper.createInMemTempFile('report.html')
        def observer = new TimelineObserver(file)
        observer.beginMillis = 1000
        observer.startMillis = 1000
        observer.endMillis = 3500
        observer.records['1'] = r1
        observer.records['2'] = r2
        observer.records['3'] = r3

        when:
        observer.renderHtml()
        then:
        Files.exists(file)
        file.text == Paths.get('src/test/groovy/nextflow/trace/timeline-expected.html').text

    }

}<|MERGE_RESOLUTION|>--- conflicted
+++ resolved
@@ -66,15 +66,9 @@
 
         and:
         def observer = Spy(TimelineObserver)
-<<<<<<< HEAD
-        observer.setProperty('beginMillis', 1000)
-        observer.setProperty('startMillis', 1000)
-        observer.setProperty('endMillis', 3500)
-=======
         observer.@beginMillis = 1000
         observer.@startMillis = 1000
         observer.@endMillis = 3500
->>>>>>> 285fe49c
         observer.@records['1'] = r1
         observer.@records['2'] = r2
         observer.@records['3'] = r3
