/*
 * Copyright 2020-2022, Seqera Labs
 * Copyright 2013-2019, Centre for Genomic Regulation (CRG)
 *
 * Licensed under the Apache License, Version 2.0 (the "License");
 * you may not use this file except in compliance with the License.
 * You may obtain a copy of the License at
 *
 *     http://www.apache.org/licenses/LICENSE-2.0
 *
 * Unless required by applicable law or agreed to in writing, software
 * distributed under the License is distributed on an "AS IS" BASIS,
 * WITHOUT WARRANTIES OR CONDITIONS OF ANY KIND, either express or implied.
 * See the License for the specific language governing permissions and
 * limitations under the License.
 */

package nextflow.k8s.model

import spock.lang.Specification

/**
 *
 * @author Paolo Di Tommaso <paolo.ditommaso@gmail.com>
 */
class PodOptionsTest extends Specification {


    def 'should create empty options' () {

        when:
        def options = new PodOptions(null)
        then:
        options.getEnvVars() == [] as Set
        options.getMountConfigMaps() == [] as Set
<<<<<<< HEAD
        options.getMountEmptyDirs() == [] as Set
=======
        options.getMountCsiEphemerals() == [] as Set
>>>>>>> f18f6e81
        options.getMountSecrets() == [] as Set
        options.getAutomountServiceAccountToken() == true
    }

    def 'should set pullPolicy' () {

        when:
        def options = new PodOptions()
        then:
        options.getImagePullPolicy() == null
        
        when:
        options = new PodOptions([ [pullPolicy:'Always'] ])
        then:
        options.getImagePullPolicy() == 'Always'

        when:
        options = new PodOptions([ [imagePullPolicy:'latest'] ])
        then:
        options.getImagePullPolicy() == 'latest'
    }

    def 'should set imagePullSecret' () {

        when:
        def options = new PodOptions()
        then:
        options.imagePullSecret == null

        when:
        options = new PodOptions([ [imagePullSecret:'foo'] ])
        then:
        options.imagePullSecret == 'foo'

        when:
        options = new PodOptions([ [imagePullSecrets:'bar'] ])
        then:
        options.imagePullSecret == 'bar'
    }

    def 'should return config mounts' () {

        given:
        def options = [
                [mountPath: '/this/path1.txt', config: 'name/key1'],
                [mountPath: '/this/path2.txt', config: 'name/key2'],
                [mountPath: '/this/path2.txt', config: 'name/key2'],  // <-- identical entry are ignored
                [mountPath: '/this/path2.txt', secret: 'name/secret'],
                [env: 'FOO', config: '/name/foo']
        ]

        when:
        def configs = new PodOptions(options).getMountConfigMaps()
        then:
        configs.size() == 2
        configs == [
                new PodMountConfig(mountPath: '/this/path1.txt', config: 'name/key1'),
                new PodMountConfig(mountPath: '/this/path2.txt', config: 'name/key2')
        ] as Set
    }


<<<<<<< HEAD
    def 'should return emptyDir mounts' () {

        given:
        def options = [
                [mountPath: '/scratch1', emptyDir: [medium: 'Memory']],
                [mountPath: '/scratch2', emptyDir: [medium: 'Disk']]
        ]

        when:
        def emptyDirs = new PodOptions(options).getMountEmptyDirs()
        then:
        emptyDirs.size() == 2
        emptyDirs == [
                new PodMountEmptyDir(options[0]),
                new PodMountEmptyDir(options[1])
=======
    def 'should return csi ephemeral mounts' () {

        given:
        def options = [
            [
                mountPath: '/data',
                csi: [
                    driver: 'inline.storage.kubernetes.io',
                    volumeAttributes: [foo: 'bar']
                ]
            ]
        ]

        when:
        def csiEphemerals = new PodOptions(options).getMountCsiEphemerals()
        then:
        csiEphemerals == [
            new PodMountCsiEphemeral(mountPath: '/data', csi: options[0].csi)
>>>>>>> f18f6e81
        ] as Set
    }


    def 'should return secret mounts' () {

        given:
        def options = [
                [mountPath: '/this/path1.txt', config: 'name/key1'],
                [mountPath: '/this/alpha.txt', secret: 'name/secret1'],
                [mountPath: '/this/beta.txt', secret: 'name/secret2'],
                [mountPath: '/this/beta.txt', secret: 'name/secret2'],
                [env: 'FOO', config: '/name/foo']
        ]

        when:
        def secrets = new PodOptions(options).getMountSecrets()
        then:
        secrets.size() == 2
        secrets == [
                new PodMountSecret(mountPath: '/this/alpha.txt', secret: 'name/secret1'),
                new PodMountSecret(mountPath: '/this/beta.txt', secret: 'name/secret2'),
        ] as Set
    }


    def 'should return env definitions' () {

        given:
        def options = [
                [mountPath: '/this/path1.txt', config: 'name/key1'],
                [mountPath: '/this/alpha.txt', secret: 'name/secret1'],
                [mountPath: '/this/beta.txt', secret: 'name/secret2'],
                [env: 'FOO', config: '/name/foo'],
                [env: 'FOO', config: '/name/foo'],
                [env: 'BAR', config: '/name/BAR'],
                [env: 'ALPHA', value: 'aaa'],
                [env: 'ALPHA', value: 'aaa'],
                [env: 'BETA',  value: 'bbb'],
                [env: 'PASSWORD', secret:'name/key'],
                [env: 'PASSWORD', secret:'name/key'],
        ]

        when:
        def env = new PodOptions(options).getEnvVars()
        then:
        env.size() == 5
        env == [
                PodEnv.config('FOO', '/name/foo'),
                PodEnv.config('BAR', '/name/BAR'),
                PodEnv.value('ALPHA', 'aaa'),
                PodEnv.value('BETA',  'bbb'),
                PodEnv.secret('PASSWORD', 'name/key'),
        ] as Set 

    }

    def 'should create persistent volume claims' () {
        given:
        def options = [
                [volumeClaim:'pvc1', mountPath: '/this/path'],
                [volumeClaim:'pvc2', mountPath: '/that/path'],
                [volumeClaim:'pvc3', mountPath: '/some/data', subPath: '/foo']
        ]

        when:
        def claims = new PodOptions(options).getVolumeClaims()
        then:
        claims.size() == 3
        claims == [
                new PodVolumeClaim('pvc1', '/this/path'),
                new PodVolumeClaim('pvc2', '/that/path'),
                new PodVolumeClaim('pvc3', '/some/data', '/foo')
        ] as Set

    }


    def 'should not create env' () {
        when:
        new PodOptions([ [env:'FOO'] ])
        then:
        thrown(IllegalArgumentException)

        when:
        new PodOptions([ [secret:'FOO'] ])
        then:
        thrown(IllegalArgumentException)

        when:
        new PodOptions([ [config:'FOO'] ])
        then:
        thrown(IllegalArgumentException)

        when:
        new PodOptions([ [volumeClaim:'FOO'] ])
        then:
        thrown(IllegalArgumentException)
    }

    def 'should merge podOptions' () {

        given:
        def list1 = [
                [env: 'HELLO', value: 'WORLD'],
                [config: 'data/key', mountPath: '/data/file.txt'],
                [secret: 'secret/key', mountPath: '/etc/secret'],
                [volumeClaim: 'pvc', mountPath: '/mnt/claim'],
                [runAsUser: 500]
        ]

        def list2 = [
                [env: 'ALPHA', value: 'GAMMA'],
                [config: 'bar/key', mountPath: '/b/bb'],
                [secret: 'foo/key', mountPath: '/a/aa'],
                [volumeClaim: 'cvp', mountPath: '/c/cc'],

                [env: 'DELTA', value: 'LAMBDA'],
                [config: 'y', mountPath: '/y'],
                [secret: 'x', mountPath: '/x'],
                [volumeClaim: 'z', mountPath: '/z'],
        ]

        def list3 = [
                [env: 'HELLO', value: 'WORLD'],
                [config: 'data/key', mountPath: '/data/file.txt'],
                [secret: 'secret/key', mountPath: '/etc/secret'],
                [volumeClaim: 'pvc', mountPath: '/mnt/claim'],

                [env: 'DELTA', value: 'LAMBDA'],
                [config: 'y', mountPath: '/y'],
                [secret: 'x', mountPath: '/x'],
                [volumeClaim: 'z', mountPath: '/z'],

<<<<<<< HEAD
                [emptyDir: [:], mountPath: '/scratch1'],
=======
                [csi: [driver: 'inline.storage.kubernetes.io'], mountPath: '/data'],
>>>>>>> f18f6e81
                [securityContext: [runAsUser: 1000, fsGroup: 200, allowPrivilegeEscalation: true]],
                [nodeSelector: 'foo=X, bar=Y'],
                [automountServiceAccountToken: false],
                [priorityClassName: 'high-priority']
        ]

        PodOptions opts

        when:
        opts = new PodOptions() + new PodOptions()
        then:
        opts == new PodOptions()

        when:
        opts = new PodOptions(list1) + new PodOptions()
        then:
        opts == new PodOptions(list1)
        opts.securityContext.toSpec() == [runAsUser:500]

        when:
        opts = new PodOptions() + new PodOptions(list1)
        then:
        opts == new PodOptions(list1)
        opts.securityContext.toSpec() == [runAsUser:500]

        when:
        opts = new PodOptions(list1) + new PodOptions(list1)
        then:
        opts == new PodOptions(list1)
        opts.securityContext.toSpec() == [runAsUser:500]

        when:
        opts = new PodOptions(list1) + new PodOptions(list2)
        then:
        opts == new PodOptions(list1 + list2)
        opts.securityContext.toSpec() == [runAsUser:500]

        when:
        opts = new PodOptions(list1) + new PodOptions(list3)
        then:
        opts.getEnvVars() == [
            PodEnv.value('HELLO','WORLD'),
            PodEnv.value('DELTA','LAMBDA')
        ] as Set

        opts.getMountConfigMaps() == [
            new PodMountConfig('data/key', '/data/file.txt'),
            new PodMountConfig('y', '/y'),
        ] as Set

        opts.getMountCsiEphemerals() == [
            new PodMountCsiEphemeral([driver: 'inline.storage.kubernetes.io'], '/data')
        ] as Set

        opts.getMountSecrets() == [
            new PodMountSecret('secret/key', '/etc/secret'),
            new PodMountSecret('x', '/x')
        ] as Set

<<<<<<< HEAD
        opts.getMountConfigMaps() == [
                new PodMountConfig('data/key', '/data/file.txt'),
                new PodMountConfig('y', '/y'),
        ] as Set

        opts.getMountEmptyDirs() == [
                new PodMountEmptyDir([:], '/scratch1'),
        ] as Set

=======
>>>>>>> f18f6e81
        opts.getVolumeClaims() == [
            new PodVolumeClaim('pvc','/mnt/claim'),
            new PodVolumeClaim('z','/z'),
        ] as Set

        opts.securityContext.toSpec() == [runAsUser: 1000, fsGroup: 200, allowPrivilegeEscalation: true]

        opts.nodeSelector.toSpec() == [foo: 'X', bar: "Y"]

        opts.getAutomountServiceAccountToken() == false

        opts.getPriorityClassName() == 'high-priority'
    }

    def 'should copy image pull policy' (){
        given:
        def data = [
            [imagePullPolicy : 'FOO']
        ]

        when:
        def opts = new PodOptions() + new PodOptions(data)
        then:
        opts.imagePullPolicy == 'FOO'

        when:
        opts = new PodOptions(data) + new PodOptions()
        then:
        opts.imagePullPolicy == 'FOO'
    }

    def 'should copy image pull secret' (){
        given:
        def data = [
                [imagePullSecret : 'BAR']
        ]

        when:
        def opts = new PodOptions() + new PodOptions(data)
        then:
        opts.imagePullSecret == 'BAR'

        when:
        opts = new PodOptions(data) + new PodOptions()
        then:
        opts.imagePullSecret == 'BAR'
    }

    def 'should copy pod labels' (){
        given:
        def data = [
                [label: "LABEL", value: 'VALUE']
        ]

        when:
        def opts = new PodOptions() + new PodOptions(data)
        then:
        opts.labels == ["LABEL": "VALUE"]

        when:
        opts = new PodOptions(data) + new PodOptions()
        then:
        opts.labels == ["LABEL": "VALUE"]

        when:
        opts = new PodOptions([[label:"FOO", value:'one']]) + new PodOptions([[label:"BAR", value:'two']])
        then:
        opts.labels == [FOO: 'one', BAR: 'two']
    }

    def 'should create pod labels' () {

        given:
        def options = [
                [label: 'ALPHA', value: 'aaa'],
                [label: 'DELTA', value: 'bbb'],
                [label: 'DELTA', value: 'ddd']
        ]
        
        when:
        def opts = new PodOptions(options)
        then:
        opts.labels.size() == 2
        opts.labels == [ALPHA: 'aaa', DELTA: 'ddd']

    }

    def 'should copy pod annotations' (){
        given:
        def data = [
                [annotation: "ANNOTATION", value: 'VALUE']
        ]

        when:
        def opts = new PodOptions() + new PodOptions(data)
        then:
        opts.annotations == ["ANNOTATION": "VALUE"]

        when:
        opts = new PodOptions(data) + new PodOptions()
        then:
        opts.annotations == ["ANNOTATION": "VALUE"]

        when:
        opts = new PodOptions([[annotation:"FOO", value:'one']]) + new PodOptions([[annotation:"BAR", value:'two']])
        then:
        opts.annotations == [FOO: 'one', BAR: 'two']
    }

    def 'should create pod annotations' () {

        given:
        def options = [
                [annotation: 'ALPHA', value: 'aaa'],
                [annotation: 'DELTA', value: 'bbb'],
                [annotation: 'DELTA', value: 'ddd']
        ]

        when:
        def opts = new PodOptions(options)
        then:
        opts.annotations.size() == 2
        opts.annotations == [ALPHA: 'aaa', DELTA: 'ddd']

    }

    def 'should create user security context' () {
        when:
        def opts = new PodOptions([ [runAsUser: 1000] ])
        then:
        opts.getSecurityContext() == new PodSecurityContext(1000)

        when:
        opts = new PodOptions([ [runAsUser: 'foo'] ])
        then:
        opts.getSecurityContext() == new PodSecurityContext('foo')

        when:
        opts = new PodOptions([ [runAsUser: 'foo'] ])
        then:
        opts.getSecurityContext() != new PodSecurityContext('bar')

        when:
        def ctx = [runAsUser: 500, fsGroup: 200, allowPrivilegeEscalation: true, seLinuxOptions: [level: "s0:c123,c456"]]
        def expected = new PodSecurityContext(ctx)
        opts = new PodOptions([ [securityContext: ctx] ])
        then:
        opts.getSecurityContext() == expected
        opts.getSecurityContext().toSpec() == ctx
    }

    def 'should create pod node selector' () {
        when:
        def opts = new PodOptions([ [nodeSelector: 'foo=1, bar=true, baz=Z'] ])
        then:
        opts.nodeSelector.toSpec() == [foo: '1', bar: 'true', baz: 'Z']

    }

    def 'should set pod automount service token' () {
        when:
        def opts = new PodOptions([[automountServiceAccountToken: false]])
        then:
        opts.getAutomountServiceAccountToken() == false
    }

    def 'should set pod priority class name' () {
        when:
        def opts = new PodOptions([[priorityClassName: 'high-priority']])
        then:
        opts.getPriorityClassName() == 'high-priority'
    }

    def 'should set pod privileged' () {
        when:
        def opts = new PodOptions([:])
        then:
        !opts.getPrivileged()

        when:
        opts = new PodOptions([[privileged: true]])
        then:
        opts.getPrivileged()
    }
}<|MERGE_RESOLUTION|>--- conflicted
+++ resolved
@@ -33,11 +33,8 @@
         then:
         options.getEnvVars() == [] as Set
         options.getMountConfigMaps() == [] as Set
-<<<<<<< HEAD
         options.getMountEmptyDirs() == [] as Set
-=======
         options.getMountCsiEphemerals() == [] as Set
->>>>>>> f18f6e81
         options.getMountSecrets() == [] as Set
         options.getAutomountServiceAccountToken() == true
     }
@@ -99,8 +96,6 @@
         ] as Set
     }
 
-
-<<<<<<< HEAD
     def 'should return emptyDir mounts' () {
 
         given:
@@ -115,8 +110,9 @@
         emptyDirs.size() == 2
         emptyDirs == [
                 new PodMountEmptyDir(options[0]),
-                new PodMountEmptyDir(options[1])
-=======
+                new PodMountEmptyDir(options[1]) ] as Set
+    }
+
     def 'should return csi ephemeral mounts' () {
 
         given:
@@ -135,7 +131,6 @@
         then:
         csiEphemerals == [
             new PodMountCsiEphemeral(mountPath: '/data', csi: options[0].csi)
->>>>>>> f18f6e81
         ] as Set
     }
 
@@ -270,11 +265,8 @@
                 [secret: 'x', mountPath: '/x'],
                 [volumeClaim: 'z', mountPath: '/z'],
 
-<<<<<<< HEAD
                 [emptyDir: [:], mountPath: '/scratch1'],
-=======
                 [csi: [driver: 'inline.storage.kubernetes.io'], mountPath: '/data'],
->>>>>>> f18f6e81
                 [securityContext: [runAsUser: 1000, fsGroup: 200, allowPrivilegeEscalation: true]],
                 [nodeSelector: 'foo=X, bar=Y'],
                 [automountServiceAccountToken: false],
@@ -334,7 +326,6 @@
             new PodMountSecret('x', '/x')
         ] as Set
 
-<<<<<<< HEAD
         opts.getMountConfigMaps() == [
                 new PodMountConfig('data/key', '/data/file.txt'),
                 new PodMountConfig('y', '/y'),
@@ -344,8 +335,7 @@
                 new PodMountEmptyDir([:], '/scratch1'),
         ] as Set
 
-=======
->>>>>>> f18f6e81
+
         opts.getVolumeClaims() == [
             new PodVolumeClaim('pvc','/mnt/claim'),
             new PodVolumeClaim('z','/z'),
