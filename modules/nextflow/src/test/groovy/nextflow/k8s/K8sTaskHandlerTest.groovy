--- conflicted
+++ resolved
@@ -792,48 +792,6 @@
         labels.sessionId == "uuid-${uuid.toString()}".toString()
     }
 
-<<<<<<< HEAD
-    def 'should return labels map if resourceLabels' () {
-        given:
-        def uuid = UUID.randomUUID()
-        def task = Mock(TaskRun){
-            getConfig() >> {
-                new TaskConfig([resourceLabels:[a:'b']])
-            }
-        }
-        def exec = Mock(K8sExecutor)
-        def proc = Mock(TaskProcessor)
-        def sess = Mock(Session)
-        def handler = Spy(K8sTaskHandler)
-        handler.@executor = exec
-
-        when:
-        def labels = handler.getLabels(task)
-        then:
-        handler.getRunName() >> 'pedantic-joe'
-        task.getName() >> 'hello-world-1'
-        task.getProcessor() >> proc
-        proc.getName() >> 'hello-proc'
-        exec.getSession() >> sess
-        sess.getUniqueId() >> uuid
-        exec.getK8sConfig() >> [pod: [
-                [label: 'foo', value: 'bar'],
-                [label: 'app', value: 'nextflow'],
-                [label: 'x', value: 'hello_world']
-        ]]
-
-        labels.app == 'nextflow'
-        labels.foo == 'bar'
-        labels.x == 'hello_world'
-        labels.processName == 'hello-proc'
-        labels.taskName ==  'hello-world-1'
-        labels.sessionId instanceof String
-        labels.sessionId == "uuid-${uuid.toString()}".toString()
-        labels.a == 'b'
-    }
-
-=======
->>>>>>> 27636f9d
     def 'should delete pod if complete' () {
 
         given:
