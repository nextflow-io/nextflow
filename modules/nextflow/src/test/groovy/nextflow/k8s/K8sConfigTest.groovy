/*
 * Copyright 2020-2022, Seqera Labs
 * Copyright 2013-2019, Centre for Genomic Regulation (CRG)
 *
 * Licensed under the Apache License, Version 2.0 (the "License");
 * you may not use this file except in compliance with the License.
 * You may obtain a copy of the License at
 *
 *     http://www.apache.org/licenses/LICENSE-2.0
 *
 * Unless required by applicable law or agreed to in writing, software
 * distributed under the License is distributed on an "AS IS" BASIS,
 * WITHOUT WARRANTIES OR CONDITIONS OF ANY KIND, either express or implied.
 * See the License for the specific language governing permissions and
 * limitations under the License.
 */

package nextflow.k8s

import nextflow.Const
import nextflow.k8s.client.ClientConfig
import nextflow.k8s.model.PodEnv
import nextflow.k8s.model.PodSecurityContext
import nextflow.k8s.model.PodVolumeClaim
import spock.lang.Specification
/**
 *
 * @author Paolo Di Tommaso <paolo.ditommaso@gmail.com>
 */
class K8sConfigTest extends Specification {

    def 'should create config object' () {

        when:
        def cfg = new K8sConfig()
        then:
        cfg.getNamespace() == null
        cfg.getServiceAccount() == null
        !cfg.getDebug().getYaml()

        when:
        cfg = new K8sConfig( namespace:'foo', serviceAccount: 'bar', debug: [yaml: true] )
        then:
        cfg.getNamespace() == 'foo'
        cfg.getServiceAccount() == 'bar'
        cfg.getDebug().getYaml()
        cfg.debug.yaml

    }

    def 'should set cleanup' () {
        given:
        K8sConfig cfg

        when:
        cfg = new K8sConfig()
        then: 'it should return true when missing value'
        cfg.getCleanup()

        when:
        cfg = new K8sConfig()
        then: 'it should return false specified as default'
        !cfg.getCleanup(false)

        when:
        cfg = new K8sConfig(cleanup:false)
        then: 'it should return false'
        !cfg.getCleanup()

        when:
        cfg = new K8sConfig(cleanup:'false')
        then: 'it should return false'
        !cfg.getCleanup()

        when:
        cfg = new K8sConfig(cleanup:true)
        then: 'it should return true'
        cfg.getCleanup()

        when:
        cfg = new K8sConfig(cleanup:'true')
        then: 'it should return true'
        cfg.getCleanup()

        when:
        cfg = new K8sConfig(cleanup:true)
        then: 'the default value should be ignored'
        cfg.getCleanup(false)

        when:
        cfg = new K8sConfig(cleanup:'true')
        then: 'the default value should be ignored'
        cfg.getCleanup(false)
    }

    def 'should create config with storage claims' () {

        when:
        def cfg = new K8sConfig(storageClaimName: 'pvc-1')
        then:
        cfg.getStorageClaimName() == 'pvc-1'
        cfg.getStorageMountPath() == '/workspace'
        cfg.getPodOptions().getVolumeClaims() == [ new PodVolumeClaim('pvc-1', '/workspace') ] as Set

        when:
        cfg = new K8sConfig([
                storageClaimName: 'pvc-2',
                storageMountPath: '/data',
                pod: [  [volumeClaim:'foo', mountPath: '/here'],
                        [volumeClaim: 'bar', mountPath: '/there']] ])
        then:
        cfg.getStorageClaimName() == 'pvc-2'
        cfg.getStorageMountPath() == '/data'
        cfg.getPodOptions().getVolumeClaims() == [
                new PodVolumeClaim('pvc-2', '/data'),
                new PodVolumeClaim('foo', '/here'),
                new PodVolumeClaim('bar', '/there')
        ] as Set


        when:
        cfg = new K8sConfig(storageClaimName: 'pvc-3', storageMountPath: '/some/path', storageSubPath: '/bar')
        then:
        cfg.getStorageClaimName() == 'pvc-3'
        cfg.getStorageMountPath() == '/some/path'
        cfg.getStorageSubPath() == '/bar'
        cfg.getPodOptions().getVolumeClaims() == [ new PodVolumeClaim('pvc-3', '/some/path', '/bar') ] as Set

    }

    def 'should create client config' () {

        given:
        def CONFIG = [namespace: 'this', serviceAccount: 'that', client: [server: 'http://foo']]

        when:
        def config = new K8sConfig(CONFIG)
        def client = config.getClient()
        then:
        client.server == 'http://foo'
        client.namespace == 'this'
        client.serviceAccount == 'that'

    }

    def 'should create client config with discovery' () {

        given:
        def CONTEXT = 'pizza'
        def CONFIG = [context: CONTEXT]
        K8sConfig config = Spy(K8sConfig, constructorArgs: [ CONFIG ])

        when:
        def client = config.getClient()
        then:
        1 * config.clientDiscovery(CONTEXT) >> new ClientConfig(namespace: 'foo', server: 'bar')
        client.server == 'bar'
        client.namespace == 'foo'

    }

    def 'should get nextflow image name' () {

        when:
        def cfg = new K8sConfig()
        then:
        cfg.getNextflowImageName() ==  "nextflow/nextflow:${Const.APP_VER}"

        when:
        cfg = new K8sConfig(nextflow: [image: 'foo/bar:1.0'])
        then:
        cfg.getNextflowImageName() == 'foo/bar:1.0'

    }

    def 'should get autoMountHostPaths' () {

        when:
        def cfg = new K8sConfig()
        then:
        !cfg.getAutoMountHostPaths()

        when:
        cfg = new K8sConfig(autoMountHostPaths: true)
        then:
        cfg.getAutoMountHostPaths()

        when:
        cfg = new K8sConfig(autoMountHostPaths: 'true')
        then:
        cfg.getAutoMountHostPaths()

        when:
        cfg = new K8sConfig(autoMountHostPaths: false)
        then:
        !cfg.getAutoMountHostPaths()

        when:
        cfg = new K8sConfig(autoMountHostPaths: 'false')
        then:
        !cfg.getAutoMountHostPaths()
    }


    def 'should get podOptions' () {

        when:
        def cfg = new K8sConfig()
        def opts = cfg.getPodOptions()
        then:
        opts.envVars == [] as Set
        opts.mountSecrets == [] as Set
        opts.mountConfigMaps == [] as Set
        opts.volumeClaims == [] as Set


        when:
        opts = new K8sConfig(pod: [ [pullPolicy: 'Always'], [env: 'HELLO', value: 'WORLD'] ]).getPodOptions()
        then:
        opts.getImagePullPolicy() == 'Always'
        opts.getEnvVars() == [ PodEnv.value('HELLO','WORLD') ] as Set
    }

    def 'should return user name' () {

        when:
        def cfg = new K8sConfig()
        then:
        cfg.getUserName() == System.properties.get('user.name')

        when:
        cfg = new K8sConfig(userName: 'foo')
        then:
        cfg.getUserName() == 'foo'
    }

    def 'should return user dir' () {
        when:
        def cfg = new K8sConfig()
        then:
        cfg.getLaunchDir() == '/workspace/' + System.properties.get('user.name')

        when:
        cfg = new K8sConfig(storageMountPath: '/this/path', userName: 'foo')
        then:
        cfg.getLaunchDir() == '/this/path/foo'

        when:
        cfg = new K8sConfig(storageMountPath: '/this/path', userName: 'foo', launchDir: '/my/path')
        then:
        cfg.getLaunchDir() == '/my/path'

    }

    def 'should return work dir' () {
        when:
        def cfg = new K8sConfig()
        then:
        cfg.getWorkDir() == "/workspace/${System.properties.get('user.name')}/work"

        when:
        cfg = new K8sConfig(launchDir: '/my/dir')
        then:
        cfg.getWorkDir() == "/my/dir/work"

        when:
        cfg = new K8sConfig(launchDir: '/my/dir', workDir: '/the/wor/dir')
        then:
        cfg.getWorkDir() == "/the/wor/dir"
    }

    def 'should return project dir' () {
        when:
        def cfg = new K8sConfig()
        then:
        cfg.getProjectDir() == '/workspace/projects'

        when:
        cfg = new K8sConfig(storageMountPath: '/foo')
        then:
        cfg.getProjectDir() == '/foo/projects'

        when:
        cfg = new K8sConfig(storageMountPath: '/foo', projectDir: '/my/project/dir')
        then:
        cfg.getProjectDir() == '/my/project/dir'
    }

    def 'should return storage dir' () {

        when:
        def cfg = new K8sConfig()
        then:
        cfg.getStorageMountPath() == '/workspace'

        when:
        cfg = new K8sConfig(storageMountPath: '/mnt/there')
        then:
        cfg.getStorageMountPath() == '/mnt/there'

    }

    def 'should return storage claim name' () {
        when:
        def cfg = new K8sConfig()
        then:
        cfg.getStorageClaimName() == null

        when:
        cfg = new K8sConfig(storageClaimName: 'xxx')
        then:
        cfg.getStorageClaimName() == 'xxx'
    }

    def 'should create k8s config with one volume claim' () {

        when:
        def cfg = new K8sConfig( pod: [runAsUser: 1000] )
        then:
        cfg.getPodOptions().getSecurityContext() == new PodSecurityContext(1000)
        cfg.getPodOptions().getVolumeClaims().size() == 0

        when:
        cfg = new K8sConfig( pod: [volumeClaim: 'nf-0001', mountPath: '/workspace'] )
        then:
        cfg.getPodOptions().getSecurityContext() == null
        cfg.getPodOptions().getVolumeClaims() == [new PodVolumeClaim('nf-0001', '/workspace')] as Set


        when:
        cfg = new K8sConfig( pod: [
                [runAsUser: 1000],
                [volumeClaim: 'nf-0001', mountPath: '/workspace'],
                [volumeClaim: 'nf-0002', mountPath: '/data', subPath: '/home']
        ])
        then:
        cfg.getPodOptions().getSecurityContext() == new PodSecurityContext(1000)
        cfg.getPodOptions().getVolumeClaims() == [
                    new PodVolumeClaim('nf-0001', '/workspace'),
                    new PodVolumeClaim('nf-0002', '/data', '/home')
        ] as Set
        
    }


    def 'should set the sec context'( ) {

        given:
        def ctx = [runAsUser: 500, fsGroup: 200, allowPrivilegeEscalation: true, seLinuxOptions: [level: "s0:c123,c456"]]

        when:
        def cfg = new K8sConfig( runAsUser: 500 )
        then:
        cfg.getPodOptions().getSecurityContext() == new PodSecurityContext(500)

        when:
        cfg = new K8sConfig( securityContext: ctx )
        then:
        cfg.getPodOptions().getSecurityContext() == new PodSecurityContext(ctx)

    }

    def 'should set env and sec context' () {
        given:
        def ctx = [
                [env: 'NXF_FUSION_BUCKETS', value: 's3://nextflow-ci'],
                [securityContext: [privileged: true]]]

        when:
        def cfg = new K8sConfig( pod: ctx )
        then:
        cfg.getPodOptions().getEnvVars().first() == PodEnv.value('NXF_FUSION_BUCKETS', 's3://nextflow-ci')
        cfg.getPodOptions().getSecurityContext().toSpec() == [privileged:true]

    }

    def 'should set the image pull policy' () {
        when:
        def cfg = new K8sConfig( pullPolicy: 'always' )
        then:
        cfg.getPodOptions().getImagePullPolicy() == 'always'
    }

    def 'should set preserve entrypoint setting'( ) {

        when:
        def cfg = new K8sConfig([:])
        then:
        !cfg.preserveContainerEntrypoint()

        when:
        cfg = new K8sConfig( preserveContainerEntrypoint: true )
        then:
        cfg.preserveContainerEntrypoint()

    }

<<<<<<< HEAD
    def 'should set debug.yaml' () {
        when:
        def cfg = new K8sConfig( debug: [yaml: 'true'] )
        then:
        cfg.getDebug().getYaml()

        when:
        cfg = new K8sConfig( debug: [yaml: true] )
        then:
        cfg.getDebug().getYaml()

        when:
        cfg = new K8sConfig( debug: [yaml: 'false'] )
        then:
        !cfg.getDebug().getYaml()

        when:
        cfg = new K8sConfig( debug: [yaml: false] )
        then:
        !cfg.getDebug().getYaml()

        when:
        cfg = new K8sConfig( debug: null )
        then:
        !cfg.getDebug().getYaml()

        when:
        cfg = new K8sConfig( debug: [:] )
        then:
        !cfg.getDebug().getYaml()

        when:
        cfg = new K8sConfig( null )
        then:
        !cfg.getDebug().getYaml()
=======
    def 'should set fetchNodeName' () {
        when:
        def cfg = new K8sConfig( fetchNodeName: 'true' )
        then:
        cfg.fetchNodeName() == true

        when:
        cfg = new K8sConfig( fetchNodeName: true )
        then:
        cfg.fetchNodeName() == true

        when:
        cfg = new K8sConfig( fetchNodeName: 'false' )
        then:
        cfg.fetchNodeName() == false

        when:
        cfg = new K8sConfig( fetchNodeName: false )
        then:
        cfg.fetchNodeName() == false

        when:
        cfg = new K8sConfig()
        then:
        cfg.fetchNodeName() == false
>>>>>>> ebaef92a
    }
}<|MERGE_RESOLUTION|>--- conflicted
+++ resolved
@@ -395,7 +395,6 @@
 
     }
 
-<<<<<<< HEAD
     def 'should set debug.yaml' () {
         when:
         def cfg = new K8sConfig( debug: [yaml: 'true'] )
@@ -431,7 +430,8 @@
         cfg = new K8sConfig( null )
         then:
         !cfg.getDebug().getYaml()
-=======
+    }
+  
     def 'should set fetchNodeName' () {
         when:
         def cfg = new K8sConfig( fetchNodeName: 'true' )
@@ -457,6 +457,5 @@
         cfg = new K8sConfig()
         then:
         cfg.fetchNodeName() == false
->>>>>>> ebaef92a
     }
 }