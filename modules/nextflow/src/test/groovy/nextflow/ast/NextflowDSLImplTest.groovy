--- conflicted
+++ resolved
@@ -8,10 +8,7 @@
 import org.codehaus.groovy.control.MultipleCompilationErrorsException
 import org.codehaus.groovy.control.customizers.ASTTransformationCustomizer
 import test.Dsl2Spec
-<<<<<<< HEAD
-=======
 import test.MockExecutorFactory
->>>>>>> 54bc0b7d
 /**
  *
  * @author Paolo Di Tommaso <paolo.ditommaso@gmail.com>
@@ -129,14 +126,10 @@
 
     def 'should set process name in the script meta' () {
         given:
-<<<<<<< HEAD
-        def parser = new ScriptParser(new Session())
-=======
         def session = new Session()
         session.executorFactory = new MockExecutorFactory()
         and:
         def parser = new ScriptParser(session)
->>>>>>> 54bc0b7d
 
         def SCRIPT = '''
             process alpha {
@@ -146,13 +139,10 @@
             process beta {
               /world/
             }
-<<<<<<< HEAD
-=======
             
             workflow {
               alpha(); beta()
             }
->>>>>>> 54bc0b7d
         '''
 
         when:
