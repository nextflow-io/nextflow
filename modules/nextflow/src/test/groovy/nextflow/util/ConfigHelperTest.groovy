/*
 * Copyright 2013-2024, Seqera Labs
 *
 * Licensed under the Apache License, Version 2.0 (the "License");
 * you may not use this file except in compliance with the License.
 * You may obtain a copy of the License at
 *
 *     http://www.apache.org/licenses/LICENSE-2.0
 *
 * Unless required by applicable law or agreed to in writing, software
 * distributed under the License is distributed on an "AS IS" BASIS,
 * WITHOUT WARRANTIES OR CONDITIONS OF ANY KIND, either express or implied.
 * See the License for the specific language governing permissions and
 * limitations under the License.
 */

package nextflow.util

import java.nio.file.Files
import java.nio.file.Paths

import nextflow.SysEnv
import nextflow.config.ConfigClosurePlaceholder
import spock.lang.Specification
import spock.lang.Unroll

/**
 *
 * @author Paolo Di Tommaso <paolo.ditommaso@gmail.com>
 */
class ConfigHelperTest extends Specification {

    @Unroll
    def "get config property" () {

        expect:
        ConfigHelper.getConfigProperty(config, execName, 'foo') == value

        where:
        config               | execName | value
        [foo: 0]             | null     | 0
        [foo: 100]           | null     | 100
        [foo: 'bar']         | null     | 'bar'
        [$sge: [foo: 'bar']] | 'sge'    | 'bar'

    }

    @Unroll
    def "should parse string value: #str" () {

        expect:
        ConfigHelper.parseValue(str) == value

        where:
        str         | value
        'hola'      | 'hola'
        '1'         | 1
        "${Long.MAX_VALUE}" | Long.MAX_VALUE
        'True'      | true
        'False'     | false
        "10.2"      | 10.2
        '5sec'      | Duration.of('5sec')
        'live_in_3d'| 'live_in_3d'

    }

    def testResolveClasspaths() {

        given:
        def path1 = Files.createTempDirectory('path1')
        path1.resolve('file1').text = 'File 1'
        path1.resolve('file2.jar').text = 'File 2'
        path1.resolve('dir').mkdir()
        path1.resolve('dir/file3').text = 'File 3'
        path1.resolve('dir/file4').text = 'File 4'

        def path2 = Files.createTempDirectory('path2')
        path2.resolve('file5').text = 'File 5'
        path2.resolve('file6.jar').text = 'File 6'

        def path3 = Paths.get('/some/file')

        when:
        def list = ConfigHelper.resolveClassPaths([path1, path2, path3])
        then:
        list.size() == 4
        list.contains( path1 )
        list.contains( path1.resolve('file2.jar') )
        list.contains( path2 )
        list.contains( path2.resolve('file6.jar') )

        cleanup:
        path1?.deleteDir()
        path2?.deleteDir()

    }

    def 'should render config using properties notation' () {

        given:
        def mem = { return 0 }
        def config = new ConfigObject()
        config.docker.enabled = true
        config.process.executor = 'slurm'
        config.process.queue = 'long'
        config.process.memory = mem
        config.process.omega = "Hi' there"

        when:
        def result = ConfigHelper.toPropertiesString(config,true)

        then:
        result == """
                docker.enabled=true
                process.executor=slurm
                process.memory=${mem.toString()}
                process.omega=Hi' there
                process.queue=long
                """
                .stripIndent().leftTrim()

    }
    def 'should render config using canonical notation' () {

        given:
        def config = new ConfigObject()
        config.process.executor = 'slurm'
        config.process.queue = 'long'
        config.docker.enabled = true
        config.dummy = new ConfigObject() // <-- empty config object should not be print
        config.mail.from = 'yo@mail.com'
        config.mail.smtp.port = 25
        config.mail.smtp.user = 'yo'
        config.mail.smtp.host = 'mail.com'

        when:
        def result = ConfigHelper.toCanonicalString(config)
        then:
        result == '''
                    process {
                       executor = 'slurm'
                       queue = 'long'
                    }
                    
                    docker {
                       enabled = true
                    }

                    mail {
                       from = 'yo@mail.com'
                       smtp {
                          port = 25
                          user = 'yo'
                          host = 'mail.com'
                       }
                    }
                    '''
                .stripIndent().leftTrim()


        when:
        result = ConfigHelper.toCanonicalString(config, true)
        then:
        result == '''
                    docker {
                       enabled = true
                    }
                    
                    mail {
                       from = 'yo@mail.com'
                       smtp {
                          host = 'mail.com'
                          port = 25
                          user = 'yo'
                       }
                    }

                    process {
                       executor = 'slurm'
                       queue = 'long'
                    }
                    '''
                .stripIndent().leftTrim()

    }

    def 'should quote special identifiers' () {

        given:
        def config = new ConfigObject()
        config.'alpha-bravo' = 1
        config.'fizz+buzz'.x = 'hello'
        config.'fizz+buzz'.y = 'world'

        when:
        def result = ConfigHelper.toCanonicalString(config)
        then:
        result == '''
                    'alpha-bravo' = 1

                    'fizz+buzz' {
                       x = 'hello'
                       y = 'world'
                    }
                    '''
                    .stripIndent().leftTrim()
    }

    def 'should render config using flatten notation' () {

        given:
        def config = new ConfigObject()
        config.process.queue = 'long'
        config.process.executor = 'slurm'
        config.docker.enabled = true
        config.zeta.'quoted-attribute'.foo = 1

        when:
        def result = ConfigHelper.toFlattenString(config)
        then:
        result == '''
                process.queue = 'long'
                process.executor = 'slurm'
                docker.enabled = true
                zeta.'quoted-attribute'.foo = 1
                '''
                .stripIndent().leftTrim()

        when:
        result = ConfigHelper.toFlattenString(config, true)
        then:
        result == '''
                docker.enabled = true
                process.executor = 'slurm'
                process.queue = 'long'
                zeta.'quoted-attribute'.foo = 1
                '''
                .stripIndent().leftTrim()

        when:
        config = new ConfigObject()
        config.foo = "Hi' there"

        result = ConfigHelper.toFlattenString(config)
        then:
        result == "foo = 'Hi\\' there'\n"

    }

    def 'should render config as json' () {
        given:
        def config = new ConfigObject()
        config.process.queue = 'long'
        config.process.executor = 'slurm'
        config.process.memory = new ConfigClosurePlaceholder('{ 1.GB }')
        config.docker.enabled = true
        config.zeta.'quoted-attribute'.foo = 1

        when:
        def result = ConfigHelper.toJsonString(config, true)
        then:
        result == '''
            {
                "docker": {
                    "enabled": true
                },
                "process": {
                    "executor": "slurm",
                    "memory": "{ 1.GB }",
                    "queue": "long"
                },
                "zeta": {
                    "quoted-attribute": {
                        "foo": 1
                    }
                }
            }
            '''.stripIndent().trim()


        when:
        result = ConfigHelper.toJsonString(config, false)
        then:
        result == '''
            {
                "process": {
                    "queue": "long",
                    "executor": "slurm",
                    "memory": "{ 1.GB }"
                },
                "docker": {
                    "enabled": true
                },
                "zeta": {
                    "quoted-attribute": {
                        "foo": 1
                    }
                }
            }
            '''.stripIndent().trim()
    }

    def 'should render config as yaml' () {
        given:
        def config = new ConfigObject()
        config.process.queue = 'long'
        config.process.executor = 'slurm'
        config.process.memory = new ConfigClosurePlaceholder('{ 1.GB }')
        config.docker.enabled = true
        config.zeta.'quoted-attribute'.foo = 1

        when:
        def result = ConfigHelper.toYamlString(config, true)
        then:
        result == '''\
            docker:
              enabled: true
            process:
              executor: slurm
              memory: '{ 1.GB }'
              queue: long
            zeta:
              quoted-attribute:
                foo: 1
            '''.stripIndent()


        when:
        result = ConfigHelper.toYamlString(config, false)
        then:
        result == '''\
            process:
              queue: long
              executor: slurm
              memory: '{ 1.GB }'
            docker:
              enabled: true
            zeta:
              quoted-attribute:
                foo: 1
            '''.stripIndent()
    }

    def 'should verify valid identifiers' () {

        expect:
        ConfigHelper.isValidIdentifier('foo')
        ConfigHelper.isValidIdentifier('foo_bar')
        !ConfigHelper.isValidIdentifier('foo-bar')
        !ConfigHelper.isValidIdentifier('foo+bar')
        !ConfigHelper.isValidIdentifier('0foo')
    }

    @Unroll
    def 'should wrap names with key #str' () {
        expect:
        ConfigHelper.wrap0(str) == expected0
        ConfigHelper.wrap1(str) == expected1

        where:
        str                 | expected0             | expected1
        "foo"               | "foo"                 | 'foo'
        "foo-1"             | "'foo-1'"             | "'foo-1'"

        "withLabel:foo"     | "'withLabel:foo'"     | "withLabel:foo"
        "withLabel:1foo"    | "'withLabel:1foo'"    | "withLabel:'1foo'"

        "withName:foo"      | "'withName:foo'"      | "withName:foo"
        "withName:2foo"     | "'withName:2foo'"     | "withName:'2foo'"
    }

    @Unroll
    def 'should get config from map' () {
        given:
        def NAME = 'foo'
        def PREFIX = 'P_'
        and:
        SysEnv.push(ENV)

        expect:
        ConfigHelper.valueOf(CONFIG, NAME, PREFIX, DEF_VAL, DEF_TYPE) == EXPECTED

        cleanup:
        SysEnv.pop()

        where:
        CONFIG          | ENV           | DEF_VAL       | DEF_TYPE      | EXPECTED
        null            | [:]           | null          | String        | null
        [:]             | [:]           | null          | String        | null
        [:]             | [:]           | 'one'         | String        | 'one'
        [foo:'two']     | [:]           | 'one'         | String        | 'two'
        [foo:'']        | [:]           | 'one'         | String        | ''
        [foo:'two']     | [P_FOO:'bar'] | 'one'         | String        | 'two'
        [:]             | [P_FOO:'bar'] | 'one'         | String        | 'bar'

        and:
        null            | [:]           | null          | Integer       | null
        [:]             | [:]           | null          | Integer       | null
        [:]             | [:]           | 1             | Integer       | 1
        [foo:2]         | [:]           | 1             | Integer       | 2
        [foo:'2']       | [:]           | 1             | Integer       | 2
        [foo:'2']       | [P_FOO:'3']   | 1             | Integer       | 2
        [:]             | [P_FOO:'3']   | 1             | Integer       | 3

        and:
        null            | [:]           | null          | Boolean       | null
        [:]             | [:]           | true          | Boolean       | true
        [foo:false]     | [:]           | true          | Boolean       | false
        [foo:'false']   | [:]           | true          | Boolean       | false
        [foo:true]      | [:]           | false         | Boolean       | true
        [foo:'true']    | [:]           | false         | Boolean       | true
        [foo:'true']    | [P_FOO:'false']| null         | Boolean       | true
        [:]             | [P_FOO:'false']| null         | Boolean       | false
        [:]             | [P_FOO:'true'] | null         | Boolean       | true

        and:
        [:]             | [:]           | Duration.of('1s') | Duration  | Duration.of('1s')
        [foo:'10ms']    | [:]           | null              | Duration  | Duration.of('10ms')
        [:]             | [P_FOO:'1s']  | null              | Duration  | Duration.of('1s')
    }

    def 'should map camelCase to snake uppercase' () {
        given:
        SysEnv.push(ENV)

        expect:
        ConfigHelper.valueOf([:], NAME, PREFIX, null, String) == EXPECTED

<<<<<<< HEAD
=======
        cleanup:
        SysEnv.pop()

        where:
        EXPECTED    | PREFIX    | NAME              | ENV
        null        | 'foo'     | 'bar'             | [:]
        'one'       | 'foo'     | 'bar'             | [FOO_BAR: 'one']
        'one'       | 'foo_'    | 'bar'             | [FOO_BAR: 'one']
        'one'       | 'foo_'    | 'thisAndThat'     | [FOO_THIS_AND_THAT: 'one']
    }
>>>>>>> 68b449bb
}<|MERGE_RESOLUTION|>--- conflicted
+++ resolved
@@ -426,8 +426,6 @@
         expect:
         ConfigHelper.valueOf([:], NAME, PREFIX, null, String) == EXPECTED
 
-<<<<<<< HEAD
-=======
         cleanup:
         SysEnv.pop()
 
@@ -438,5 +436,5 @@
         'one'       | 'foo_'    | 'bar'             | [FOO_BAR: 'one']
         'one'       | 'foo_'    | 'thisAndThat'     | [FOO_THIS_AND_THAT: 'one']
     }
->>>>>>> 68b449bb
+
 }