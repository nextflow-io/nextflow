/*
 * Copyright 2013-2023, Seqera Labs
 *
 * Licensed under the Apache License, Version 2.0 (the "License");
 * you may not use this file except in compliance with the License.
 * You may obtain a copy of the License at
 *
 *     http://www.apache.org/licenses/LICENSE-2.0
 *
 * Unless required by applicable law or agreed to in writing, software
 * distributed under the License is distributed on an "AS IS" BASIS,
 * WITHOUT WARRANTIES OR CONDITIONS OF ANY KIND, either express or implied.
 * See the License for the specific language governing permissions and
 * limitations under the License.
 */

package nextflow.script

import java.nio.file.Files

import groovy.transform.InheritConstructors
import nextflow.NF
import nextflow.exception.DuplicateModuleFunctionException
import test.Dsl2Spec
import test.TestHelper

/**
 *
 * @author Paolo Di Tommaso <paolo.ditommaso@gmail.com>
 */
class ScriptMetaTest extends Dsl2Spec {

    @InheritConstructors
    static class FooScript extends BaseScript {
        @Override
        protected Object runScript() { null }
    }

    def setupSpec(){
        NF.init()
    }

    def 'should return all defined names' () {

        given:
        def script = new FooScript(new ScriptBinding())

        def proc1 = new ProcessDef(script, Mock(Closure), 'proc1')
        def proc2 = new ProcessDef(script, Mock(Closure), 'proc2')
        def func1 = new FunctionDef(name: 'func1', alias: 'func1')
        def work1 = new WorkflowDef(name:'work1')

        def meta = new ScriptMeta(script)

        when:
        meta.addDefinition(func1)
        meta.addDefinition(work1)
        meta.addDefinition(proc1)
        meta.addDefinition(proc2)

        then:
        meta.getComponent('work1') == work1
        meta.getComponent('func1') == func1
        meta.getComponent('proc1') == proc1
        meta.getComponent('proc2') == proc2
        meta.getComponent('xxx') == null
        meta.getComponent('yyy') == null

        then:
        meta.getProcessNames() as Set == ['proc1','proc2'] as Set

    }

    def 'should add imports' () {

        given:
        def script1 = new FooScript(new ScriptBinding())
        def script2 = new FooScript(new ScriptBinding())
        def script3 = new FooScript(new ScriptBinding())
        def meta1 = new ScriptMeta(script1)
        def meta2 = new ScriptMeta(script2)
        def meta3 = new ScriptMeta(script3)

        // defs in the root script
        def func1 = new FunctionDef(name: 'func1', alias: 'func1')
        def proc1 = new ProcessDef(script1, Mock(Closure), 'proc1')
        def work1 = new WorkflowDef(name:'work1')
        meta1.addDefinition(proc1, func1, work1)

        // defs in the second script imported in the root namespace
        def func2 = new FunctionDef(name: 'func2', alias: 'func2')
        def proc2 = new ProcessDef(script2, Mock(Closure), 'proc2')
        def work2 = new WorkflowDef(name:'work2')
        meta2.addDefinition(proc2, func2, work2)

        // defs in the third script imported in a separate namespace
        def func3 = new FunctionDef(name: 'func3', alias: 'func3')
        def proc3 = new ProcessDef(script2, Mock(Closure), 'proc3')
        def work3 = new WorkflowDef(name:'work3')
        meta3.addDefinition(proc3, func3, work3)

        when:
        meta1.addModule(meta2, 'func2', null)
        meta1.addModule(meta2, 'proc2', null)
        meta1.addModule(meta2, 'work2', null)
        meta1.addModule(meta3, 'proc3', 'my_process')
        meta1.addModule(meta3, 'work3', null)

        then:
        meta1.getDefinitions() as Set == [proc1, func1, work1] as Set
        meta1.getComponent('proc1') == proc1
        meta1.getComponent('func1') == func1
        meta1.getComponent('work1') == work1

        then:
        // from root namespace
        meta1.getComponent('proc2') == proc2
        meta1.getComponent('func2') == func2
        meta1.getComponent('work2') == work2

        then:
        // other namespace are not reachable
        meta1.getComponent('xxx') == null
        meta1.getComponent('func3') == null
        meta1.getComponent('proc3') == null
        and:
        meta1.getComponent('work3') == work3
        meta1.getComponent('my_process') instanceof ProcessDef
        meta1.getComponent('my_process').name == 'my_process'

        then:
        meta1.getProcessNames() == ['proc1','proc2','my_process'] as Set
<<<<<<< HEAD
=======
        and:
        meta1.getWorkflowNames() == ['work1', 'work2', 'work3'] as Set
>>>>>>> 4e3e9aca
    }


    def 'should add a module component' () {
        given:
        def meta = Spy(ScriptMeta)
        def comp1 = Mock(ComponentDef)
        def comp2 = Mock(ComponentDef)

        // should a component to imports
        when:
        meta.addModule0(comp1)
        then:
        2 * comp1.getName() >> 'foo'
        meta.@imports.get('foo') == comp1

        // should a component to imports with alias name
        when:
        meta.@imports.clear()
        meta.addModule0(comp1, 'bar')
        then:
        1 * comp1.getName() >> 'foo'
        1 * comp1.cloneWithName('bar') >> comp2
        meta.@imports.get('bar') == comp2

    }

    def 'should not throw a duplicate process name exception' () {
        given:
        def meta = Spy(ScriptMeta)
        def comp1 = Mock(ComponentDef)

        when:
        meta.@imports.clear()
        meta.addModule0(comp1)
        then:
        2 * comp1.getName() >> 'foo'
    }

    def 'should get module bundle' () {
        given:
        def folder = TestHelper.createInMemTempDir()
        and:
        def mod = folder.resolve('mod1'); mod.mkdir()
        mod.resolve('resources').mkdir()
        and:
        def scriptPath = mod.resolve('main.nf')
        def dockerPath = mod.resolve('Dockerfile')
        Files.createFile(scriptPath)
        Files.createFile(dockerPath)
        Files.createFile(mod.resolve('resources/foo.txt'))
        Files.createFile(mod.resolve('resources/bar.txt'))
        and:
        def meta = new ScriptMeta(scriptPath: scriptPath)

        when:
        def bundle = meta.getModuleBundle()
        then:
        bundle.dockerfile == dockerPath
        bundle.getEntries() == ['foo.txt', 'bar.txt'] as Set

    }

    def 'should throw duplicate name exception' () {

        given:
        def script1 = new FooScript(new ScriptBinding())
        def script2 = new FooScript(new ScriptBinding())
        def meta1 = new ScriptMeta(script1)
        def meta2 = new ScriptMeta(script2)

        // import module into main script
        def func2 = new FunctionDef(name: 'func1', alias: 'func1')
        def proc2 = new ProcessDef(script2, Mock(Closure), 'proc1')
        def work2 = new WorkflowDef(name: 'work1')
        meta2.addDefinition(proc2, func2, work2)

        meta1.addModule(meta2, 'func1', null)
        meta1.addModule(meta2, 'proc1', null)
        meta1.addModule(meta2, 'work1', null)

        // attempt to define duplicate components in main script
        def func1 = new FunctionDef(name: 'func1', alias: 'func1')
        def proc1 = new ProcessDef(script1, Mock(Closure), 'proc1')
        def work1 = new WorkflowDef(name: 'work1')

        when:
        meta1.addDefinition(func1)
        then:
        def e = thrown(DuplicateModuleFunctionException)
        e.message.contains "A function named 'func1' is already defined"

        when:
        meta1.addDefinition(proc1)
        then:
        e = thrown(DuplicateModuleFunctionException)
        e.message.contains "A process named 'proc1' is already defined"

        when:
        meta1.addDefinition(work1)
        then:
        e = thrown(DuplicateModuleFunctionException)
        e.message.contains "A workflow named 'work1' is already defined"
    }
}<|MERGE_RESOLUTION|>--- conflicted
+++ resolved
@@ -130,11 +130,8 @@
 
         then:
         meta1.getProcessNames() == ['proc1','proc2','my_process'] as Set
-<<<<<<< HEAD
-=======
         and:
         meta1.getWorkflowNames() == ['work1', 'work2', 'work3'] as Set
->>>>>>> 4e3e9aca
     }
 
 
