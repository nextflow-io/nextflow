--- conflicted
+++ resolved
@@ -33,15 +33,9 @@
         def text = '''
             process hola {
               output:
-<<<<<<< HEAD
-                tuple(x) into p
-                tuple(y, '-', '*.fa') into q
-                tuple(stdout, z) into t
-=======
                 tuple val(x)
                 tuple val(y), stdout, file('*.fa') 
                 tuple stdout, val(z)
->>>>>>> c0a25fc2
 
               return ''
             }
@@ -98,15 +92,9 @@
         def text = '''
             process hola {
               output:
-<<<<<<< HEAD
-                tuple val(x) into p
-                tuple val(y), stdout, file('*.fa') into q 
-                tuple stdout, val(z) into t
-=======
                 tuple val(x)
                 tuple val(y), stdout, file('*.fa')
                 tuple stdout, val(z)
->>>>>>> c0a25fc2
 
               return ''
             }
