/*
 * Copyright 2020-2022, Seqera Labs
 * Copyright 2013-2019, Centre for Genomic Regulation (CRG)
 *
 * Licensed under the Apache License, Version 2.0 (the "License");
 * you may not use this file except in compliance with the License.
 * You may obtain a copy of the License at
 *
 *     http://www.apache.org/licenses/LICENSE-2.0
 *
 * Unless required by applicable law or agreed to in writing, software
 * distributed under the License is distributed on an "AS IS" BASIS,
 * WITHOUT WARRANTIES OR CONDITIONS OF ANY KIND, either express or implied.
 * See the License for the specific language governing permissions and
 * limitations under the License.
 */

package nextflow.script.params

import static test.TestParser.*

import java.nio.file.Path

import groovyx.gpars.dataflow.DataflowVariable
import nextflow.processor.TaskContext
import nextflow.script.TokenVar
import nextflow.util.BlankSeparatedList
import test.Dsl2Spec
/**
 *
 * @author Paolo Di Tommaso <paolo.ditommaso@gmail.com>
 */
class ParamsOutTest extends Dsl2Spec {

    static private createTaskContext(Map binding, Map local=[:], String name='process_name') {
        def script = new Script() {
            @Override
            Object run() { return null; }
        }

        script.setBinding(new Binding(binding))

        return new TaskContext(script, local, name)

    }


    // ==============================================================
    //                  test *output* parameters
    // ==============================================================

    def testOutParam() {

        setup:
        def text = '''
            process hola {
              output:
              val x
              val p
              val 10
              val 'str' 
              val { x }
              val "${y}"
              val x.y 

              return ''
            }
            
            workflow {
              hola()
            }
            '''

        def binding = [:]
        def process = parseAndReturnProcess(text, binding)

        when:
        def out0 = (ValueOutParam)process.config.getOutputs().get(0)
        def out1 = (ValueOutParam)process.config.getOutputs().get(1)
        def out2 = (ValueOutParam)process.config.getOutputs().get(2)
        def out3 = (ValueOutParam)process.config.getOutputs().get(3)
        def out4 = (ValueOutParam)process.config.getOutputs().get(4)
        def out5 = (ValueOutParam)process.config.getOutputs().get(5)
        def out6 = (ValueOutParam)process.config.getOutputs().get(6)

        // it MUST
        // - create a value out parameter named 'x'
        // - create in the script context (binding) a new variable of type DataflowQueue named 'x'
        then:
        process.config.getOutputs().size() == 7

        out0.name == 'x'
        out0.resolve( [x: 100] ) == 100
        out0.outChannel instanceof DataflowVariable

        out1.name == 'p'
        out1.resolve( [p: 200] ) == 200
        out1.outChannel instanceof DataflowVariable

        out2.name == null
        out2.resolve( [:] ) == 10
        out2.outChannel instanceof DataflowVariable

        out3.name == null
        out3.resolve( [:] ) == 'str'
        out3.outChannel instanceof DataflowVariable

        out4.name == null
        out4.resolve( [x:'Hello', y:'world'] ) == 'Hello'
        out4.outChannel instanceof DataflowVariable

        out5.name == null
        out5.resolve( [x:'Hello', y:'world'] ) == 'world'
        out5.outChannel instanceof DataflowVariable

        out6.name == null
        out6.resolve( [x:[y:'Ciao']] ) == 'Ciao'
        out6.outChannel instanceof DataflowVariable
    }

    def testIntoMultipleChannels() {

        given:
        def text = '''
            process foo {
              output:
<<<<<<< HEAD
              val one into a
              file 'two' into b
=======
              val one 
              file 'two'
>>>>>>> c0a25fc2
              return ''
            }
            
            workflow { foo() }
            '''

        def binding = [:]

        when:
        def process = parseAndReturnProcess(text, binding)
        def out0 = (ValueOutParam)process.config.getOutputs().get(0)
        def out1 = (FileOutParam)process.config.getOutputs().get(1)

        then:
        process.config.getOutputs().size() == 2

        out0.name == 'one'
<<<<<<< HEAD
        out0.getOutChannel() instanceof DataflowQueue

        out1.name == null
        out1.getOutChannel() instanceof DataflowQueue
=======
        out0.getOutChannel() instanceof DataflowVariable

        out1.name == null
        out1.getOutChannel() instanceof DataflowVariable
>>>>>>> c0a25fc2

    }

    def testFileOutParams() {

        setup:
        def text = '''
            process hola {
              output:
              file x
              file 'y'
<<<<<<< HEAD
              file p into q
=======
              file p
>>>>>>> c0a25fc2

              return ''
            }
            
            workflow { hola() }
            '''

        def binding = [:]
        def process = parseAndReturnProcess(text, binding)

        when:
        def out1 = process.config.getOutputs().get(0)
        def out2 = process.config.getOutputs().get(1)
        def out3 = process.config.getOutputs().get(2)

        // it MUST
        // - create a value out parameter named 'x'
        // - create in the script context (binding) a new variable of type DataflowQueue named 'x'
        then:
        process.config.getOutputs().size() == 3

        out1.class == FileOutParam
        out1.name == 'x'
<<<<<<< HEAD
        out1.outChannel instanceof DataflowQueue
        out1.outChannel == binding.'x'

        out2.class == FileOutParam
        out2.name == null
        out2.outChannel == null

        out3.class == FileOutParam
        out3.name == 'p'
        out3.outChannel instanceof DataflowQueue
        out3.outChannel == binding.q
        !binding.containsKey('p')
=======
        out1.outChannel instanceof DataflowVariable

        out2.class == FileOutParam
        out2.name == null
        out2.outChannel instanceof DataflowVariable

        out3.class == FileOutParam
        out3.name == 'p'
        out3.outChannel instanceof DataflowVariable
>>>>>>> c0a25fc2
    }

    def testFileOutParamsWithVariables() {

        setup:
        def text = '''

            process hola {
              output:
              file "${x}_name" 
              file "${x}_${y}.fa" 
              file "simple.txt" 
              file "${z}.txt:sub/dir/${x}.fa" 
              tuple file("${z}.txt:${x}.fa") 
              tuple path("${z}.txt:${x}.fa") 
              file meta.id  
              file "$meta.id" 
              return ''
            }
            
            workflow { hola() }
            '''

        def binding = [x: 'hola', y:99, z:'script_file', meta: [id:'hello.txt']]
        def process = parseAndReturnProcess(text, binding)
        def ctx = binding
        
        when:
        FileOutParam out0 = process.config.getOutputs().get(0)
        FileOutParam out1 = process.config.getOutputs().get(1)
        FileOutParam out2 = process.config.getOutputs().get(2)
        FileOutParam out3 = process.config.getOutputs().get(3)
        TupleOutParam out4 = process.config.getOutputs().get(4)
        TupleOutParam out5 = process.config.getOutputs().get(5)
        FileOutParam out6 = process.config.getOutputs().get(6)
        FileOutParam out7 = process.config.getOutputs().get(7)

        then:
        process.config.getOutputs().size() == 8

        out0.name == null
        out0.getFilePatterns(ctx,null) == ['hola_name']
        out0.outChannel instanceof DataflowVariable
        out0.isDynamic()

        out1.name == null
        out1.getFilePatterns(ctx,null) == ['hola_99.fa']
        out1.outChannel instanceof DataflowVariable
        out1.isDynamic()

        out2.name == null
        out2.getFilePatterns(ctx,null) == ['simple.txt']
        out2.outChannel instanceof DataflowVariable
        !out2.isDynamic()

        out3.name == null
        out3.getFilePatterns(ctx,null) == ['script_file.txt','sub/dir/hola.fa']
        out3.outChannel instanceof DataflowVariable
        out3.isDynamic()

        out4.name == 'tupleoutparam<4>'
        out4.outChannel instanceof DataflowVariable
        out4.inner[0] instanceof FileOutParam
        (out4.inner[0] as FileOutParam) .getFilePatterns(ctx,null) == ['script_file.txt','hola.fa']
        (out4.inner[0] as FileOutParam) .isDynamic()

        out5.name == 'tupleoutparam<5>'
        out5.outChannel instanceof DataflowVariable
        out5.inner[0] instanceof FileOutParam
        (out5.inner[0] as FileOutParam) .getFilePatterns(ctx,null) == ['script_file.txt:hola.fa']
        (out5.inner[0] as FileOutParam) .isDynamic()

        out6.name == null
        out6.getFilePatterns(ctx,null) == ['hello.txt']
        out6.outChannel instanceof DataflowVariable
        out6.isDynamic()

        out7.name == null
        out7.getFilePatterns(ctx,null) == ['hello.txt']
        out7.outChannel instanceof DataflowVariable
        out7.isDynamic()
    }

    def testFileOutFileCollection () {

        given:
        def text = '''

            process hola {
              output:
              file(x)
              tuple file(y)

              return ''
            }
            
            workflow { hola() }
            '''

        def binding = [:]
        def process = parseAndReturnProcess(text, binding)

        def list_x = new BlankSeparatedList(['a.txt' as Path, 'b.txt' as Path, 'c.txt' as Path])
        def list_y = ['one.txt' as Path, 'two.txt' as Path, 'three.txt' as Path]
        def ctx = [x: list_x, y: list_y]

        when:
        FileOutParam out0 = process.config.getOutputs().get(0)
        TupleOutParam out1 = process.config.getOutputs().get(1)

        then:
        out0.getFilePatterns(ctx,null) == ['a.txt', 'b.txt', 'c.txt' ]
        out1.inner[0].getFilePatterns(ctx,null) == ['one.txt', 'two.txt', 'three.txt']

    }

    def testFileOutWithGString2 () {

        setup:
        def text = '''

            process hola {
              output:
              file x
              file "$y"
              tuple file(z)
              file u
              file "$v"
              file 'w'

              return ''
            }
            
            workflow { hola() }
            '''

        def binding = [ x: 'hola', y:'hola_2', z: 'hola_z', v:'file_v' ]
        def process = parseAndReturnProcess(text, binding)

        when:
        FileOutParam out0 = process.config.getOutputs().get(0)
        FileOutParam out1 = process.config.getOutputs().get(1)
        TupleOutParam out2 = process.config.getOutputs().get(2)
        FileOutParam out3 = process.config.getOutputs().get(3)
        FileOutParam out4 = process.config.getOutputs().get(4)
        FileOutParam out5 = process.config.getOutputs().get(5)

        then:
        out0.name == 'x'
        out0.getFilePatterns(binding,null) == ['hola']
<<<<<<< HEAD
        out0.getOutChannel() instanceof DataflowQueue
        out0.getOutChannel() == binding.x

        out1.name == null
        out1.getFilePatterns(binding,null) == ['hola_2']
        out1.getOutChannel() instanceof DataflowQueue
        out1.getOutChannel() == binding.q
=======
        out0.getOutChannel() instanceof DataflowVariable

        out1.name == null
        out1.getFilePatterns(binding,null) == ['hola_2']
        out1.getOutChannel() instanceof DataflowVariable
>>>>>>> c0a25fc2

        out2.inner[0] instanceof FileOutParam
        (out2.inner[0] as FileOutParam).name == 'z'
        (out2.inner[0] as FileOutParam).getFilePatterns(binding,null) == ['hola_z']

        out3.name == 'u'
        out3.getFilePatterns(binding,null) == ['u']
<<<<<<< HEAD
        out3.getOutChannel() instanceof DataflowQueue
        out3.getOutChannel() == binding.u

        out4.name == null
        out4.getFilePatterns(binding,null) == ['file_v']
        out4.getOutChannel() == null

        out5.name == null
        out5.getFilePatterns(binding,null) == ['w']
        out4.getOutChannel() == null
=======
        out3.getOutChannel() instanceof DataflowVariable

        out4.name == null
        out4.getFilePatterns(binding,null) == ['file_v']
        out4.getOutChannel() instanceof DataflowVariable

        out5.name == null
        out5.getFilePatterns(binding,null) == ['w']
        out4.getOutChannel() instanceof DataflowVariable
>>>>>>> c0a25fc2
    }


    def testFileOutWithClosure() {

        setup:
        def text = '''

            process hola {
              output:
              file { "${x}_name" } 
              file { "${params.fileName}_${y}.fa" } 
              tuple file({ "${z}.txt" }) 

              return ''
            }
            
            workflow { hola() }
            '''

        def binding = [x: 'hola', y:99, z:'script_file', params: [fileName: 'hello']]
        def process = parseAndReturnProcess(text, binding)

        when:
        FileOutParam out1 = process.config.getOutputs().get(0)
        FileOutParam out2 = process.config.getOutputs().get(1)
        TupleOutParam out3 = process.config.getOutputs().get(2)

        then:
        out1.name == null
        out1.getFilePatterns(binding,null) == ['hola_name']
        out1.outChannel instanceof DataflowVariable
        out1.isDynamic()

        out2.name == null
        out2.getFilePatterns(binding,null) == ['hello_99.fa']
        out2.outChannel instanceof DataflowVariable
        out2.isDynamic()

        out3.outChannel instanceof DataflowVariable
        out3.inner[0] instanceof FileOutParam
        (out3.inner[0] as FileOutParam) .getFilePatterns(binding,null) == ['script_file.txt']
        (out3.inner[0] as FileOutParam) .isDynamic()

    }

    def testFileOutWithParams() {

        setup:
        def text = '''

            process hola {
              output:
              file x 

              path x, maxDepth: 5
              path x, hidden: true 
              path x, followLinks: false 
              path x, type: 'file' 
              path x, separatorChar: '#' 

              path x, hidden: false 
              path x, followLinks: true 
              path x, type: 'dir' 
              path x, glob: false 
              path x, optional: true 

              return ''
            }
            
            workflow { hola() }
            '''

        def process = parseAndReturnProcess(text, [:])

        when:
        FileOutParam out0 = process.config.getOutputs().get(0)
        FileOutParam out1 = process.config.getOutputs().get(1)
        FileOutParam out2 = process.config.getOutputs().get(2)
        FileOutParam out3 = process.config.getOutputs().get(3)
        FileOutParam out4 = process.config.getOutputs().get(4)
        FileOutParam out5 = process.config.getOutputs().get(5)
        FileOutParam out6 = process.config.getOutputs().get(6)
        FileOutParam out7 = process.config.getOutputs().get(7)
        FileOutParam out8 = process.config.getOutputs().get(8)
        FileOutParam out9 = process.config.getOutputs().get(9)
        FileOutParam out10 = process.config.getOutputs().get(10)

        then:
        out0.maxDepth == null
        !out0.hidden
        out0.followLinks
        out0.type == null
        out0.separatorChar == ':'
        out0.glob
        !out0.optional

        out1.maxDepth == 5
        out2.hidden
        !out3.followLinks
        out4.type == 'file'
        out5.separatorChar == '#'
        !out6.hidden
        out7.followLinks
        out8.type == 'dir'
        out9.glob == false
        out10.optional

    }

<<<<<<< HEAD
    def testFileWithoutInto() {
        setup:
        def text = '''
            process hola {
              output:
                file 'x'
                file y
                file 'z' into channel_z

              return ''
            }
            '''

        def binding = [:]
        def process = parseAndReturnProcess(text, binding)

        when:
        FileOutParam out0 = process.config.getOutputs().get(0)
        FileOutParam out1 = process.config.getOutputs().get(1)
        FileOutParam out2 = process.config.getOutputs().get(2)

        then:
        out0.name == null
        out0.getFilePatterns(binding,null) == ['x']
        !out0.getOutChannel()

        out1.name == 'y'
        out1.getFilePatterns(binding,null) == ['y']
        out1.getOutChannel() instanceof DataflowQueue
        out1.getOutChannel() == binding.y

        out2.name == null
        out2.getFilePatterns(binding,null) == ['z']
        out2.getOutChannel() instanceof DataflowQueue
        out2.getOutChannel() == binding.channel_z
    }


    def testSetOutParams() {
=======
    def testTupleOutParams() {
>>>>>>> c0a25fc2

        setup:
        def text = '''
            process hola {
              output:
<<<<<<< HEAD
                set(x) into p
                set(y, '-', '*.fa') into q
                set(stdout, z) into t
=======
                tuple val(x)
                tuple val(y), stdout, file('*.fa') 
                tuple stdout, val(z)
>>>>>>> c0a25fc2

              return ''
            }
            
            workflow { hola() }
            '''

        def binding = [:]
        def process = parseAndReturnProcess(text, binding)

        when:
        TupleOutParam out1 = process.config.getOutputs().get(0)
        TupleOutParam out2 = process.config.getOutputs().get(1)
        TupleOutParam out3 = process.config.getOutputs().get(2)

        then:
        process.config.getOutputs().size() == 3

        out1.outChannel instanceof DataflowVariable
        out1.inner.size() == 1
        out1.inner[0] instanceof ValueOutParam
        out1.inner[0].name == 'x'
        out1.inner[0].index == 0

        out2.outChannel instanceof DataflowVariable
        out2.inner[0] instanceof ValueOutParam
        out2.inner[0].name == 'y'
        out2.inner[0].index == 1
        out2.inner[1] instanceof StdOutParam
        out2.inner[1].name == '-'
        out2.inner[1].index == 1
        out2.inner[2] instanceof FileOutParam
        out2.inner[2].name == null
        out2.inner[2].filePattern == '*.fa'
        out2.inner[2].index == 1
        out2.inner.size() ==3

        out3.outChannel instanceof DataflowVariable
        out3.inner.size() == 2
        out3.inner[0] instanceof StdOutParam
        out3.inner[0].name == '-'
        out3.inner[0].index == 2
        out3.inner[1] instanceof ValueOutParam
        out3.inner[1].name == 'z'
        out3.inner[1].index == 2

    }

    def testTupleOutValues() {

        setup:
        def text = '''
            process hola {
              output:
<<<<<<< HEAD
                tuple val(x) into p
                tuple val(y), stdout, file('*.fa') into q
                tuple stdout, val(z) into t

              return ''
            }
            '''

        def binding = [:]
        def process = parseAndReturnProcess(text, binding)

        when:
        TupleOutParam out0 = process.config.getOutputs().get(0)
        TupleOutParam out1 = process.config.getOutputs().get(1)
        TupleOutParam out2 = process.config.getOutputs().get(2)

        then:
        process.config.getOutputs().size() == 3

        out0.outChannel instanceof DataflowQueue
        out0.outChannel == binding.p
        out0.inner.size() == 1
        out0.inner[0] instanceof ValueOutParam
        out0.inner[0].name == 'x'
        out0.inner[0].index == 0

        out1.outChannel instanceof DataflowQueue
        out1.outChannel == binding.q
        out1.inner[0] instanceof ValueOutParam
        out1.inner[0].name == 'y'
        out1.inner[0].index == 1
        out1.inner[1] instanceof StdOutParam
        out1.inner[1].name == '-'
        out1.inner[1].index == 1
        out1.inner[2] instanceof FileOutParam
        out1.inner[2].name == null
        out1.inner[2].filePattern == '*.fa'
        out1.inner[2].index == 1
        out1.inner.size() ==3

        out2.outChannel instanceof DataflowQueue
        out2.outChannel == binding.t
        out2.inner.size() == 2
        out2.inner[0] instanceof StdOutParam
        out2.inner[0].name == '-'
        out2.inner[0].index == 2
        out2.inner[1] instanceof ValueOutParam
        out2.inner[1].name == 'z'
        out2.inner[1].index == 2

    }

    def testSetOutValues() {

        setup:
        def text = '''
            process hola {
              output:
                tuple val(x), val('x') into p
                tuple val(1), val('2') into q
                tuple val("$foo"), val { bar } into t
=======
                tuple val(x), val('x')
                tuple val(1), val('2')
                tuple val("$foo"), val { bar }
>>>>>>> c0a25fc2

              return ''
            }
            
            workflow { hola() }  
            '''

        def binding = [:]
        def process = parseAndReturnProcess(text, binding)

        when:
        TupleOutParam out0 = process.config.getOutputs().get(0)
        TupleOutParam out1 = process.config.getOutputs().get(1)
        TupleOutParam out2 = process.config.getOutputs().get(2)

        then:
        process.config.getOutputs().size() == 3

        // first tuple
        out0.outChannel instanceof DataflowVariable
        out0.inner.size() == 2
        // val(x)
        out0.inner[0] instanceof ValueOutParam
        out0.inner[0].index == 0
        out0.inner[0].resolve([x: 'hello']) == 'hello'
        // val('x')
        out0.inner[1] instanceof ValueOutParam
        out0.inner[1].name == null
        out0.inner[1].index == 0
        out0.inner[1].resolve([:]) == 'x'

        // -- second tuple
        out1.outChannel instanceof DataflowVariable
        out1.inner.size() == 2
        // val(1)
        out1.inner[0] instanceof ValueOutParam
        out1.inner[0].name == null
        out1.inner[0].index == 1
        out1.inner[0].resolve([:]) == 1
        // val('2')
        out1.inner[1] instanceof ValueOutParam
        out1.inner[1].name == null
        out1.inner[1].index == 1
        out1.inner[1].resolve([:]) == '2'

        // -- third tuple
        out2.outChannel instanceof DataflowVariable
        out2.inner.size() == 2
        // val("$foo")
        out2.inner[0] instanceof ValueOutParam
        out2.inner[0].name == null
        out2.inner[0].index == 2
        out2.inner[0].resolve([foo:'hello', bar:'world']) == 'hello'
        // val { bar }
        out2.inner[1] instanceof ValueOutParam
        out2.inner[1].name == null
        out2.inner[1].index == 2
        out2.inner[1].resolve([foo:'hello', bar:'world']) == 'world'

    }

<<<<<<< HEAD
    def testSetOutWithoutInto() {

        setup:
        def text = '''
            process hola {
              output:
              tuple val(X), file('Y')

              return ''
            }
            '''

        def binding = [:]
        def process = parseAndReturnProcess(text, binding)

        when:
        TupleOutParam out0 = process.config.getOutputs().get(0)

        then:
        process.config.getOutputs().size() == 1

        // first set
        out0.getOutChannel() == null

        out0.inner[0] instanceof ValueOutParam
        out0.inner[0].name == 'X'
        out0.inner[0].index == 0
        out0.inner[0].mapIndex == 0

        out0.inner[1] instanceof FileOutParam
        out0.inner[1].name == null
        out0.inner[1].filePattern == 'Y'
        out0.inner[1].index == 0
        out0.inner[1].mapIndex == 1

    }

=======
>>>>>>> c0a25fc2
    def testStdOut() {

        setup:
        def text = '''
            process hola {
              output:
<<<<<<< HEAD
              stdout into p
              stdout into (q)
=======
              stdout
>>>>>>> c0a25fc2

              return ''
            }
            
            workflow { hola() }
            '''

        def binding = [:]
        def process = parseAndReturnProcess(text, binding)

        when:
        def out0 = (StdOutParam)process.config.getOutputs().get(0)
<<<<<<< HEAD
        def out1 = (StdOutParam)process.config.getOutputs().get(1)

        then:
        process.config.getOutputs().size() == 2

        out0.getOutChannel().is binding.p
        out1.getOutChannel().is binding.q
=======

        then:
        process.config.getOutputs().size() == 1

        out0.getOutChannel() instanceof DataflowVariable
>>>>>>> c0a25fc2

    }


    def testOutList () {

        setup:
        def bind = new Binding()
        def outs = new OutputsList()

        when:
        def v1 = new ValueOutParam(bind,outs)
        def o1 = new StdOutParam(bind,outs)
        def v2 = new ValueOutParam(bind,outs)
        def s1 = new TupleOutParam(bind,outs)
        def s2 = new TupleOutParam(bind,outs)

        then:
        outs.size() == 5
        outs.ofType(StdOutParam) == [o1]
        outs.ofType(ValueOutParam) == [v1,v2]
        outs.ofType(TupleOutParam,StdOutParam) == [o1, s1, s2]

    }


    def 'should fetch output value' () {

        given:
        def param = new ValueOutParam(new Binding(), [])

        /*
         * test input:
         * val x
         */
        when:
        param.target = new TokenVar('x')
        then:
        param.resolve(createTaskContext([x:'foo'])) == 'foo'

        when:
        param.resolve(createTaskContext([z:'foo']))
        then:
        def error = thrown(MissingPropertyException)
        error.property == 'x'

        /*
         * test input:
         * val { str }
         */
        when:
        param.target = { str }
        then:
        param.resolve( createTaskContext([str:'foo']) ) == 'foo'

        when:
        param.resolve(createTaskContext([:]))
        then:
        error = thrown(MissingPropertyException)
        error.property == 'str'

        /*
         * test input:
         * val "${params.data}"
         */
        when:
        param.target = "${->params.data}"
        then:
        param.resolve( createTaskContext([params:[data:99]]) ) == '99'

        when:
        param.resolve(createTaskContext([:]))
        then:
        error = thrown(MissingPropertyException)
        error.property == 'params'
    }

    /* ------------------------------------------------
     * test path qualifier
     * ------------------------------------------------ */

    def 'test output path'() {

        given:
        def text = '''
            process foo {
              output:
              path x 
              path 'hello.*'
              path 'hello.txt'
              
              return ''
            }
            
            workflow { foo() }
            '''

        def binding = [:]

        when:
        def process = parseAndReturnProcess(text, binding)
        def out0 = (FileOutParam)process.config.getOutputs().get(0)
        def out1 = (FileOutParam)process.config.getOutputs().get(1)
        def out2 = (FileOutParam)process.config.getOutputs().get(2)

        then:
        process.config.getOutputs().size() == 3

        out0.getName() == 'x'
        out0.getFilePattern() == null
<<<<<<< HEAD
        out0.getOutChannel() instanceof DataflowQueue
=======
        out0.getOutChannel() instanceof DataflowVariable
>>>>>>> c0a25fc2
        out0.isPathQualifier()

        out1.getName() == null
        out1.getFilePattern() == 'hello.*'
<<<<<<< HEAD
        out1.getOutChannel() instanceof DataflowQueue
=======
        out1.getOutChannel() instanceof DataflowVariable
>>>>>>> c0a25fc2
        out1.isPathQualifier()

        out2.getName() == null
        out2.getFilePattern() == 'hello.txt'
<<<<<<< HEAD
        out2.getOutChannel() instanceof DataflowQueue
=======
        out2.getOutChannel() instanceof DataflowVariable
>>>>>>> c0a25fc2
        out2.isPathQualifier()
        
    }


    def 'test output path with vars'() {

        setup:
        def text = '''

            process hola {
              output:
              path "${x}_name" 
              path "${x}_${y}.fa" 
              path "simple.txt" 
              path "data/sub/dir/file:${x}.fa" 

              return ''
            }
            
            workflow { hola() }
            '''

        def binding = [:]
        def process = parseAndReturnProcess(text, binding)
        def ctx = [x: 'hola', y:99, z:'script_file']

        when:
        FileOutParam out0 = process.config.getOutputs().get(0)
        FileOutParam out1 = process.config.getOutputs().get(1)
        FileOutParam out2 = process.config.getOutputs().get(2)
        FileOutParam out3 = process.config.getOutputs().get(3)

        then:
        process.config.getOutputs().size() == 4

        out0.name == null
        out0.getFilePatterns(ctx,null) == ['hola_name']
        out0.outChannel instanceof DataflowVariable
        out0.isDynamic()
        out0.isPathQualifier()

        out1.name == null
        out1.getFilePatterns(ctx,null) == ['hola_99.fa']
        out1.outChannel instanceof DataflowVariable
        out1.isDynamic()
        out1.isPathQualifier()

        out2.name == null
        out2.getFilePatterns(ctx,null) == ['simple.txt']
        out2.outChannel instanceof DataflowVariable
        !out2.isDynamic()
        out2.isPathQualifier()

        out3.name == null
        out3.getFilePatterns(ctx,null) == ['data/sub/dir/file:hola.fa']
        out3.outChannel instanceof DataflowVariable
        out3.isDynamic()
        out3.isPathQualifier()
    }

    def 'test output path with alias'() {

        setup:
        def text = '''

            process hola {
              output:
              path "${x}_name", emit: aaa
              path "${x}_${y}.fa", emit: bbb 
              path "simple.txt", emit: ccc 
              path "data/sub/dir/file:${x}.fa", emit: ddd 

              return ''
            }
            
            workflow { hola() }
            '''

        def binding = [:]
        def process = parseAndReturnProcess(text, binding)
        def ctx = [x: 'hola', y:99, z:'script_file']

        when:
        FileOutParam out0 = process.config.getOutputs().get(0)
        FileOutParam out1 = process.config.getOutputs().get(1)
        FileOutParam out2 = process.config.getOutputs().get(2)
        FileOutParam out3 = process.config.getOutputs().get(3)

        then:
        process.config.getOutputs().size() == 4

        out0.name == null
        out0.getFilePatterns(ctx,null) == ['hola_name']
        out0.isDynamic()
        out0.isPathQualifier()
        out0.channelEmitName == 'aaa'

        out1.name == null
        out1.getFilePatterns(ctx,null) == ['hola_99.fa']
        out1.outChannel instanceof DataflowVariable
        out1.isDynamic()
        out1.isPathQualifier()
        out1.channelEmitName == 'bbb'

        out2.name == null
        out2.getFilePatterns(ctx,null) == ['simple.txt']
        out2.outChannel instanceof DataflowVariable
        !out2.isDynamic()
        out2.isPathQualifier()
        out2.channelEmitName == 'ccc'

        out3.name == null
        out3.getFilePatterns(ctx,null) == ['data/sub/dir/file:hola.fa']
        out3.outChannel instanceof DataflowVariable
        out3.isDynamic()
        out3.isPathQualifier()
        out3.channelEmitName == 'ddd'
    }

    def 'test output path with tuple' () {

        given:
        def text = '''

            process hola {
              output:
              tuple path(x) 
              tuple path(y) 
              tuple path("sample.fa") 
              tuple path("data/file:${q}.fa") 

              return ''
            }
            
            workflow { hola() }
            '''

        def binding = [:]
        def process = parseAndReturnProcess(text, binding)

        def list_x = new BlankSeparatedList(['a.txt' as Path, 'b.txt' as Path, 'c.txt' as Path])
        def list_y = ['one.txt' as Path, 'two.txt' as Path, 'three.txt' as Path]
        def ctx = [x: list_x, y: list_y, q: 'foo']

        when:
        TupleOutParam out0 = process.config.getOutputs().get(0)
        TupleOutParam out1 = process.config.getOutputs().get(1)
        TupleOutParam out2 = process.config.getOutputs().get(2)
        TupleOutParam out3 = process.config.getOutputs().get(3)

        then:
        out0.inner[0] instanceof FileOutParam
        (out0.inner[0] as FileOutParam).getName() == 'x'
        (out0.inner[0] as FileOutParam).getFilePatterns(ctx,null) == ['a.txt', 'b.txt', 'c.txt']
        (out0.inner[0] as FileOutParam).isPathQualifier()

        out1.inner[0] instanceof FileOutParam
        (out1.inner[0] as FileOutParam).getName() == 'y'
        (out1.inner[0] as FileOutParam).getFilePatterns(ctx,null) == ['one.txt', 'two.txt', 'three.txt']
        (out1.inner[0] as FileOutParam).isPathQualifier()

        out2.inner[0] instanceof FileOutParam
        (out2.inner[0] as FileOutParam).getName() == null
        (out2.inner[0] as FileOutParam).getFilePatterns(ctx,null) == ['sample.fa']
        (out2.inner[0] as FileOutParam).isPathQualifier()

        out3.inner[0] instanceof FileOutParam
        (out3.inner[0] as FileOutParam).getName() == null
        (out3.inner[0] as FileOutParam).getFilePatterns(ctx,null) == ['data/file:foo.fa']
        (out3.inner[0] as FileOutParam).isPathQualifier()

    }

    def 'should define output path options' () {
        given:
        def text = '''

            process foo {
              output:
              path x, 
                maxDepth:2,
                hidden: false,
                followLinks: false,
                type: 'file',
                separatorChar: '#',
                glob: false,
                optional: false,
                includeInputs: false
                
              path y, 
                maxDepth:5,
                hidden: true,
                followLinks: true,
                type: 'dir',
                separatorChar: ':',
                glob: true,
                optional: true,
                includeInputs: true

              return ''
            }
            
            workflow { foo() }
            '''

        when:
        def process = parseAndReturnProcess(text, [:])
        FileOutParam out0 = process.config.getOutputs().get(0)
        FileOutParam out1 = process.config.getOutputs().get(1)

        then:
        out0.getMaxDepth() == 2
        !out0.getHidden()
        !out0.getFollowLinks()
        out0.getType()
        out0.getSeparatorChar() == '#'
        !out0.getGlob()
        !out0.getOptional()
        !out0.getIncludeInputs()

        and:
        out1.getMaxDepth() == 5
        out1.getHidden()
        out1.getFollowLinks()
        out1.getType()
        out1.getSeparatorChar() == ':'
        out1.getGlob()
        out1.getOptional()
        out1.getIncludeInputs()
    }

    def 'should set file options' () {
        given:
        def text = '''
            process foo {
              output:
              tuple path(x,maxDepth:1,optional:false), path(y,maxDepth:2,optional:true)

              return ''
            }
            
            workflow { foo() }
            '''

        when:
        def process = parseAndReturnProcess(text, [:])
        TupleOutParam out0 = process.config.getOutputs().get(0)
        then:
        out0.inner[0] instanceof FileOutParam
        and:
        (out0.inner[0] as FileOutParam).getName() == 'x'
        (out0.inner[0] as FileOutParam).getMaxDepth() == 1
        (out0.inner[0] as FileOutParam).getOptional() == false
        and:
        (out0.inner[1] as FileOutParam).getName() == 'y'
        (out0.inner[1] as FileOutParam).getMaxDepth() == 2
        (out0.inner[1] as FileOutParam).getOptional() == true
    }


    def 'should check is tuple item' () {

        setup:
        def text = '''
            
            process hola {
              output:
              val x 
              tuple val(x), path(x) 

              /command/
            }
            
            workflow { hola() }
            '''
        when:


        def process = parseAndReturnProcess(text)
        def out0 = (ValueOutParam)process.config.getOutputs().get(0)
        def out1 = (TupleOutParam)process.config.getOutputs().get(1)

        then:
        !out0.isNestedParam()
        !out1.isNestedParam()
        (out1.inner[0] as BaseOutParam).isNestedParam()
        (out1.inner[1] as BaseOutParam).isNestedParam()

        out0.index == 0
        out1.index == 1
        (out1.inner[0] as ValueOutParam).index == 1
        (out1.inner[1] as FileOutParam).index == 1
    }


    def 'should declare val with alias'() {

        setup:
        def text = '''
            process hola {
              output:
              val x,     emit: ch0
              val 10,    emit: ch1
              val 'str', emit: ch2
              val "${y}",emit: ch3
              val x.y,   emit: ch4
              /return/
            }
            
            workflow { hola() }
            '''

        def binding = [:]
        def process = parseAndReturnProcess(text, binding)

        when:
        def outs = process.config.getOutputs() as List<ValueOutParam>
        then:
        outs[0].name == 'x'
        outs[0].channelEmitName == 'ch0'
        outs[0].resolve([x:'foo']) == 'foo'
        and:
        outs[1].name == null
        outs[1].channelEmitName == 'ch1'
        outs[1].resolve([:]) == 10
        and:
        outs[2].name == null
        outs[2].channelEmitName == 'ch2'
        outs[2].resolve([:]) == 'str'
        and:
        outs[3].name == null
        outs[3].channelEmitName == 'ch3'
        outs[3].resolve([y:'blah']) == 'blah'
        and:
        outs[4].name == null
        outs[4].channelEmitName == 'ch4'
        outs[4].resolve( [x:[y:'Ciao']] ) == 'Ciao'

    }

    def 'should define out with emit' () {
        setup:
        def text = '''
            process hola {
              output:
              val x,     emit: ch0
              env FOO,   emit: ch1
              path '-',  emit: ch2
              stdout emit: ch3    
              /return/
            }
            
            workflow { hola() }
            '''

        def binding = [:]
        def process = parseAndReturnProcess(text, binding)

        when:
        def outs = process.config.getOutputs() as List<OutParam>
        then:
        outs[0].name == 'x'
        outs[0].channelEmitName == 'ch0'
        and:
        outs[1].name == 'FOO'
        outs[1].channelEmitName == 'ch1'
        and:
        outs[2] instanceof StdOutParam  // <-- note: declared as `path`, turned into a `stdout`
        outs[2].name == '-'
        outs[2].channelEmitName == 'ch2'
        and:
        outs[3] instanceof StdOutParam
        outs[3].name == '-'
        outs[3].channelEmitName == 'ch3'
    }

    def 'should define with paths' () {
        setup:
        def text = '''
            process hola {
              output:
              path x,        emit: ch0
              path 'file.*', emit: ch1
              path "${y}",   emit: ch2
              /return/
            }
            
            workflow { hola() }
            '''

        when:
        def process = parseAndReturnProcess(text)
        def outs = process.config.getOutputs() as List<FileOutParam>
        then:
        outs[0].name == 'x'
        outs[0].channelEmitName == 'ch0'
        and:
        outs[1].getName() == null
        outs[1].filePattern == 'file.*'
        outs[1].channelEmitName == 'ch1'
        and:
        outs[2].name == null
        outs[2].filePattern == null
        outs[2].channelEmitName == 'ch2'
    }

    def 'should define out tuple with alias'() {

        setup:
        def text = '''
            process hola {
              output:
                tuple val(x), val(y),   emit: ch1
                tuple path('foo'),      emit: ch2
                tuple stdout,env(bar),  emit: ch3

              /return/
            }
            
            workflow { hola() }
            '''

        def binding = [:]
        def process = parseAndReturnProcess(text, binding)

        when:
        def outs = process.config.getOutputs() as List<TupleOutParam>

        then:
        outs[0].name == 'tupleoutparam<0>'
        outs[0].channelEmitName == 'ch1'
        outs[0].inner[0] instanceof ValueOutParam
        outs[0].inner[0].name == 'x'
        outs[0].inner[1] instanceof ValueOutParam
        outs[0].inner[1].name == 'y'
        and:
        outs[1].name == 'tupleoutparam<1>'
        outs[1].channelEmitName == 'ch2'
        outs[1].inner[0] instanceof FileOutParam
        and:
        outs[2].name == 'tupleoutparam<2>'
        outs[2].channelEmitName == 'ch3'
        outs[2].inner[0] instanceof StdOutParam
        outs[2].inner[0].name == '-'
        outs[2].inner[1] instanceof EnvOutParam
        outs[2].inner[1].name == 'bar'

    }
}<|MERGE_RESOLUTION|>--- conflicted
+++ resolved
@@ -124,13 +124,8 @@
         def text = '''
             process foo {
               output:
-<<<<<<< HEAD
-              val one into a
-              file 'two' into b
-=======
               val one 
               file 'two'
->>>>>>> c0a25fc2
               return ''
             }
             
@@ -148,17 +143,10 @@
         process.config.getOutputs().size() == 2
 
         out0.name == 'one'
-<<<<<<< HEAD
-        out0.getOutChannel() instanceof DataflowQueue
-
-        out1.name == null
-        out1.getOutChannel() instanceof DataflowQueue
-=======
         out0.getOutChannel() instanceof DataflowVariable
 
         out1.name == null
         out1.getOutChannel() instanceof DataflowVariable
->>>>>>> c0a25fc2
 
     }
 
@@ -170,11 +158,7 @@
               output:
               file x
               file 'y'
-<<<<<<< HEAD
-              file p into q
-=======
               file p
->>>>>>> c0a25fc2
 
               return ''
             }
@@ -198,20 +182,6 @@
 
         out1.class == FileOutParam
         out1.name == 'x'
-<<<<<<< HEAD
-        out1.outChannel instanceof DataflowQueue
-        out1.outChannel == binding.'x'
-
-        out2.class == FileOutParam
-        out2.name == null
-        out2.outChannel == null
-
-        out3.class == FileOutParam
-        out3.name == 'p'
-        out3.outChannel instanceof DataflowQueue
-        out3.outChannel == binding.q
-        !binding.containsKey('p')
-=======
         out1.outChannel instanceof DataflowVariable
 
         out2.class == FileOutParam
@@ -221,7 +191,6 @@
         out3.class == FileOutParam
         out3.name == 'p'
         out3.outChannel instanceof DataflowVariable
->>>>>>> c0a25fc2
     }
 
     def testFileOutParamsWithVariables() {
@@ -372,21 +341,11 @@
         then:
         out0.name == 'x'
         out0.getFilePatterns(binding,null) == ['hola']
-<<<<<<< HEAD
-        out0.getOutChannel() instanceof DataflowQueue
-        out0.getOutChannel() == binding.x
-
-        out1.name == null
-        out1.getFilePatterns(binding,null) == ['hola_2']
-        out1.getOutChannel() instanceof DataflowQueue
-        out1.getOutChannel() == binding.q
-=======
         out0.getOutChannel() instanceof DataflowVariable
 
         out1.name == null
         out1.getFilePatterns(binding,null) == ['hola_2']
         out1.getOutChannel() instanceof DataflowVariable
->>>>>>> c0a25fc2
 
         out2.inner[0] instanceof FileOutParam
         (out2.inner[0] as FileOutParam).name == 'z'
@@ -394,18 +353,6 @@
 
         out3.name == 'u'
         out3.getFilePatterns(binding,null) == ['u']
-<<<<<<< HEAD
-        out3.getOutChannel() instanceof DataflowQueue
-        out3.getOutChannel() == binding.u
-
-        out4.name == null
-        out4.getFilePatterns(binding,null) == ['file_v']
-        out4.getOutChannel() == null
-
-        out5.name == null
-        out5.getFilePatterns(binding,null) == ['w']
-        out4.getOutChannel() == null
-=======
         out3.getOutChannel() instanceof DataflowVariable
 
         out4.name == null
@@ -415,7 +362,6 @@
         out5.name == null
         out5.getFilePatterns(binding,null) == ['w']
         out4.getOutChannel() instanceof DataflowVariable
->>>>>>> c0a25fc2
     }
 
 
@@ -526,63 +472,15 @@
 
     }
 
-<<<<<<< HEAD
-    def testFileWithoutInto() {
-        setup:
-        def text = '''
-            process hola {
-              output:
-                file 'x'
-                file y
-                file 'z' into channel_z
-
-              return ''
-            }
-            '''
-
-        def binding = [:]
-        def process = parseAndReturnProcess(text, binding)
-
-        when:
-        FileOutParam out0 = process.config.getOutputs().get(0)
-        FileOutParam out1 = process.config.getOutputs().get(1)
-        FileOutParam out2 = process.config.getOutputs().get(2)
-
-        then:
-        out0.name == null
-        out0.getFilePatterns(binding,null) == ['x']
-        !out0.getOutChannel()
-
-        out1.name == 'y'
-        out1.getFilePatterns(binding,null) == ['y']
-        out1.getOutChannel() instanceof DataflowQueue
-        out1.getOutChannel() == binding.y
-
-        out2.name == null
-        out2.getFilePatterns(binding,null) == ['z']
-        out2.getOutChannel() instanceof DataflowQueue
-        out2.getOutChannel() == binding.channel_z
-    }
-
-
-    def testSetOutParams() {
-=======
     def testTupleOutParams() {
->>>>>>> c0a25fc2
-
-        setup:
-        def text = '''
-            process hola {
-              output:
-<<<<<<< HEAD
-                set(x) into p
-                set(y, '-', '*.fa') into q
-                set(stdout, z) into t
-=======
+
+        setup:
+        def text = '''
+            process hola {
+              output:
                 tuple val(x)
                 tuple val(y), stdout, file('*.fa') 
                 tuple stdout, val(z)
->>>>>>> c0a25fc2
 
               return ''
             }
@@ -637,73 +535,9 @@
         def text = '''
             process hola {
               output:
-<<<<<<< HEAD
-                tuple val(x) into p
-                tuple val(y), stdout, file('*.fa') into q
-                tuple stdout, val(z) into t
-
-              return ''
-            }
-            '''
-
-        def binding = [:]
-        def process = parseAndReturnProcess(text, binding)
-
-        when:
-        TupleOutParam out0 = process.config.getOutputs().get(0)
-        TupleOutParam out1 = process.config.getOutputs().get(1)
-        TupleOutParam out2 = process.config.getOutputs().get(2)
-
-        then:
-        process.config.getOutputs().size() == 3
-
-        out0.outChannel instanceof DataflowQueue
-        out0.outChannel == binding.p
-        out0.inner.size() == 1
-        out0.inner[0] instanceof ValueOutParam
-        out0.inner[0].name == 'x'
-        out0.inner[0].index == 0
-
-        out1.outChannel instanceof DataflowQueue
-        out1.outChannel == binding.q
-        out1.inner[0] instanceof ValueOutParam
-        out1.inner[0].name == 'y'
-        out1.inner[0].index == 1
-        out1.inner[1] instanceof StdOutParam
-        out1.inner[1].name == '-'
-        out1.inner[1].index == 1
-        out1.inner[2] instanceof FileOutParam
-        out1.inner[2].name == null
-        out1.inner[2].filePattern == '*.fa'
-        out1.inner[2].index == 1
-        out1.inner.size() ==3
-
-        out2.outChannel instanceof DataflowQueue
-        out2.outChannel == binding.t
-        out2.inner.size() == 2
-        out2.inner[0] instanceof StdOutParam
-        out2.inner[0].name == '-'
-        out2.inner[0].index == 2
-        out2.inner[1] instanceof ValueOutParam
-        out2.inner[1].name == 'z'
-        out2.inner[1].index == 2
-
-    }
-
-    def testSetOutValues() {
-
-        setup:
-        def text = '''
-            process hola {
-              output:
-                tuple val(x), val('x') into p
-                tuple val(1), val('2') into q
-                tuple val("$foo"), val { bar } into t
-=======
                 tuple val(x), val('x')
                 tuple val(1), val('2')
                 tuple val("$foo"), val { bar }
->>>>>>> c0a25fc2
 
               return ''
             }
@@ -765,85 +599,30 @@
 
     }
 
-<<<<<<< HEAD
-    def testSetOutWithoutInto() {
-
-        setup:
-        def text = '''
-            process hola {
-              output:
-              tuple val(X), file('Y')
-
-              return ''
-            }
-            '''
-
-        def binding = [:]
-        def process = parseAndReturnProcess(text, binding)
-
-        when:
-        TupleOutParam out0 = process.config.getOutputs().get(0)
+    def testStdOut() {
+
+        setup:
+        def text = '''
+            process hola {
+              output:
+              stdout
+
+              return ''
+            }
+            
+            workflow { hola() }
+            '''
+
+        def binding = [:]
+        def process = parseAndReturnProcess(text, binding)
+
+        when:
+        def out0 = (StdOutParam)process.config.getOutputs().get(0)
 
         then:
         process.config.getOutputs().size() == 1
 
-        // first set
-        out0.getOutChannel() == null
-
-        out0.inner[0] instanceof ValueOutParam
-        out0.inner[0].name == 'X'
-        out0.inner[0].index == 0
-        out0.inner[0].mapIndex == 0
-
-        out0.inner[1] instanceof FileOutParam
-        out0.inner[1].name == null
-        out0.inner[1].filePattern == 'Y'
-        out0.inner[1].index == 0
-        out0.inner[1].mapIndex == 1
-
-    }
-
-=======
->>>>>>> c0a25fc2
-    def testStdOut() {
-
-        setup:
-        def text = '''
-            process hola {
-              output:
-<<<<<<< HEAD
-              stdout into p
-              stdout into (q)
-=======
-              stdout
->>>>>>> c0a25fc2
-
-              return ''
-            }
-            
-            workflow { hola() }
-            '''
-
-        def binding = [:]
-        def process = parseAndReturnProcess(text, binding)
-
-        when:
-        def out0 = (StdOutParam)process.config.getOutputs().get(0)
-<<<<<<< HEAD
-        def out1 = (StdOutParam)process.config.getOutputs().get(1)
-
-        then:
-        process.config.getOutputs().size() == 2
-
-        out0.getOutChannel().is binding.p
-        out1.getOutChannel().is binding.q
-=======
-
-        then:
-        process.config.getOutputs().size() == 1
-
         out0.getOutChannel() instanceof DataflowVariable
->>>>>>> c0a25fc2
 
     }
 
@@ -954,29 +733,17 @@
 
         out0.getName() == 'x'
         out0.getFilePattern() == null
-<<<<<<< HEAD
-        out0.getOutChannel() instanceof DataflowQueue
-=======
         out0.getOutChannel() instanceof DataflowVariable
->>>>>>> c0a25fc2
         out0.isPathQualifier()
 
         out1.getName() == null
         out1.getFilePattern() == 'hello.*'
-<<<<<<< HEAD
-        out1.getOutChannel() instanceof DataflowQueue
-=======
         out1.getOutChannel() instanceof DataflowVariable
->>>>>>> c0a25fc2
         out1.isPathQualifier()
 
         out2.getName() == null
         out2.getFilePattern() == 'hello.txt'
-<<<<<<< HEAD
-        out2.getOutChannel() instanceof DataflowQueue
-=======
         out2.getOutChannel() instanceof DataflowVariable
->>>>>>> c0a25fc2
         out2.isPathQualifier()
         
     }
