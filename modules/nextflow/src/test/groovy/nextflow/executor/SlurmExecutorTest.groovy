/*
 * Copyright 2013-2024, Seqera Labs
 *
 * Licensed under the Apache License, Version 2.0 (the "License");
 * you may not use this file except in compliance with the License.
 * You may obtain a copy of the License at
 *
 *     http://www.apache.org/licenses/LICENSE-2.0
 *
 * Unless required by applicable law or agreed to in writing, software
 * distributed under the License is distributed on an "AS IS" BASIS,
 * WITHOUT WARRANTIES OR CONDITIONS OF ANY KIND, either express or implied.
 * See the License for the specific language governing permissions and
 * limitations under the License.
 */

package nextflow.executor

import java.nio.file.Paths

import nextflow.Session
import nextflow.processor.TaskArrayRun
import nextflow.processor.TaskConfig
import nextflow.processor.TaskProcessor
import nextflow.processor.TaskRun
import spock.lang.Specification
import spock.lang.Unroll
/**
 *
 * @author Paolo Di Tommaso <paolo.ditommaso@gmail.com>
 */
class SlurmExecutorTest extends Specification {

    def testParseJob() {

        given:
        def exec = [:] as SlurmExecutor

        expect:
        exec.parseJobId('Submitted batch job 10') == '10'
        exec.parseJobId('Submitted batch job 20') == '20'
        exec.parseJobId('30') == '30'
        exec.parseJobId('40\n') == '40'
        exec.parseJobId('\n50') == '50'
        exec.parseJobId('Submitted batch job 630114 on cluster mpp2') == '630114'

        when:
        exec.parseJobId('Something else 10')
        then:
        thrown(IllegalStateException)

    }

    def testKill() {

        given:
        def exec = [:] as SlurmExecutor
        expect:
        exec.killTaskCommand(123) == ['scancel','123']

    }

    @Unroll
    def testGetCommandLine() {
        given:
        def session = Mock(Session) {getConfig()>>[:]}
        def exec = Spy(SlurmExecutor) { getSession()>>session }

        when:
        def result = exec.getSubmitCommandLine(Mock(TaskRun), Paths.get(PATH))
        then:
        exec.pipeLauncherScript() >> PIPE
        result == EXPECTED

        where:
        PATH                    | PIPE      | EXPECTED
        '/some/path/job.sh'     | false     | ['sbatch', 'job.sh']
        '/some/path/job.sh'     | true      | ['sbatch']
    }

    def 'test job script headers' () {

        setup:
        // SLURM executor
        def executor = [:] as SlurmExecutor
        executor.session = Mock(Session)

        // mock process
        def proc = Mock(TaskProcessor)

        // task object
        def task = new TaskRun()
        task.processor = proc
        task.workDir = Paths.get('/work/path')
        task.name = 'the task name'

        when:
        task.index = 21
        task.config = new TaskConfig()
        then:
        executor.getHeaders(task) == '''
                #SBATCH -J nf-the_task_name
                #SBATCH -o /work/path/.command.log
                #SBATCH --no-requeue
                #SBATCH --signal B:USR2@30
                '''
                .stripIndent().leftTrim()

        when:
        task.config = new TaskConfig()
        task.config.queue = 'delta'
        then:
        executor.getHeaders(task) == '''
                #SBATCH -J nf-the_task_name
                #SBATCH -o /work/path/.command.log
                #SBATCH --no-requeue
                #SBATCH --signal B:USR2@30
                #SBATCH -p delta
                '''
                .stripIndent().leftTrim()

        when:
        task.config = new TaskConfig()
        task.config.time = '1m'
        then:
        executor.getHeaders(task) == '''
                #SBATCH -J nf-the_task_name
                #SBATCH -o /work/path/.command.log
                #SBATCH --no-requeue
                #SBATCH --signal B:USR2@30
                #SBATCH -t 00:01:00
                '''
                .stripIndent().leftTrim()

        when:
        task.config = new TaskConfig()
        task.config.time = '1h'
        task.config.memory = '50 M'
        task.config.clusterOptions = '-a 1 --signal=KILL'
        then:
        executor.getHeaders(task) == '''
                #SBATCH -J nf-the_task_name
                #SBATCH -o /work/path/.command.log
                #SBATCH --no-requeue
                #SBATCH -t 01:00:00
                #SBATCH --mem 50M
                #SBATCH -a 1 --signal=KILL
                '''
                .stripIndent().leftTrim()

        when:
        task.config = new TaskConfig()
        task.config.cpus = 2
        task.config.time = '2h'
        task.config.memory = '200 M'
        task.config.clusterOptions = '-b 2'
        then:
        executor.getHeaders(task) == '''
                #SBATCH -J nf-the_task_name
                #SBATCH -o /work/path/.command.log
                #SBATCH --no-requeue
                #SBATCH --signal B:USR2@30
                #SBATCH -c 2
                #SBATCH -t 02:00:00
                #SBATCH --mem 200M
                #SBATCH -b 2
                '''
                .stripIndent().leftTrim()

        when:
        task.config = new TaskConfig()
        task.config.cpus = 8
        task.config.time = '2d 3h'
        task.config.memory = '3 G'
        task.config.clusterOptions = '-x 3'
        then:
        executor.getHeaders(task) == '''
                #SBATCH -J nf-the_task_name
                #SBATCH -o /work/path/.command.log
                #SBATCH --no-requeue
                #SBATCH --signal B:USR2@30
                #SBATCH -c 8
                #SBATCH -t 51:00:00
                #SBATCH --mem 3072M
                #SBATCH -x 3
                '''
                .stripIndent().leftTrim()

        when: 'with perCpuMemAllocation'
        executor.@perCpuMemAllocation = true
        task.config = new TaskConfig()
        task.config.cpus = 8
        task.config.memory = '24 GB'
        then:
        executor.getHeaders(task) == '''
                #SBATCH -J nf-the_task_name
                #SBATCH -o /work/path/.command.log
                #SBATCH --no-requeue
                #SBATCH --signal B:USR2@30
                #SBATCH -c 8
                #SBATCH --mem-per-cpu 3072M
                '''
                .stripIndent().leftTrim()

        when: 'with job array'
        def taskArray = Mock(TaskArrayRun) {
            config >> new TaskConfig()
            name >> task.name
            workDir >> task.workDir
            getArraySize() >> 5
        }
        then:
        executor.getHeaders(taskArray) == '''
                #SBATCH --array 0-4
                #SBATCH -J nf-the_task_name
                #SBATCH --no-requeue
                #SBATCH --signal B:USR2@30
                '''
                .stripIndent().leftTrim()
    }

    def testWorkDirWithBlanks() {

        setup:
        // LSF executor
        def executor = Spy(SlurmExecutor)
        executor.session = Mock(Session)

        // mock process
        def proc = Mock(TaskProcessor)

        // task object
        def task = new TaskRun()
        task.processor = proc
        task.workDir = Paths.get('/work/some data/path')
        task.name = 'the task name'

        when:
        task.index = 21
        task.config = new TaskConfig()
        then:
        executor.getHeaders(task) == '''
                #SBATCH -J nf-the_task_name
                #SBATCH -o "/work/some\\ data/path/.command.log"
                #SBATCH --no-requeue
                #SBATCH --signal B:USR2@30
                '''
                .stripIndent().leftTrim()

    }


    def testQstatCommand() {

        setup:
        def executor = [:] as SlurmExecutor
        def text =
                """
                5 PD
                6 PD
                13 R
                14 CA
                15 F
                4 R
                22 S
                """.stripIndent().trim()


        when:
        def result = executor.parseQueueStatus(text)
        then:
        result.size() == 7
        result['4'] == AbstractGridExecutor.QueueStatus.RUNNING
        result['5'] == AbstractGridExecutor.QueueStatus.PENDING
        result['6'] == AbstractGridExecutor.QueueStatus.PENDING
        result['13'] == AbstractGridExecutor.QueueStatus.RUNNING
        result['14'] == AbstractGridExecutor.QueueStatus.ERROR
        result['15'] == AbstractGridExecutor.QueueStatus.ERROR
        result['22'] == AbstractGridExecutor.QueueStatus.HOLD

    }

    def testQueueStatusCommand() {
        when:
        def usr = System.getProperty('user.name')
        def exec = [:] as SlurmExecutor
        then:
        usr
        exec.queueStatusCommand(null) == ['squeue','--noheader','-o','%i %t','-t','all','-u', usr]
        exec.queueStatusCommand('xxx') == ['squeue','--noheader','-o','%i %t','-t','all','-p','xxx','-u', usr]
    }

    def 'should get array index name and start' () {
        given:
        def executor = Spy(SlurmExecutor)
        expect:
        executor.getArrayIndexName() == 'SLURM_ARRAY_TASK_ID'
        executor.getArrayIndexStart() == 0
    }

    @Unroll
    def 'should get array task id' () {
        given:
        def executor = Spy(SlurmExecutor)
        expect:
        executor.getArrayTaskId(JOB_ID, TASK_INDEX) == EXPECTED

        where:
        JOB_ID      | TASK_INDEX    | EXPECTED
        'foo'       | 1             | 'foo_1'
        'bar'       | 2             | 'bar_2'
    }

<<<<<<< HEAD
=======
    @Unroll
    def 'should set slurm account' () {
        given:
        // task
        def task = new TaskRun()
        task.workDir = Paths.get('/work/dir')
        task.processor = Mock(TaskProcessor)
        task.processor.getSession() >> Mock(Session)
        task.config = Mock(TaskConfig)
        and:
        def executor = Spy(SlurmExecutor)
        executor.getJobNameFor(_) >> 'foo'
        executor.getName() >> 'slurm'
        executor.getSession() >> Mock(Session) { getExecConfigProp('slurm', 'account',null)>>ACCOUNT }

        when:
        def result = executor.getDirectives(task, [])
        then:
        result == EXPECTED

        where:
        ACCOUNT             | EXPECTED
        null                | ['-J', 'foo', '-o', '/work/dir/.command.log', '--no-requeue', '', '--signal', 'B:USR2@30']
        'project-123'       | ['-J', 'foo', '-o', '/work/dir/.command.log', '--no-requeue', '', '--signal', 'B:USR2@30', '-A', 'project-123']
    }
>>>>>>> a09e37dd
}<|MERGE_RESOLUTION|>--- conflicted
+++ resolved
@@ -311,8 +311,6 @@
         'bar'       | 2             | 'bar_2'
     }
 
-<<<<<<< HEAD
-=======
     @Unroll
     def 'should set slurm account' () {
         given:
@@ -338,5 +336,4 @@
         null                | ['-J', 'foo', '-o', '/work/dir/.command.log', '--no-requeue', '', '--signal', 'B:USR2@30']
         'project-123'       | ['-J', 'foo', '-o', '/work/dir/.command.log', '--no-requeue', '', '--signal', 'B:USR2@30', '-A', 'project-123']
     }
->>>>>>> a09e37dd
 }