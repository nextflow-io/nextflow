/*
 * Copyright 2013-2024, Seqera Labs
 *
 * Licensed under the Apache License, Version 2.0 (the "License");
 * you may not use this file except in compliance with the License.
 * You may obtain a copy of the License at
 *
 *     http://www.apache.org/licenses/LICENSE-2.0
 *
 * Unless required by applicable law or agreed to in writing, software
 * distributed under the License is distributed on an "AS IS" BASIS,
 * WITHOUT WARRANTIES OR CONDITIONS OF ANY KIND, either express or implied.
 * See the License for the specific language governing permissions and
 * limitations under the License.
 */

package nextflow.executor

<<<<<<< HEAD
=======
import nextflow.Session
import nextflow.processor.TaskProcessor
import spock.lang.Specification

>>>>>>> a09e37dd
import java.nio.file.Paths

import nextflow.processor.TaskArrayRun
import nextflow.processor.TaskConfig
import nextflow.processor.TaskProcessor
import nextflow.processor.TaskRun
import spock.lang.Specification
import spock.lang.Unroll

/**
 *
 * @author Lorenz Gerber <lorenzottogerber@gmail.com>
 * @author Paolo Di Tommaso <paolo.ditommaso@gmail.com>
 */
class PbsProExecutorTest extends Specification {

    def 'should get directives' () {
        given:
        def session = Mock(Session) { getConfig()>>[:] }
        def executor = Spy(PbsProExecutor)
        executor.getSession() >> session
        def WORK_DIR = Paths.get('/here')

        def task = Mock(TaskRun)
        task.getWorkDir() >> WORK_DIR
        task.getConfig() >> new TaskConfig()

        when:
        def result = executor.getDirectives(task, [])
        then:
        1 * executor.getJobNameFor(task) >> 'my-name'
        1 * executor.quote( WORK_DIR.resolve(TaskRun.CMD_LOG)) >> '/here/.command.log'

        result == [
                '-N', 'my-name',
                '-o', '/here/.command.log',
                '-j', 'oe'
        ]
    }

    def 'should get directives with queue' () {
        given:
        def session = Mock(Session) { getConfig()>>[:] }
        def executor = Spy(PbsProExecutor)
        executor.getSession()>>session
        def WORK_DIR = Paths.get('/foo/bar')

        def task = Mock(TaskRun)
        task.getWorkDir() >> WORK_DIR
        task.getConfig() >> new TaskConfig([ queue: 'my-queue' ])

        when:
        def result = executor.getDirectives(task, [])
        then:
        1 * executor.getJobNameFor(task) >> 'foo'
        1 * executor.quote( WORK_DIR.resolve(TaskRun.CMD_LOG)) >> '/foo/bar/.command.log'

        result == [
                '-N', 'foo',
                '-o', '/foo/bar/.command.log',
                '-j', 'oe',
                '-q', 'my-queue'
        ]
    }

    def 'should get directives with cpus' () {
        given:
        def executor = Spy(PbsProExecutor)
        executor.getSession() >> Mock(Session)
        and:
        def WORK_DIR = Paths.get('/foo/bar')

        def task = Mock(TaskRun)
        task.getWorkDir() >> WORK_DIR
        task.getConfig() >> new TaskConfig([ queue: 'my-queue', cpus:4 ])

        when:
        def result = executor.getDirectives(task, [])
        then:
        1 * executor.getJobNameFor(task) >> 'foo'
        1 * executor.quote( WORK_DIR.resolve(TaskRun.CMD_LOG)) >> '/foo/bar/.command.log'

        result == [
                '-N', 'foo',
                '-o', '/foo/bar/.command.log',
                '-j', 'oe',
                '-q', 'my-queue',
                '-l', 'select=1:ncpus=4'
        ]
    }

    def 'should get directives with mem' () {
        given:
        def executor = Spy(PbsProExecutor)
        executor.getSession() >> Mock(Session)
        def WORK_DIR = Paths.get('/foo/bar')

        def task = Mock(TaskRun)
        task.getWorkDir() >> WORK_DIR
        task.getConfig() >> new TaskConfig([ queue: 'my-queue', memory:'2 GB' ])

        when:
        def result = executor.getDirectives(task, [])
        then:
        1 * executor.getJobNameFor(task) >> 'foo'
        1 * executor.quote( WORK_DIR.resolve(TaskRun.CMD_LOG)) >> '/foo/bar/.command.log'

        result == [
                '-N', 'foo',
                '-o', '/foo/bar/.command.log',
                '-j', 'oe',
                '-q', 'my-queue',
                '-l', 'select=1:ncpus=1:mem=2048mb'
        ]
    }

    def 'should get directives with cpus and mem' () {
        given:
        def executor = Spy(PbsProExecutor)
        executor.getSession() >> Mock(Session)
        def WORK_DIR = Paths.get('/foo/bar')

        def task = Mock(TaskRun)
        task.getWorkDir() >> WORK_DIR
        task.getConfig() >> new TaskConfig([ queue: 'my-queue', memory:'1 GB', cpus: 8 ])

        when:
        def result = executor.getDirectives(task, [])
        then:
        1 * executor.getJobNameFor(task) >> 'foo'
        1 * executor.quote( WORK_DIR.resolve(TaskRun.CMD_LOG)) >> '/foo/bar/.command.log'

        result == [
                '-N', 'foo',
                '-o', '/foo/bar/.command.log',
                '-j', 'oe',
                '-q', 'my-queue',
                '-l', 'select=1:ncpus=8:mem=1024mb'
        ]
    }

    def 'should ignore cpus and memory when clusterOptions contains -l option' () {
        given:
        def executor = Spy(PbsProExecutor)
        executor.getSession() >> Mock(Session)
        def WORK_DIR = Paths.get('/foo/bar')

        def task = Mock(TaskRun)
        task.getWorkDir() >> WORK_DIR
        task.getConfig() >> new TaskConfig([
            clusterOptions: '-l select=1:ncpus=2:mem=8gb',
            cpus: 2,
            memory: '8 GB'
        ])

        when:
        def result = executor.getDirectives(task, [])
        then:
        1 * executor.getJobNameFor(task) >> 'foo'
        1 * executor.quote( WORK_DIR.resolve(TaskRun.CMD_LOG)) >> '/foo/bar/.command.log'

        result == [
                '-l select=1:ncpus=2:mem=8gb', '',
                '-N', 'foo',
                '-o', '/foo/bar/.command.log',
                '-j', 'oe'
        ]
    }

    def 'should get directives with job array' () {
        given:
        def executor = Spy(PbsProExecutor)
        def task = Mock(TaskArrayRun) {
            config >> new TaskConfig()
            name >> 'foo'
            workDir >> Paths.get('/foo/bar')
            getArraySize() >> 5
        }

        expect:
        executor.getDirectives(task, []) == [
                '-J', '0-4',
                '-N', 'nf-foo',
        ]
    }

    def 'should return qstat command line' () {
        given:
        def executor = [:] as PbsProExecutor

        expect:
        executor.queueStatusCommand(null) == ['bash','-c', "set -o pipefail; qstat -f \$( qstat -B | grep -E -v '(^Server|^---)' | awk -v ORS=' ' '{print \"@\"\$1}' ) | { grep -E '(Job Id:|job_state =)' || true; }"]
        executor.queueStatusCommand('xxx') == ['bash','-c', "set -o pipefail; qstat -f xxx | { grep -E '(Job Id:|job_state =)' || true; }"]
        executor.queueStatusCommand('xxx').each { assert it instanceof String }
    }

    def 'should parse queue status'() {

        setup:
        def executor = [:] as PbsProExecutor
        def text =
                """
                Job Id: 12.localhost
                    job_state = F
                Job Id: 13.localhost
                    job_state = R
                Job Id: 14.localhost
                    job_state = Q
                Job Id: 15.localhost
                    job_state = S
                Job Id: 16.localhost
                    job_state = E
                Job Id: 17.localhost
                    job_state = H

                """.stripIndent().trim()

        when:
        def result = executor.parseQueueStatus(text)
        then:
        result.size() == 6
        result['12.localhost'] == AbstractGridExecutor.QueueStatus.DONE
        result['13.localhost'] == AbstractGridExecutor.QueueStatus.RUNNING
        result['14.localhost'] == AbstractGridExecutor.QueueStatus.PENDING
        result['15.localhost'] == AbstractGridExecutor.QueueStatus.HOLD
        result['16.localhost'] == AbstractGridExecutor.QueueStatus.RUNNING
        result['17.localhost'] == AbstractGridExecutor.QueueStatus.HOLD

    }

    def 'should report cluster as first' () {

        setup:
        def executor = Spy(PbsProExecutor)
        executor.getSession() >> Mock(Session)

        // mock process
        def proc = Mock(TaskProcessor)

        // task object
        def task = new TaskRun()
        task.processor = proc
        task.workDir = Paths.get('/work/dir')
        task.name = 'task name'

        when:
        task.config = new TaskConfig()
        task.config.clusterOptions = '-X abc'
        then:
        executor.getHeaders(task) == '''
                #PBS -X abc
                #PBS -N nf-task_name
                #PBS -o /work/dir/.command.log
                #PBS -j oe
                '''
                .stripIndent().leftTrim()
    }

<<<<<<< HEAD
    def 'should get array index name and start' () {
        given:
        def executor = Spy(PbsProExecutor)
        expect:
        executor.getArrayIndexName() == 'PBS_ARRAY_INDEX'
        executor.getArrayIndexStart() == 0
    }

    @Unroll
    def 'should get array task id' () {
        given:
        def executor = Spy(PbsProExecutor)
        expect:
        executor.getArrayTaskId(JOB_ID, TASK_INDEX) == EXPECTED

        where:
        JOB_ID      | TASK_INDEX    | EXPECTED
        'foo[]'     | 1             | 'foo[1]'
        'bar[]'     | 2             | 'bar[2]'
=======
    def 'should set pbs account' () {
        given:
        // task
        def task = new TaskRun()
        task.workDir = Paths.get('/work/dir')
        task.processor = Mock(TaskProcessor)
        task.processor.getSession() >> Mock(Session)
        task.config = Mock(TaskConfig)  { getClusterOptionsAsList()>>[] }
        and:
        def executor = Spy(PbsProExecutor)
        executor.getJobNameFor(_) >> 'foo'
        executor.getName() >> 'pbspro'
        executor.getSession() >> Mock(Session) { getExecConfigProp('pbspro', 'account',null)>>ACCOUNT }

        when:
        def result = executor.getDirectives(task, [])
        then:
        result == EXPECTED

        where:
        ACCOUNT             | EXPECTED
        null                | ['-N', 'foo', '-o', '/work/dir/.command.log', '-j', 'oe']
        'project-123'       | ['-N', 'foo', '-o', '/work/dir/.command.log', '-j', 'oe', '-P', 'project-123']
>>>>>>> a09e37dd
    }
}<|MERGE_RESOLUTION|>--- conflicted
+++ resolved
@@ -16,22 +16,15 @@
 
 package nextflow.executor
 
-<<<<<<< HEAD
-=======
+import java.nio.file.Paths
+
 import nextflow.Session
-import nextflow.processor.TaskProcessor
-import spock.lang.Specification
-
->>>>>>> a09e37dd
-import java.nio.file.Paths
-
 import nextflow.processor.TaskArrayRun
 import nextflow.processor.TaskConfig
 import nextflow.processor.TaskProcessor
 import nextflow.processor.TaskRun
 import spock.lang.Specification
 import spock.lang.Unroll
-
 /**
  *
  * @author Lorenz Gerber <lorenzottogerber@gmail.com>
@@ -195,6 +188,8 @@
     def 'should get directives with job array' () {
         given:
         def executor = Spy(PbsProExecutor)
+        executor.getSession() >> Mock(Session)
+        and:
         def task = Mock(TaskArrayRun) {
             config >> new TaskConfig()
             name >> 'foo'
@@ -281,7 +276,6 @@
                 .stripIndent().leftTrim()
     }
 
-<<<<<<< HEAD
     def 'should get array index name and start' () {
         given:
         def executor = Spy(PbsProExecutor)
@@ -301,7 +295,8 @@
         JOB_ID      | TASK_INDEX    | EXPECTED
         'foo[]'     | 1             | 'foo[1]'
         'bar[]'     | 2             | 'bar[2]'
-=======
+    }
+    
     def 'should set pbs account' () {
         given:
         // task
@@ -325,6 +320,5 @@
         ACCOUNT             | EXPECTED
         null                | ['-N', 'foo', '-o', '/work/dir/.command.log', '-j', 'oe']
         'project-123'       | ['-N', 'foo', '-o', '/work/dir/.command.log', '-j', 'oe', '-P', 'project-123']
->>>>>>> a09e37dd
     }
 }