/*
 * Copyright 2020-2022, Seqera Labs
 * Copyright 2013-2019, Centre for Genomic Regulation (CRG)
 *
 * Licensed under the Apache License, Version 2.0 (the "License");
 * you may not use this file except in compliance with the License.
 * You may obtain a copy of the License at
 *
 *     http://www.apache.org/licenses/LICENSE-2.0
 *
 * Unless required by applicable law or agreed to in writing, software
 * distributed under the License is distributed on an "AS IS" BASIS,
 * WITHOUT WARRANTIES OR CONDITIONS OF ANY KIND, either express or implied.
 * See the License for the specific language governing permissions and
 * limitations under the License.
 */

package nextflow.executor

import java.nio.file.Path

import nextflow.Session
import nextflow.processor.TaskRun
import nextflow.util.Duration
import spock.lang.Specification
/**
 *
 * @author Paolo Di Tommaso <paolo.ditommaso@gmail.com>
 */
class AbstractGridExecutorTest extends Specification {

    def 'should remove invalid chars from name' () {

        given:
        def task = new TaskRun(name: 'task 90 (foo:bar/baz)')
        def exec = [:] as AbstractGridExecutor

        expect:
        exec.getJobNameFor(task) == 'nf-task_90_(foo_bar_baz)'

    }

    def 'should return the kill list' () {

        given:
        def exec = [getKillCommand: { ['qdel'] }] as AbstractGridExecutor

        expect:
        exec.killTaskCommand('10') == ['qdel', '10']
        exec.killTaskCommand([11,12]) == ['qdel', '11', '12']
        exec.killTaskCommand([100,200,300]) == ['qdel', '100', '200', '300']

    }

    def 'should return a custom job name'() {

        given:
        def exec = [:] as AbstractGridExecutor
        exec.session = [:] as Session
        exec.session.config = [:]

        expect:
        exec.resolveCustomJobName(Mock(TaskRun)) == null

        when:
        exec.session = [:] as Session
        exec.session.config = [ executor: [jobName: { task.name.replace(' ','_') }  ] ]
        then:
        exec.resolveCustomJobName(new TaskRun(config: [name: 'hello world'])) == 'hello_world'

    }

    def 'should return job submit name' () {

        given:
        def exec = [:] as AbstractGridExecutor
        exec.session = [:] as Session
        exec.session.config = [:]

        final taskName = 'Hello world'
        final taskRun = new TaskRun(name: taskName, config: [name: taskName])

        expect:
        exec.getJobNameFor(taskRun) == 'nf-Hello_world'

        when:
        exec.session = [:] as Session
        exec.session.config = [ executor: [jobName: { task.name.replace(' ','_') }  ] ]
        then:
        exec.getJobNameFor(taskRun) == 'Hello_world'

    }

    def 'should cut long job name' () {

        given:
        def exec = [:] as AbstractGridExecutor
        def task = Mock(TaskRun)

        when:
        def name = exec.getJobNameFor(task)
        then:
        1 * task.getName() >> { 'abcd' * 100 }
        and:
        name.size() == 256
        name == ( 'nf-' + 'abcd' * 100 ).substring(0,256)
    }

    def 'should sanitize job name' () {
        given:
        def LONG = 'abcd' * 100
        def exec = [:] as AbstractGridExecutor
        
        expect:
        exec.sanitizeJobName('foo') == 'foo'
        exec.sanitizeJobName(LONG) == LONG.substring(0,256)
    }

<<<<<<< HEAD
    def 'should add change dir variable' () {
        given:
        def work = Path.of('/some/dir')
        def exec = Spy(AbstractGridExecutor)
        def task = Mock(TaskRun) { getWorkDir() >> work}
        when:
        def result = exec.getHeaderScript(task)
        then:
        1 * exec.getHeaders(task) >> '#$ one\n#$ two\n'
        result == '''\
                #$ one
                #$ two
                NXF_CHDIR=/some/dir
                '''.stripIndent()
    }
=======
    def 'should fetch queue status'() {
        given:
        def STATUS = ['123': AbstractGridExecutor.QueueStatus.RUNNING]
        def NAME = 'TheExecutorName'
        and:
        def session = Mock(Session) { getConfig()>>[:] }
        and:
        def exec = Spy(AbstractGridExecutor)
        exec.session = session
        exec.@queueInterval = Duration.of('1m')
        exec.name = NAME


        when:
        def result = exec.getQueueStatus('foo')
        then:
        1 * session.getExecConfigProp(NAME,'queueGlobalStatus',false)>>false
        1 * exec.getQueueStatus0('foo') >> STATUS
        and:
        result == STATUS


        when:
        result = exec.getQueueStatus('foo')
        then:
        1 * session.getExecConfigProp(NAME,'queueGlobalStatus',false)>>true
        1 * exec.getQueueStatus0(null) >> STATUS
        and:
        result == STATUS
    }

>>>>>>> bb890d9a
}<|MERGE_RESOLUTION|>--- conflicted
+++ resolved
@@ -116,7 +116,6 @@
         exec.sanitizeJobName(LONG) == LONG.substring(0,256)
     }
 
-<<<<<<< HEAD
     def 'should add change dir variable' () {
         given:
         def work = Path.of('/some/dir')
@@ -132,7 +131,7 @@
                 NXF_CHDIR=/some/dir
                 '''.stripIndent()
     }
-=======
+    
     def 'should fetch queue status'() {
         given:
         def STATUS = ['123': AbstractGridExecutor.QueueStatus.RUNNING]
@@ -164,5 +163,4 @@
         result == STATUS
     }
 
->>>>>>> bb890d9a
 }