/*
 * Copyright 2013-2024, Seqera Labs
 *
 * Licensed under the Apache License, Version 2.0 (the "License");
 * you may not use this file except in compliance with the License.
 * You may obtain a copy of the License at
 *
 *     http://www.apache.org/licenses/LICENSE-2.0
 *
 * Unless required by applicable law or agreed to in writing, software
 * distributed under the License is distributed on an "AS IS" BASIS,
 * WITHOUT WARRANTIES OR CONDITIONS OF ANY KIND, either express or implied.
 * See the License for the specific language governing permissions and
 * limitations under the License.
 */

package nextflow.executor

import nextflow.conda.CondaConfig

import java.nio.file.FileSystemException
import java.nio.file.Files
import java.nio.file.Path
import java.nio.file.Paths

import nextflow.Session
import nextflow.SysEnv
import nextflow.container.ContainerConfig
import nextflow.container.DockerBuilder
import nextflow.container.SingularityBuilder
import nextflow.processor.TaskBean
import nextflow.util.MustacheTemplateEngine
import org.yaml.snakeyaml.Yaml
import spock.lang.Specification
import spock.lang.Unroll
/**
 *
 * @author Paolo Di Tommaso <paolo.ditommaso@gmail.com>
 */
class BashWrapperBuilderTest extends Specification {

    def setupSpec() {
        new Session()
    }

    private String load(String name, Map<String,String> binding=[:]) {
        def template = new File("src/test/resources/nextflow/executor/$name").text
        return binding ? new MustacheTemplateEngine().render(template, binding) : template
    }

    private BashWrapperBuilder newBashWrapperBuilder(Map bean=[:]) {
        if( !bean.containsKey('workDir') )
            bean.workDir = Paths.get('/work/dir')
        if( !bean.script )
            bean.script = 'echo Hello world!'
        if( !bean.containsKey('inputFiles') )
            bean.inputFiles = [:]
        if( !bean.containsKey('outputFiles') )
            bean.outputFiles = []
        new BashWrapperBuilder(bean as TaskBean) {
            @Override
            protected String getSecretsEnv() {
                return null
            }
        }
    }

    def 'test map constructor'() {

        given:
        def bean = new TaskBean(
                input: 'alpha',
                scratch: '$var_x',
                workDir: Paths.get('a'),
                targetDir: Paths.get('b'),
                containerImage: 'docker_x',
                environment: [a:1, b:2],
                script: 'echo ciao',
                shell: ['bash','-e']
        )

        when:
        def wrapper = new BashWrapperBuilder(bean)

        then:
        wrapper.scratch == '$var_x'
        wrapper.input == 'alpha'
        wrapper.workDir == Paths.get('a')
        wrapper.targetDir == Paths.get('b')
        wrapper.containerImage == 'docker_x'
        wrapper.environment ==  [a:1, b:2]
        wrapper.script ==  'echo ciao'
        wrapper.shell == ['bash','-e']
    }


    def 'should create bash launcher files' () {

        given:
        def folder = Files.createTempDirectory('test')

        /*
         * simple bash run
         */
        when:
        newBashWrapperBuilder(
                workDir: folder,
                script: 'echo Hello world!' ).build()

        then:
        Files.exists(folder.resolve('.command.sh'))
        Files.exists(folder.resolve('.command.run'))
        !Files.exists(folder.resolve('.command.in'))

        folder.resolve('.command.sh').text ==
                '''
                #!/bin/bash -ue
                echo Hello world!
                ''' .stripIndent().leftTrim()

        folder.resolve('.command.run').text.contains('nxf_main')
        !folder.resolve('.command.run').text.contains('nxf_trace')

        cleanup:
        folder?.deleteDir()
    }

    def 'should create bash launcher files with trace' () {

        given:
        def folder = Files.createTempDirectory('test')

        /*
         * simple bash run
         */
        when:
        newBashWrapperBuilder(
                workDir: folder,
                statsEnabled: true ) .build()

        then:
        Files.exists(folder.resolve('.command.sh'))
        Files.exists(folder.resolve('.command.run'))
        !Files.exists(folder.resolve('.command.in'))

        folder.resolve('.command.sh').text ==
                '''
                #!/bin/bash -ue
                echo Hello world!
                '''.stripIndent().leftTrim()

        folder.resolve('.command.run').text.contains('nxf_main')
        folder.resolve('.command.run').text.contains('nxf_trace')

        cleanup:
        folder?.deleteDir()
    }

    def 'should create launcher with input' () {
        given:
        def folder = Files.createTempDirectory('test')
        /*
         * simple bash run
         */
        and:
        def builder = newBashWrapperBuilder( workDir: folder, input: 'foo bar' )

        when:
        builder.build()
        then:
        builder.targetInputFile() == folder.resolve('.command.in')
        builder.targetScriptFile() == folder.resolve('.command.sh')
        builder.targetWrapperFile() == folder.resolve('.command.run')
        builder.targetStageFile() == folder.resolve('.command.stage')
        and:
        Files.exists(folder.resolve('.command.sh'))
        Files.exists(folder.resolve('.command.run'))
        Files.exists(folder.resolve('.command.in'))
        and:
        folder.resolve('.command.in').text == 'foo bar'
        folder.resolve('.command.sh').text.contains('echo Hello world!')
        folder.resolve('.command.run').text.contains('nxf_main')

        cleanup:
        folder?.deleteDir()
    }


    def 'should create module command' () {
        given:
        def wrapper = new BashWrapperBuilder(Mock(TaskBean))

        expect:
        wrapper.moduleLoad('foo')  == 'nxf_module_load foo'
        wrapper.moduleLoad('foo/1.2')  == 'nxf_module_load foo 1.2'
        wrapper.moduleLoad('foo/bar/1.2')  == 'nxf_module_load foo/bar 1.2'
        wrapper.moduleLoad('foo/bar/')  == 'nxf_module_load foo/bar '
    }


    def 'should create container env' () {
        given:
        def bash = Spy(BashWrapperBuilder)
        and:
        bash.getEnvironment() >> [:]
        bash.getBinDirs() >> [Paths.get('/my/bin') ]
        bash.getWorkDir() >> Paths.get('/my/work/dir')
        bash.isStatsEnabled() >> false
        bash.getStageInMode() >> 'symlink'
        bash.getInputFiles() >> [:]
        bash.getContainerConfig() >> [engine: 'singularity', envWhitelist: 'FOO,BAR']
        bash.getContainerImage() >> 'foo/bar'
        bash.getContainerMount() >> null
        bash.getContainerMemory() >> null
        bash.getContainerCpus() >> null
        bash.getContainerCpuset() >> null
        bash.getContainerOptions() >> null
        bash.isSecretNative() >> false
        bash.getSecretNames() >> []

        when:
        def builder = bash.createContainerBuilder(null)
        then:
        builder instanceof SingularityBuilder
        builder.env == ['NXF_TASK_WORKDIR', 'FOO','BAR']
        builder.workDir == Paths.get('/my/work/dir')
        builder.mounts == [ Paths.get('/my/bin') ]
        
    }

    def 'should add resolved inputs'() {
        given:
        def bash = Spy(new BashWrapperBuilder(bean: Mock(TaskBean)))
        bash.getContainerConfig() >> [engine: 'docker']

        def BUILDER = Mock(DockerBuilder)
        def INPUTS = ['/some/path': Paths.get('/store/path.txt')]

        // check input files are mounted in the container
        when:
        bash.createContainerBuilder(null)
        then:
        bash.createContainerBuilder0('docker') >> BUILDER
        bash.getInputFiles() >> INPUTS
        bash.getStageInMode() >> null
        1 * BUILDER.addMountForInputs(INPUTS) >> null

        // -- do not mount inputs when stage-in-mode == 'copy'
        when:
        bash.createContainerBuilder(null)
        then:
        bash.createContainerBuilder0('docker') >> BUILDER
        bash.getStageInMode() >> 'copy'
        0 * BUILDER.addMountForInputs(_) >> null
    }

    def 'should render launcher script' () {

        given:
        def folder = Files.createTempDirectory('test')

        /*
         * simple bash run
         */
        when:
        def wrapper = newBashWrapperBuilder(
                name: 'Hello 1',
                workDir: folder,
                headerScript: '#BSUB -x 1\n#BSUB -y 2',
                beforeScript: 'echo Before',
                condaEnv: Paths.get('/conda/env/path'),
                spackEnv: Paths.get('/spack/env/path') ) .buildNew0()

        then:
        wrapper == load('test-bash-wrapper.txt', [folder: folder.toString()])

        cleanup:
        folder?.deleteDir()
    }

    def 'should render launcher script with trace' () {

        given:
        def folder = Files.createTempDirectory('test')

        /*
         * simple bash run
         */
        when:
        def wrapper = newBashWrapperBuilder(
                name: 'Hello 2',
                workDir: folder,
                statsEnabled: true ) .buildNew0()

        then:
        wrapper == load('test-bash-wrapper-with-trace.txt', [folder: folder.toString()])

        cleanup:
        folder?.deleteDir()
    }

    @Unroll
    def 'test change to scratchDir' () {

        setup:
        def builder = newBashWrapperBuilder()

        when:
        builder.scratch = SCRATCH
        then:
        builder.makeBinding().scratch_cmd == EXPECTED


        where:
        SCRATCH     | EXPECTED
        null        | "NXF_SCRATCH=''"
        true        | 'NXF_SCRATCH="$(set +u; nxf_mktemp $TMPDIR)"'
        '$SOME_DIR' | 'NXF_SCRATCH="$(set +u; nxf_mktemp $SOME_DIR)"'
        '/my/temp'  | 'NXF_SCRATCH="$(set +u; nxf_mktemp /my/temp)"'
        'ram-disk'  | 'NXF_SCRATCH="$(nxf_mktemp /dev/shm)"'

    }

    def 'should return task name' () {
        expect:
        newBashWrapperBuilder(name: 'foo').makeBinding().task_name == 'foo'
        newBashWrapperBuilder(name: 'bar').makeBinding().task_name == 'bar'
    }

    def 'should return header directives' () {
        when:
        def bash = newBashWrapperBuilder()
        then:
        bash.makeBinding().containsKey('header_script')
        bash.makeBinding().header_script == null

        when:
        bash = newBashWrapperBuilder(headerScript: '#BSUB -x 1\n#BSUB -y 2')
        then:
        bash.makeBinding().header_script == '#BSUB -x 1\n#BSUB -y 2'

    }

    def 'should create task metadata string' () {
        given:
        def builder = newBashWrapperBuilder(
            name: 'foo',
            arrayIndexName: 'SLURM_ARRAY_TASK_ID',
            arrayIndexStart: 0,
            arrayWorkDirs: [ Path.of('/work/01'), Path.of('/work/02'), Path.of('/work/03') ],
            containerConfig: [enabled: true],
            containerImage: 'quay.io/nextflow:bash',
            outputFiles: ['foo.txt', '*.bar', '**/baz']
        )

        when:
        def meta = builder.getTaskMetadata()
        then:
        meta == '''\
            ### ---
            ### name: 'foo'
            ### array:
            ###   index-name: SLURM_ARRAY_TASK_ID
            ###   index-start: 0
            ###   work-dirs:
            ###   - /work/01
            ###   - /work/02
            ###   - /work/03
            ### container: 'quay.io/nextflow:bash'
            ### outputs:
            ### - 'foo.txt'
            ### - '*.bar'
            ### - '**/baz'
            ### ...
            '''.stripIndent()

        when:
        def yaml = meta.readLines().collect(it-> it.substring(4)).join('\n')
        def obj = new Yaml().load(yaml) as Map
        then:
        obj.name == 'foo'
        obj.array == [
            'index-name':'SLURM_ARRAY_TASK_ID',
            'index-start':0,
            'work-dirs':['/work/01', '/work/02', '/work/03']
        ]
        obj.container == 'quay.io/nextflow:bash'
        obj.outputs == ['foo.txt', '*.bar', '**/baz']
    }

    def 'should add task metadata' () {
        when:
        def bash = newBashWrapperBuilder([name:'task1'])
        then:
        bash.makeBinding().containsKey('task_metadata')
        bash.makeBinding().task_metadata == '''\
            ### ---
            ### name: 'task1'
            ### ...
            '''.stripIndent()

        when:
        bash = newBashWrapperBuilder(
            name: 'task2',
            arrayIndexName: 'SLURM_ARRAY_TASK_ID',
            arrayIndexStart: 0,
            arrayWorkDirs: [ Path.of('/work/01'), Path.of('/work/02'), Path.of('/work/03') ],
            containerConfig: [enabled: true],
            containerImage: 'quay.io/nextflow:bash',
            outputFiles: ['foo.txt', '*.bar', '**/baz']
        )
        then:
        bash.makeBinding().task_metadata == '''\
            ### ---
            ### name: 'task2'
            ### array:
            ###   index-name: SLURM_ARRAY_TASK_ID
            ###   index-start: 0
            ###   work-dirs:
            ###   - /work/01
            ###   - /work/02
            ###   - /work/03
            ### container: 'quay.io/nextflow:bash'
            ### outputs:
            ### - 'foo.txt'
            ### - '*.bar'
            ### - '**/baz'
            ### ...
            '''.stripIndent()
    }

    def 'should copy control files' () {

        when:
        def binding = newBashWrapperBuilder(scratch: false).makeBinding()
        then:
        binding.containsKey('unstage_controls')
        binding.unstage_controls == null

        when:
        binding = newBashWrapperBuilder(scratch: true).makeBinding()
        then:
        binding.unstage_controls == '''\
                cp .command.out /work/dir/.command.out || true
                cp .command.err /work/dir/.command.err || true
                '''.stripIndent()

        when:
        binding = newBashWrapperBuilder(scratch: true, statsEnabled: true).makeBinding()
        then:
        binding.unstage_controls == '''\
                cp .command.out /work/dir/.command.out || true
                cp .command.err /work/dir/.command.err || true
                cp .command.trace /work/dir/.command.trace || true
                '''.stripIndent()

    }

    def 'should stage inputs' () {

        given:
        def folder = Paths.get('/work/dir')
        def inputs = [
            'sample_1.fq': Paths.get('/some/data/sample_1.fq'),
            'sample_2.fq': Paths.get('/some/data/sample_2.fq'),
        ]
        def stageScript = '''\
                # stage input files
                rm -f sample_1.fq
                rm -f sample_2.fq
                ln -s /some/data/sample_1.fq sample_1.fq
                ln -s /some/data/sample_2.fq sample_2.fq
                '''.stripIndent().rightTrim()

        when:
        def binding = newBashWrapperBuilder([
                workDir: folder,
                targetDir: folder,
                inputFiles: inputs ]).makeBinding()

        then:
        binding.stage_inputs == stageScript
    }

    def 'should stage inputs to external file' () {
        given:
        SysEnv.push([NXF_WRAPPER_STAGE_FILE_THRESHOLD: '100'])
        and:
        def folder = Files.createTempDirectory('test')
        and:
        def inputs = [
                'sample_1.fq': Paths.get('/some/data/sample_1.fq'),
                'sample_2.fq': Paths.get('/some/data/sample_2.fq'),
        ]
        def stageScript = '''\
                rm -f sample_1.fq
                rm -f sample_2.fq
                ln -s /some/data/sample_1.fq sample_1.fq
                ln -s /some/data/sample_2.fq sample_2.fq
                '''.stripIndent().rightTrim()
        and:
        def builder = newBashWrapperBuilder([
                workDir: folder,
                targetDir: folder,
                inputFiles: inputs ])

        when:
        def binding = builder.makeBinding()
        then:
        binding.stage_inputs == "# stage input files\nbash ${folder}/.command.stage"

        when:
        builder.build()
        then:
        folder.resolve('.command.stage').text == stageScript

        cleanup:
        SysEnv.pop()
        folder?.deleteDir()
    }

    def 'should include sync command' () {
        given:
        SysEnv.push([NXF_ENABLE_FS_SYNC: 'true'])

        when:
        def binding = newBashWrapperBuilder().makeBinding()
        then:
        binding.sync_cmd == 'sync || true'

        cleanup:
        SysEnv.pop()
    }

    def 'should unstage outputs' () {

        given:
        def folder = Paths.get('/work/dir')
        def outputs = ['test.bam','test.bai']

        when:
        def binding = newBashWrapperBuilder([
                workDir: folder,
                targetDir: folder,
                scratch: false,
                outputFiles: outputs ]).makeBinding()

        then:
        binding.containsKey('unstage_outputs')
        binding.unstage_outputs == null


        when:
        binding = newBashWrapperBuilder([
                workDir: folder,
                targetDir: folder,
                scratch: true,
                outputFiles: outputs ]).makeBinding()

        then:
        binding.unstage_outputs == '''\
                IFS=$'\\n'
                for name in $(eval "ls -1d test.bam test.bai" | sort | uniq); do
                    nxf_fs_copy "$name" /work/dir || true
                done
                unset IFS
                '''.stripIndent().rightTrim()


        when:
        binding = newBashWrapperBuilder([
                workDir: folder,
                targetDir: Paths.get('/another/dir'),
                scratch: false,
                outputFiles: outputs ]).makeBinding()

        then:
        binding.unstage_outputs == '''\
                IFS=$'\\n'
                for name in $(eval "ls -1d test.bam test.bai" | sort | uniq); do
                    nxf_fs_move "$name" /another/dir || true
                done
                unset IFS
                '''.stripIndent().rightTrim()
    }

    def 'should create env' () {

        when:
        def binding = newBashWrapperBuilder().makeBinding()
        then:
        binding.containsKey('task_env')
        binding.containsKey('container_env')
        binding.task_env == null
        binding.container_env == null
        binding.sync_cmd == null

        when:
        binding = newBashWrapperBuilder(environment: [FOO:'aa', BAR:'bb']).makeBinding()
        then:
        binding.containsKey('task_env')
        binding.containsKey('container_env')
        binding.task_env == /\
                export FOO="aa"
                export BAR="bb"
                /.stripIndent()
        binding.container_env == null

        when:
        binding = newBashWrapperBuilder(environment: [FOO:'aa', BAR:'bb'], containerEnabled: true, containerImage: 'foo', containerConfig: [engine: 'docker']).makeBinding()
        then:
        binding.containsKey('task_env')
        binding.containsKey('container_env')
        binding.task_env == null
        binding.container_env == /\
                nxf_container_env() {
                cat << EOF
                export FOO="aa"
                export BAR="bb"
                EOF
                }
                /.stripIndent()
        binding.launch_cmd.contains('nxf_container_env')

        when:
        binding = newBashWrapperBuilder(environment: [FOO:'aa', BAR:'bb'], containerEnabled: true, containerImage: 'foo', containerNative: true).makeBinding()
        then:
        binding.containsKey('task_env')
        binding.containsKey('container_env')
        binding.task_env == 'export FOO="aa"\nexport BAR="bb"\n'
        binding.container_env == null
        !binding.launch_cmd.contains('nxf_container_env')
        binding.kill_cmd == '[[ "$pid" ]] && nxf_kill $pid'
    }

    def 'should create secret env' () {

        when:
        def binding0 = newBashWrapperBuilder().makeBinding()
        then:
        binding0.containsKey('secrets_env')
        binding0.secrets_env == null

        when:
        def builder1 = Spy(newBashWrapperBuilder()) {
            getSecretsEnv() >> 'source /some/file.txt'
            isSecretNative() >> false
        }
        and:
        def binding1 = builder1.makeBinding()
        then:
        binding1.secrets_env == 'source /some/file.txt'

        when:
        def builder2 = Spy(newBashWrapperBuilder()) {
            getSecretsEnv() >> 'source /some/file.txt'
            isSecretNative() >> true
        }
        and:
        def binding2 = builder2.makeBinding()
        then:
        binding2.secrets_env == null
    }


    def 'should enable trace feature' () {
        when:
        def binding = newBashWrapperBuilder(statsEnabled: false).makeBinding()
        then:
        binding.launch_cmd == '/bin/bash -ue /work/dir/.command.sh'
        binding.unstage_controls == null
        binding.containsKey('unstage_controls')

        when:
        binding = newBashWrapperBuilder(statsEnabled: true).makeBinding()
        then:
        binding.launch_cmd == '/bin/bash /work/dir/.command.run nxf_trace'
        binding.unstage_controls == null
        binding.containsKey('unstage_controls')

        when:
        binding = newBashWrapperBuilder(statsEnabled: true, scratch: true).makeBinding()
        then:
        binding.launch_cmd == '/bin/bash /work/dir/.command.run nxf_trace'
        binding.unstage_controls == '''\
                        cp .command.out /work/dir/.command.out || true
                        cp .command.err /work/dir/.command.err || true
                        cp .command.trace /work/dir/.command.trace || true
                        '''.stripIndent()

    }

    def 'should create launcher command with input' () {

        when:
        def binding = newBashWrapperBuilder().makeBinding()
        then:
        binding.launch_cmd == '/bin/bash -ue /work/dir/.command.sh'
        binding.trace_cmd == binding.launch_cmd

        when:
        binding = newBashWrapperBuilder(input: 'Ciao ciao').makeBinding()
        then:
        binding.launch_cmd == '/bin/bash -ue /work/dir/.command.sh < /work/dir/.command.in'
        binding.trace_cmd == binding.launch_cmd

        when:
        def PERL = '''
            #!/usr/bin/env perl
            print "Hello world\n";
            '''
        binding = newBashWrapperBuilder(input: 'Ciao ciao', script: PERL).makeBinding()
        then:
        binding.launch_cmd == '/usr/bin/env perl /work/dir/.command.sh < /work/dir/.command.in'
        binding.trace_cmd == binding.launch_cmd
    }

    def 'should create before script' () {
        when:
        def binding = newBashWrapperBuilder(beforeScript: 'do_this_and_that').makeBinding()
        then:
        binding.before_script == '''\
                # beforeScript directive
                do_this_and_that
                '''.stripIndent()

        when:
        binding = newBashWrapperBuilder().makeBinding()
        then:
        binding.before_script == null
        binding.containsKey('before_script')
    }

    def 'should create module load snippet' () {

        when:
        def binding = newBashWrapperBuilder().makeBinding()
        then:
        binding.module_load == null

        when:
        binding = newBashWrapperBuilder(moduleNames: ['ciao/1', 'mondo/2', 'bioinfo-tools']).makeBinding()
        then:
        binding.module_load == '''\
                nxf_module_load ciao 1
                nxf_module_load mondo 2
                nxf_module_load bioinfo-tools
                '''.stripIndent()

        binding.helpers_script == '''\
                nxf_module_load(){
                  local mod=$1
                  local ver=${2:-}
                  local new_module="$mod"; [[ $ver ]] && new_module+="/$ver"
                
                  if [[ ! $(module list 2>&1 | grep -o "$new_module") ]]; then
                    old_module=$(module list 2>&1 | grep -Eow "$mod\\/[^\\( \\n]+" || true)
                    if [[ $ver && $old_module ]]; then
                      module switch $old_module $new_module
                    else
                      module load $new_module
                    fi
                  fi
                }
                
                '''.stripIndent()

    }

    def 'should create conda activate snippet' () {

        when:
        def binding = newBashWrapperBuilder().makeBinding()
        then:
        binding.conda_activate == null
        binding.containsKey('conda_activate')

        when:
        def CONDA = Paths.get('/some/conda/env/foo')
        def config = new CondaConfig(['useMicromamba': MICROMAMBA])
        binding = newBashWrapperBuilder(condaEnv: CONDA, condaConfig: config).makeBinding()
        then:
        binding.conda_activate == RESULT
        where:
        MICROMAMBA | RESULT
        false      | '''\
                # conda environment
                source $(conda info --json | awk \'/conda_prefix/ { gsub(/"|,/, "", $2); print $2 }\')/bin/activate /some/conda/env/foo
                '''.stripIndent()
        true       | '''\
                # conda environment
                eval "$(micromamba shell hook --shell bash)" && micromamba activate /some/conda/env/foo
                '''.stripIndent()
<<<<<<< HEAD
=======
    }

    def 'should create micromamba activate snippet' () {

        when:
        def binding = newBashWrapperBuilder().makeBinding()
        then:
        binding.conda_activate == null
        binding.containsKey('conda_activate')

        when:
        def CONDA = Paths.get('/some/conda/env/foo')
        def config = new CondaConfig(['useMicromamba': true])
        binding = newBashWrapperBuilder(condaEnv: CONDA, condaConfig: config).makeBinding()
        then:
        binding.conda_activate == '''\
                # conda environment
                eval "$(micromamba shell hook --shell bash)" && micromamba activate /some/conda/env/foo
                '''.stripIndent()
>>>>>>> 185b96d3
    }

    def 'should create spack activate snippet' () {

        when:
        def binding = newBashWrapperBuilder().makeBinding()
        then:
        binding.spack_activate == null
        binding.containsKey('spack_activate')

        when:
        def SPACK = Paths.get('/some/spack/env/foo')
        binding = newBashWrapperBuilder(spackEnv: SPACK).makeBinding()
        then:
        binding.spack_activate == '''\
                # spack environment
                spack env activate -d /some/spack/env/foo
                '''.stripIndent()

    }

    def 'should cleanup scratch dir' () {

        when:
        def binding = newBashWrapperBuilder().makeBinding()
        then:
        binding.cleanup_cmd == ''
        binding.containsKey('cleanup_cmd')


        when:
        binding = newBashWrapperBuilder(scratch: true).makeBinding()
        then:
        binding.cleanup_cmd == 'rm -rf $NXF_SCRATCH || true\n'
    }

    def 'should create wrapper with docker' () {
        when:
        def binding = newBashWrapperBuilder(
                containerImage: 'busybox',
                containerEnabled: true,
                containerConfig: [engine: 'docker', temp: 'auto', enabled: true] ).makeBinding()

        then:
        binding.launch_cmd == 'docker run -i -e "NXF_TASK_WORKDIR" -v $(nxf_mktemp):/tmp -v /work/dir:/work/dir -w "$NXF_TASK_WORKDIR" --name $NXF_BOXID busybox /bin/bash -ue /work/dir/.command.sh'
        binding.cleanup_cmd == 'docker rm $NXF_BOXID &>/dev/null || true\n'
        binding.kill_cmd == 'docker stop $NXF_BOXID'
    }

    def 'should create wrapper with docker and environment' () {
        when:
        def binding = newBashWrapperBuilder(
                containerImage: 'busybox',
                containerEnabled: true,
                environment: [FOO: 'something'],
                containerConfig: [engine: 'docker', temp: 'auto', enabled: true] ).makeBinding()

        then:
        binding.launch_cmd == 'docker run -i -e "NXF_TASK_WORKDIR" -v $(nxf_mktemp):/tmp -v /work/dir:/work/dir -w "$NXF_TASK_WORKDIR" --name $NXF_BOXID busybox /bin/bash -c "eval $(nxf_container_env); /bin/bash -ue /work/dir/.command.sh"'
        binding.cleanup_cmd == 'docker rm $NXF_BOXID &>/dev/null || true\n'
        binding.kill_cmd == 'docker stop $NXF_BOXID'
        and:
        binding.container_env == '''\
                    nxf_container_env() {
                    cat << EOF
                    export FOO="something"
                    EOF
                    }
                    '''.stripIndent()
    }

    def 'should create wrapper with docker and legacy entrypoint false' () {
        when:
        def binding = newBashWrapperBuilder(
                containerImage: 'busybox',
                containerEnabled: true,
                containerConfig: [engine: 'docker', temp: 'auto', enabled: true, entrypointOverride: false] ).makeBinding()

        then:
        binding.launch_cmd == 'docker run -i -e "NXF_TASK_WORKDIR" -v $(nxf_mktemp):/tmp -v /work/dir:/work/dir -w "$NXF_TASK_WORKDIR" --name $NXF_BOXID busybox /bin/bash -ue /work/dir/.command.sh'
        binding.cleanup_cmd == 'docker rm $NXF_BOXID &>/dev/null || true\n'
        binding.kill_cmd == 'docker stop $NXF_BOXID'
    }

    def 'should create wrapper with docker and legacy entrypoint false and env' () {
        when:
        def binding = newBashWrapperBuilder(
                containerImage: 'busybox',
                containerEnabled: true,
                environment: [FOO:'hello'],
                containerConfig: [engine: 'docker', temp: 'auto', enabled: true, entrypointOverride: false] ).makeBinding()

        then:
        binding.launch_cmd == 'docker run -i -e "NXF_TASK_WORKDIR" -v $(nxf_mktemp):/tmp -v /work/dir:/work/dir -w "$NXF_TASK_WORKDIR" --name $NXF_BOXID busybox /bin/bash -c "eval $(nxf_container_env); /bin/bash -ue /work/dir/.command.sh"'
        binding.cleanup_cmd == 'docker rm $NXF_BOXID &>/dev/null || true\n'
        binding.kill_cmd == 'docker stop $NXF_BOXID'
        and:
        binding.container_env == '''\
                    nxf_container_env() {
                    cat << EOF
                    export FOO="hello"
                    EOF
                    }
                    '''.stripIndent()
    }

    def 'should create wrapper with docker with sudo' () {
        when:
        def binding = newBashWrapperBuilder(
                containerImage: 'busybox',
                containerConfig: [engine: 'docker', sudo: true, enabled: true],
                containerEnabled: true  ).makeBinding()

        then:
        binding.launch_cmd == 'sudo docker run -i -e "NXF_TASK_WORKDIR" -v /work/dir:/work/dir -w "$NXF_TASK_WORKDIR" --name $NXF_BOXID busybox /bin/bash -ue /work/dir/.command.sh'
        binding.cleanup_cmd == 'sudo docker rm $NXF_BOXID &>/dev/null || true\n'
        binding.kill_cmd == 'sudo docker stop $NXF_BOXID'
    }

    def 'should create wrapper with docker no kill' () {
        when:
        def binding = newBashWrapperBuilder(
                containerEnabled: true,
                containerImage: 'ubuntu',
                containerConfig: [engine: 'docker', temp: 'auto', enabled: true, remove:false, kill: false] ).makeBinding()

        then:
        binding.launch_cmd == 'docker run -i -e "NXF_TASK_WORKDIR" -v $(nxf_mktemp):/tmp -v /work/dir:/work/dir -w "$NXF_TASK_WORKDIR" --name $NXF_BOXID ubuntu /bin/bash -ue /work/dir/.command.sh'
        binding.cleanup_cmd == ""
        binding.kill_cmd == null
        binding.containsKey('kill_cmd')
    }

    def 'should create wrapper with docker with custom signal' () {
        when:
        def binding = newBashWrapperBuilder(
                containerEnabled: true,
                containerImage: 'ubuntu',
                containerConfig: [engine: 'docker', enabled: true, remove:false, kill: 'SIGXXX'] ).makeBinding()

        then:
        binding.launch_cmd == 'docker run -i -e "NXF_TASK_WORKDIR" -v /work/dir:/work/dir -w "$NXF_TASK_WORKDIR" --name $NXF_BOXID ubuntu /bin/bash -ue /work/dir/.command.sh'
        binding.cleanup_cmd == ""
        binding.kill_cmd == 'docker kill -s SIGXXX $NXF_BOXID'
        binding.containsKey('kill_cmd')
    }

    def 'should create wrapper with docker with mount' () {
        when:
        def binding = newBashWrapperBuilder(
                containerEnabled: true,
                containerImage: 'busybox',
                containerMount: '/folder with blanks' as Path,
                containerConfig: [engine: 'docker', enabled: true] ).makeBinding()

        then:
        binding.launch_cmd == 'docker run -i -e "NXF_TASK_WORKDIR" -v /folder\\ with\\ blanks:/folder\\ with\\ blanks -v /work/dir:/work/dir -w "\$NXF_TASK_WORKDIR" --name \$NXF_BOXID busybox /bin/bash -ue /work/dir/.command.sh'
        binding.cleanup_cmd == 'docker rm $NXF_BOXID &>/dev/null || true\n'
        binding.kill_cmd == 'docker stop $NXF_BOXID'
    }

    def 'should create wrapper with docker with scratch' () {
        when:
        def binding = newBashWrapperBuilder(
                scratch: true,
                script: 'echo Hello world!',
                containerEnabled: true,
                containerImage: 'busybox',
                containerConfig: [engine: 'docker', sudo: true, enabled: true] ).makeBinding()

        then:
        binding.launch_cmd == 'sudo docker run -i -e "NXF_TASK_WORKDIR" -v /work/dir:/work/dir -v "$NXF_TASK_WORKDIR":"$NXF_TASK_WORKDIR" -w "$NXF_TASK_WORKDIR" --name $NXF_BOXID busybox /bin/bash -ue /work/dir/.command.sh'
        binding.kill_cmd == 'sudo docker stop $NXF_BOXID'
        binding.cleanup_cmd == '''\
                (sudo -n true && sudo rm -rf "$NXF_SCRATCH" || rm -rf "$NXF_SCRATCH")&>/dev/null || true
                sudo docker rm $NXF_BOXID &>/dev/null || true
                '''.stripIndent()
    }

    def 'should create wrapper with docker container custom options' () {
        when:
        def binding = newBashWrapperBuilder(
                containerEnabled: true,
                containerImage: 'busybox',
                containerOptions: '-v /foo:/bar',
                containerConfig: [engine: 'docker', enabled: true] ).makeBinding()

        then:
        binding.launch_cmd == 'docker run -i -e "NXF_TASK_WORKDIR" -v /work/dir:/work/dir -w "$NXF_TASK_WORKDIR" -v /foo:/bar --name $NXF_BOXID busybox /bin/bash -ue /work/dir/.command.sh'
        binding.kill_cmd == 'docker stop $NXF_BOXID'
        binding.cleanup_cmd == 'docker rm $NXF_BOXID &>/dev/null || true\n'
    }

    def 'should create wrapper with sarus'() {
        when:
        def binding = newBashWrapperBuilder(
                containerEnabled: true,
                containerImage: 'busybox',
                containerConfig: [enabled: true, engine: 'sarus'] as ContainerConfig ).makeBinding()

        then:
        binding.launch_cmd == '''\
        sarus pull busybox 1>&2
        sarus run -e "NXF_TASK_WORKDIR" --mount=type=bind,source=/work/dir,destination=/work/dir -w "$NXF_TASK_WORKDIR" busybox /bin/bash -ue /work/dir/.command.sh
        '''.stripIndent().rightTrim()
        binding.cleanup_cmd == ""
        binding.kill_cmd == '[[ "$pid" ]] && nxf_kill $pid'
    }

    def 'should create wrapper with sarus and environment'() {
        when:
        def binding = newBashWrapperBuilder(
                containerEnabled: true,
                containerImage: 'busybox',
                environment: [FOO: 'xxx'],
                containerConfig: [enabled: true, engine: 'sarus'] as ContainerConfig ).makeBinding()

        then:
        binding.launch_cmd == '''\
        sarus pull busybox 1>&2
        sarus run -e "NXF_TASK_WORKDIR" --mount=type=bind,source=/work/dir,destination=/work/dir -w "$NXF_TASK_WORKDIR" busybox /bin/bash -c "eval $(nxf_container_env); /bin/bash -ue /work/dir/.command.sh"
        '''.stripIndent().rightTrim()
        binding.cleanup_cmd == ""
        binding.kill_cmd == '[[ "$pid" ]] && nxf_kill $pid'
        and:
        binding.container_env == '''\
                    nxf_container_env() {
                    cat << EOF
                    export FOO="xxx"
                    EOF
                    }
                    '''.stripIndent()
    }

    def 'should create wrapper with sarus with mount'() {
        when:
        def binding = newBashWrapperBuilder(
                containerEnabled: true,
                containerImage: 'busybox',
                containerMount: '/folder with blanks' as Path,
                containerConfig: [enabled: true, engine: 'sarus'] as ContainerConfig ).makeBinding()

        then:
        binding.launch_cmd == '''\
        sarus pull busybox 1>&2
        sarus run -e "NXF_TASK_WORKDIR" --mount=type=bind,source=/folder\\ with\\ blanks,destination=/folder\\ with\\ blanks --mount=type=bind,source=/work/dir,destination=/work/dir -w "$NXF_TASK_WORKDIR" busybox /bin/bash -ue /work/dir/.command.sh
        '''.stripIndent().rightTrim()
        binding.cleanup_cmd == ""
        binding.kill_cmd == '[[ "$pid" ]] && nxf_kill $pid'
    }

    def 'should create wrapper with sarus container custom options'() {
        when:
        def binding = newBashWrapperBuilder(
                containerEnabled: true,
                containerImage: 'busybox',
                containerOptions: '--mount=type=bind,source=/foo,destination=/bar',
                containerConfig: [enabled: true, engine: 'sarus'] as ContainerConfig ).makeBinding()

        then:
        binding.launch_cmd == '''\
        sarus pull busybox 1>&2
        sarus run -e "NXF_TASK_WORKDIR" --mount=type=bind,source=/work/dir,destination=/work/dir -w "$NXF_TASK_WORKDIR" --mount=type=bind,source=/foo,destination=/bar busybox /bin/bash -ue /work/dir/.command.sh
        '''.stripIndent().rightTrim()
        binding.cleanup_cmd == ""
        binding.kill_cmd == '[[ "$pid" ]] && nxf_kill $pid'
    }

    def 'should create wrapper with shifter'() {
        when:
        def binding = newBashWrapperBuilder(
                containerEnabled: true,
                containerImage: 'docker://ubuntu:latest',
                environment: [PATH: '/path/to/bin:$PATH', FOO: 'xxx'],
                containerConfig: [enabled: true, engine: 'shifter'] as ContainerConfig ).makeBinding()

        then:
        binding.launch_cmd == '''\
        shifterimg pull docker://ubuntu:latest
        shifterimg lookup docker://ubuntu:latest
        while ! shifterimg lookup docker://ubuntu:latest; do
            sleep 5
            STATUS=$(shifterimg -v pull docker://ubuntu:latest | tail -n2 | head -n1 | awk \'{print $6}\')
            [[ $STATUS == "FAILURE" || -z $STATUS ]] && echo "Shifter failed to pull image \'docker://ubuntu:latest\'" >&2  && exit 1
        done
        ${NXF_TASK_WORKDIR:+"NXF_TASK_WORKDIR=$NXF_TASK_WORKDIR"} shifter --image docker://ubuntu:latest /bin/bash -c "eval $(nxf_container_env); /bin/bash -ue /work/dir/.command.sh"
        '''.stripIndent().rightTrim()
        binding.cleanup_cmd == ""
        binding.kill_cmd == '[[ "$pid" ]] && nxf_kill $pid'

    }

    def 'should create wrapper with singularity'() {
        when:
        def binding = newBashWrapperBuilder(
                containerEnabled: true,
                containerImage: 'docker://ubuntu:latest',
                environment: [PATH: '/path/to/bin:$PATH', FOO: 'xxx'],
                containerConfig: [enabled: true, engine: 'singularity'] as ContainerConfig ).makeBinding()

        then:
        binding.launch_cmd == 'set +u; env - PATH="$PATH" ${TMP:+SINGULARITYENV_TMP="$TMP"} ${TMPDIR:+SINGULARITYENV_TMPDIR="$TMPDIR"} ${NXF_TASK_WORKDIR:+SINGULARITYENV_NXF_TASK_WORKDIR="$NXF_TASK_WORKDIR"} singularity exec --no-home --pid -B /work/dir docker://ubuntu:latest /bin/bash -c "cd $NXF_TASK_WORKDIR; eval $(nxf_container_env); /bin/bash -ue /work/dir/.command.sh"'
        binding.cleanup_cmd == ""
        binding.kill_cmd == '[[ "$pid" ]] && nxf_kill $pid'
    }

    def 'should create wrapper with singularity and no env'() {
        when:
        def binding = newBashWrapperBuilder(
            containerEnabled: true,
            containerImage: 'docker://ubuntu:latest',
            environment: [:],
            containerConfig: [enabled: true, engine: 'singularity'] as ContainerConfig ).makeBinding()

        then:
        binding.launch_cmd == 'set +u; env - PATH="$PATH" ${TMP:+SINGULARITYENV_TMP="$TMP"} ${TMPDIR:+SINGULARITYENV_TMPDIR="$TMPDIR"} ${NXF_TASK_WORKDIR:+SINGULARITYENV_NXF_TASK_WORKDIR="$NXF_TASK_WORKDIR"} singularity exec --no-home --pid -B /work/dir docker://ubuntu:latest /bin/bash -c "cd $NXF_TASK_WORKDIR; /bin/bash -ue /work/dir/.command.sh"'
        binding.cleanup_cmd == ""
        binding.kill_cmd == '[[ "$pid" ]] && nxf_kill $pid'
    }

    def 'should create wrapper with singularity legacy entry'() {
        when:
        def binding = newBashWrapperBuilder(
                containerEnabled: true,
                containerImage: 'docker://ubuntu:latest',
                environment: [PATH: '/path/to/bin:$PATH', FOO: 'xxx'],
                containerConfig: [enabled: true, engine: 'singularity', entrypointOverride: true] as ContainerConfig ).makeBinding()

        then:
        binding.launch_cmd == 'set +u; env - PATH="$PATH" ${TMP:+SINGULARITYENV_TMP="$TMP"} ${TMPDIR:+SINGULARITYENV_TMPDIR="$TMPDIR"} ${NXF_TASK_WORKDIR:+SINGULARITYENV_NXF_TASK_WORKDIR="$NXF_TASK_WORKDIR"} singularity exec --no-home --pid -B /work/dir docker://ubuntu:latest /bin/bash -c "cd $NXF_TASK_WORKDIR; eval $(nxf_container_env); /bin/bash -ue /work/dir/.command.sh"'
        binding.cleanup_cmd == ""
        binding.kill_cmd == '[[ "$pid" ]] && nxf_kill $pid'
    }

    def 'should create wrapper with singularity oci mode'() {
        when:
        def binding = newBashWrapperBuilder(
            containerEnabled: true,
            containerImage: 'docker://ubuntu:latest',
            environment: [PATH: '/path/to/bin:$PATH', FOO: 'xxx'],
            containerConfig: [enabled: true, engine: 'singularity', oci: true] as ContainerConfig ).makeBinding()

        then:
        binding.launch_cmd == 'set +u; env - PATH="$PATH" ${TMP:+SINGULARITYENV_TMP="$TMP"} ${TMPDIR:+SINGULARITYENV_TMPDIR="$TMPDIR"} ${XDG_RUNTIME_DIR:+XDG_RUNTIME_DIR="$XDG_RUNTIME_DIR"} ${DBUS_SESSION_BUS_ADDRESS:+DBUS_SESSION_BUS_ADDRESS="$DBUS_SESSION_BUS_ADDRESS"} ${NXF_TASK_WORKDIR:+SINGULARITYENV_NXF_TASK_WORKDIR="$NXF_TASK_WORKDIR"} singularity exec --no-home --oci -B /work/dir docker://ubuntu:latest /bin/bash -c "cd $NXF_TASK_WORKDIR; eval $(nxf_container_env); /bin/bash -ue /work/dir/.command.sh"'
        binding.cleanup_cmd == ""
        binding.kill_cmd == '[[ "$pid" ]] && nxf_kill $pid'
    }

    def 'should create task and container env' () {
        given:
        def ENV = [FOO: 'hello', BAR: 'hello world', PATH: '/some/path:$PATH']

        when:
        def binding = newBashWrapperBuilder().makeBinding()
        then:
        binding.task_env == null
        binding.container_env == null

        when:
        binding = newBashWrapperBuilder(environment: ENV).makeBinding()
        then:
        binding.container_env == null
        binding.task_env ==  '''
                export FOO="hello"
                export BAR="hello world"
                export PATH="/some/path:$PATH"
                '''
                .stripIndent().leftTrim()

        when:
        binding = newBashWrapperBuilder(environment: ENV,
                containerEnabled: true,
                containerImage: 'busybox',
                containerConfig: [enabled: true, engine: 'docker']).makeBinding()
        then:
        binding.task_env == null
        binding.container_env ==  '''
                nxf_container_env() {
                cat << EOF
                export FOO="hello"
                export BAR="hello world"
                export PATH="/some/path:\\$PATH"
                EOF
                }
                '''
                .stripIndent().leftTrim()
    }

    def 'should include fix ownership command' () {

        given:
        def bean = Mock(TaskBean) {
            inputFiles >> [:]
            outputFiles >> []
        }
        def copy = Mock(ScriptFileCopyStrategy)
        bean.workDir >> Paths.get('/work/dir')
        and:
        def builder = Spy(new BashWrapperBuilder(bean:bean))
        builder.copyStrategy = copy

        when:
        def binding = builder.makeBinding()
        then:
        builder.fixOwnership() >> true
        binding.fix_ownership == '[ ${NXF_OWNER:=\'\'} ] && (shopt -s extglob; GLOBIGNORE=\'..\'; chown -fR --from root $NXF_OWNER /work/dir/{*,.*}) || true'


        when:
        binding = newBashWrapperBuilder().makeBinding()
        then:
        binding.fix_ownership == null
        binding.containsKey('fix_ownership')
    }

    def 'should create script command' () {
        when:
        def binding = newBashWrapperBuilder(afterScript: "cleanup_that" ).makeBinding()
        then:
        binding.after_script == "# 'afterScript' directive\ncleanup_that"

        when:
        binding = newBashWrapperBuilder().makeBinding()
        then:
        binding.after_script == null
        binding.containsKey('after_script')
    }


    def 'should get output env capture snippet' () {
        given:
        def builder = new BashWrapperBuilder()

        when:
        def str = builder.getOutputEnvCaptureSnippet(['FOO','BAR'], Map.of())
        then:
        str == '''
            # capture process environment
            set +u
            set +e
            cd "$NXF_TASK_WORKDIR"
            
            nxf_eval_cmd() {
                {
                    IFS=$'\\n' read -r -d '' "${1}";
                    IFS=$'\\n' read -r -d '' "${2}";
                    (IFS=$'\\n' read -r -d '' _ERRNO_; return ${_ERRNO_});
                } < <((printf '\\0%s\\0%d\\0' "$(((({ shift 2; "${@}"; echo "${?}" 1>&3-; } | tr -d '\\0' 1>&4-) 4>&2- 2>&1- | tr -d '\\0' 1>&4-) 3>&1- | exit "$(cat)") 4>&1-)" "${?}" 1>&2) 2>&1)
            }
            
            echo '' > .command.env
            #
            echo FOO="${FOO[@]}" >> .command.env
            echo /FOO/ >> .command.env
            #
            echo BAR="${BAR[@]}" >> .command.env
            echo /BAR/ >> .command.env
            '''
            .stripIndent()
    }

    def 'should return env & cmd capture snippet' () {
        given:
        def builder = new BashWrapperBuilder()

        when:
        def str = builder.getOutputEnvCaptureSnippet(['FOO'], [THIS: 'this --cmd', THAT: 'other "quoted" --cmd'])
        then:
        str == '''
            # capture process environment
            set +u
            set +e
            cd "$NXF_TASK_WORKDIR"
            
            nxf_eval_cmd() {
                {
                    IFS=$'\\n' read -r -d '' "${1}";
                    IFS=$'\\n' read -r -d '' "${2}";
                    (IFS=$'\\n' read -r -d '' _ERRNO_; return ${_ERRNO_});
                } < <((printf '\\0%s\\0%d\\0' "$(((({ shift 2; "${@}"; echo "${?}" 1>&3-; } | tr -d '\\0' 1>&4-) 4>&2- 2>&1- | tr -d '\\0' 1>&4-) 3>&1- | exit "$(cat)") 4>&1-)" "${?}" 1>&2) 2>&1)
            }
            
            echo '' > .command.env
            #
            echo FOO="${FOO[@]}" >> .command.env
            echo /FOO/ >> .command.env
            #
            nxf_eval_cmd STDOUT STDERR bash -c "this --cmd"
            status=$?
            if [ $status -eq 0 ]; then
              echo THIS="$STDOUT" >> .command.env
              echo /THIS/=exit:0 >> .command.env
            else
              echo THIS="$STDERR" >> .command.env
              echo /THIS/=exit:$status >> .command.env
            fi
            #
            nxf_eval_cmd STDOUT STDERR bash -c "other \\"quoted\\" --cmd"
            status=$?
            if [ $status -eq 0 ]; then
              echo THAT="$STDOUT" >> .command.env
              echo /THAT/=exit:0 >> .command.env
            else
              echo THAT="$STDERR" >> .command.env
              echo /THAT/=exit:$status >> .command.env
            fi
            '''
            .stripIndent()
    }

    def 'should validate bash interpreter' () {
        given:
        def builder = new BashWrapperBuilder()
        expect:
        builder.isBash('/bin/bash')
        builder.isBash('/usr/bin/bash')
        builder.isBash('/bin/env bash')
        builder.isBash('/bin/bash -eu')
        !builder.isBash('/bin/env perl')

    }

    def 'should get stage and unstage commands' () {

        when:
        def builder = newBashWrapperBuilder()
        then:
        builder.getStageCommand() == 'nxf_stage'
        builder.getUnstageCommand() == 'nxf_unstage'

        when:
        def binding = builder.makeBinding()
        then:
        binding.stage_cmd == 'nxf_stage'
        binding.unstage_cmd == 'nxf_unstage'
        
    }

    def 'should get unstage control script'(){
        given:
        BashWrapperBuilder builder
        when:
        builder = newBashWrapperBuilder()
        then:
        builder.getUnstageControls() == '''\
                cp .command.out /work/dir/.command.out || true
                cp .command.err /work/dir/.command.err || true
                '''.stripIndent()


        when:
        builder = newBashWrapperBuilder(statsEnabled: true)
        then:
        builder.getUnstageControls() == '''\
                cp .command.out /work/dir/.command.out || true
                cp .command.err /work/dir/.command.err || true
                cp .command.trace /work/dir/.command.trace || true
                '''.stripIndent()

        when:
        builder = newBashWrapperBuilder(outputEnvNames: ['some-data'])
        then:
        builder.getUnstageControls() == '''\
                cp .command.out /work/dir/.command.out || true
                cp .command.err /work/dir/.command.err || true
                cp .command.env /work/dir/.command.env || true
                '''.stripIndent()

        when:
        builder = newBashWrapperBuilder(outputEvals: [some:'data'])
        then:
        builder.getUnstageControls() == '''\
                cp .command.out /work/dir/.command.out || true
                cp .command.err /work/dir/.command.err || true
                cp .command.env /work/dir/.command.env || true
                '''.stripIndent()
    }


    def 'should create wrapper with podman' () {
        when:
        def binding = newBashWrapperBuilder(
                containerImage: 'busybox',
                containerEnabled: true,
                containerConfig: [engine: 'podman', enabled: true] ).makeBinding()

        then:
        binding.launch_cmd == 'podman run -i -e "NXF_TASK_WORKDIR" -v /work/dir:/work/dir -w "$NXF_TASK_WORKDIR" --name $NXF_BOXID busybox /bin/bash -ue /work/dir/.command.sh'
        binding.cleanup_cmd == 'podman rm $NXF_BOXID &>/dev/null || true\n'
        binding.kill_cmd == 'podman stop $NXF_BOXID'
    }

    def 'should create wrapper with podman with legacy entrypoint' () {
        when:
        def binding = newBashWrapperBuilder(
                containerImage: 'busybox',
                containerEnabled: true,
                containerConfig: [engine: 'podman', enabled: true, entrypointOverride: true] ).makeBinding()

        then:
        binding.launch_cmd == 'podman run -i -e "NXF_TASK_WORKDIR" -v /work/dir:/work/dir -w "$NXF_TASK_WORKDIR" --entrypoint /bin/bash --name $NXF_BOXID busybox -c "/bin/bash -ue /work/dir/.command.sh"'
        binding.cleanup_cmd == 'podman rm $NXF_BOXID &>/dev/null || true\n'
        binding.kill_cmd == 'podman stop $NXF_BOXID'
    }

    def 'should create wrapper with podman and scratch' () {
        when:
        def binding = newBashWrapperBuilder(
                scratch: true,
                containerImage: 'busybox',
                containerEnabled: true,
                containerConfig: [engine: 'podman', enabled: true] ).makeBinding()

        then:
        binding.launch_cmd == 'podman run -i -e "NXF_TASK_WORKDIR" -v /work/dir:/work/dir -v "$NXF_TASK_WORKDIR":"$NXF_TASK_WORKDIR" -w "$NXF_TASK_WORKDIR" --name $NXF_BOXID busybox /bin/bash -ue /work/dir/.command.sh'
        binding.cleanup_cmd == 'rm -rf $NXF_SCRATCH || true\npodman rm $NXF_BOXID &>/dev/null || true\n'
        binding.kill_cmd == 'podman stop $NXF_BOXID'
    }

    @Unroll
    def 'should check retryable errors' () {
        expect:
        BashWrapperBuilder.isRetryable0(ERROR) == EXPECTED
        where:
        ERROR                           | EXPECTED
        new RuntimeException()          | true
        new SocketException()           | true
        new FileSystemException('foo')  | true
        new IOException()               | false
        new Exception()                 | false
    }
}<|MERGE_RESOLUTION|>--- conflicted
+++ resolved
@@ -777,22 +777,12 @@
 
         when:
         def CONDA = Paths.get('/some/conda/env/foo')
-        def config = new CondaConfig(['useMicromamba': MICROMAMBA])
-        binding = newBashWrapperBuilder(condaEnv: CONDA, condaConfig: config).makeBinding()
-        then:
-        binding.conda_activate == RESULT
-        where:
-        MICROMAMBA | RESULT
-        false      | '''\
+        binding = newBashWrapperBuilder(condaEnv: CONDA).makeBinding()
+        then:
+        binding.conda_activate == '''\
                 # conda environment
-                source $(conda info --json | awk \'/conda_prefix/ { gsub(/"|,/, "", $2); print $2 }\')/bin/activate /some/conda/env/foo
+                source $(conda info --json | awk '/conda_prefix/ { gsub(/"|,/, "", $2); print $2 }')/bin/activate /some/conda/env/foo
                 '''.stripIndent()
-        true       | '''\
-                # conda environment
-                eval "$(micromamba shell hook --shell bash)" && micromamba activate /some/conda/env/foo
-                '''.stripIndent()
-<<<<<<< HEAD
-=======
     }
 
     def 'should create micromamba activate snippet' () {
@@ -812,7 +802,6 @@
                 # conda environment
                 eval "$(micromamba shell hook --shell bash)" && micromamba activate /some/conda/env/foo
                 '''.stripIndent()
->>>>>>> 185b96d3
     }
 
     def 'should create spack activate snippet' () {
