/*
 * Copyright 2013-2024, Seqera Labs
 *
 * Licensed under the Apache License, Version 2.0 (the "License");
 * you may not use this file except in compliance with the License.
 * You may obtain a copy of the License at
 *
 *     http://www.apache.org/licenses/LICENSE-2.0
 *
 * Unless required by applicable law or agreed to in writing, software
 * distributed under the License is distributed on an "AS IS" BASIS,
 * WITHOUT WARRANTIES OR CONDITIONS OF ANY KIND, either express or implied.
 * See the License for the specific language governing permissions and
 * limitations under the License.
 */

package nextflow.processor

import java.nio.file.Files
import java.nio.file.Paths

import ch.artecat.grengine.Grengine
import nextflow.Session
import nextflow.ast.TaskCmdXform
import nextflow.container.ContainerConfig
import nextflow.container.resolver.ContainerInfo
import nextflow.container.resolver.ContainerMeta
import nextflow.container.resolver.ContainerResolver
import nextflow.executor.Executor
import nextflow.file.FileHolder
import nextflow.script.BodyDef
import nextflow.script.ScriptBinding
import nextflow.script.TaskClosure
import nextflow.script.TokenVar
import nextflow.script.params.EnvInParam
import nextflow.script.params.EnvOutParam
import nextflow.script.params.FileInParam
import nextflow.script.params.FileOutParam
import nextflow.script.params.StdInParam
import nextflow.script.params.StdOutParam
import nextflow.script.params.ValueInParam
import nextflow.script.params.ValueOutParam
import nextflow.util.BlankSeparatedList
import org.codehaus.groovy.control.CompilerConfiguration
import org.codehaus.groovy.control.customizers.ASTTransformationCustomizer
import spock.lang.Specification
import spock.lang.Unroll
import test.TestHelper
/**
 *
 *  @author Paolo Di Tommaso <paolo.ditommaso@gmail.com>
 */

class TaskRunTest extends Specification {

    def setupSpec() {
        new Session()
    }

    def testGetInputsByType() {

        setup:
        def binding = new Binding('x': 1, 'y': 2)
        def task = new TaskRun()
        def list = []

        task.setInput( new StdInParam(binding,list) )
        task.setInput( new FileInParam(binding, list).bind(new TokenVar('x')), 'file1' )
        task.setInput( new FileInParam(binding, list).bind(new TokenVar('y')), 'file2' )
        task.setInput( new EnvInParam(binding, list).bind('z'), 'env' )


        when:
        def files = task.getInputsByType(FileInParam)
        then:
        files.size() == 2

        files.keySet()[0] instanceof FileInParam
        files.keySet()[1] instanceof FileInParam

        files.keySet()[0].name == 'x'
        files.keySet()[1].name == 'y'

        files.values()[0] == 'file1'
        files.values()[1] == 'file2'

    }

    def testGetOutputsByType() {

        setup:
        def binding = new Binding()
        def task = new TaskRun()
        def list = []

        task.setOutput( new FileOutParam(binding, list).bind('x'), 'file1' )
        task.setOutput( new FileOutParam(binding, list).bind('y'), 'file2' )
        task.setOutput( new StdOutParam(binding, list), 'Hello' )


        when:
        def files = task.getOutputsByType(FileOutParam)
        then:
        files.size() == 2

        files.keySet()[0] instanceof FileOutParam
        files.keySet()[1] instanceof FileOutParam

        files.keySet()[0].filePattern == 'x'
        files.keySet()[1].filePattern == 'y'

        files.values()[0] == 'file1'
        files.values()[1] == 'file2'

    }

    def testGetInputFiles() {

        setup:
        def binding = new Binding()
        def task = new TaskRun()
        def list = []

        def x = new ValueInParam(binding, list).bind( new TokenVar('x') )
        def y = new FileInParam(binding, list).bind('y')

        task.setInput(x, 1)
        task.setInput(y, [ new FileHolder(Paths.get('file_y_1')) ])

        expect:
        task.getInputFiles().size() == 1
        task.stagedInputs.size() == 1

    }

    def testGetInputFilesMap() {
        setup:
        def binding = new Binding()
        def task = new TaskRun()
        def list = []

        def x = new ValueInParam(binding, list).bind( new TokenVar('x') )
        def y = new FileInParam(binding, list).bind('y')
        def z = new FileInParam(binding, list).bind('z')

        task.setInput(x, 1)
        task.setInput(y, [ new FileHolder(Paths.get('file_y_1')).withName('foo.txt') ])
        task.setInput(z, [ new FileHolder(Paths.get('file_y_2')).withName('bar.txt') ])

        expect:
        task.getInputFilesMap() == ['foo.txt': Paths.get('file_y_1'), 'bar.txt': Paths.get('file_y_2')]

    }


    def testGetOutputFilesNames() {

        setup:
        def binding = new Binding()
        def task = new TaskRun()
        def list = []

        when:
        def i1 = new ValueInParam(binding, list).bind( new TokenVar('x') )
        def o1 = new FileOutParam(binding,list).bind('file_out.alpha')
        def o2 = new ValueOutParam(binding,list).bind( 'x' )
        def o3 = new FileOutParam(binding,list).bind('file_out.beta')

        task.setInput(i1, 'Hello' )
        task.setOutput(o1)
        task.setOutput(o2)
        task.setOutput(o3)

        then:
        task.getOutputFilesNames() == ['file_out.alpha', 'file_out.beta']
    }

    def testHasCacheableValues() {

        given:
        def binding = new Binding()
        def list = []

        /*
         * just file as output => no cacheable values
         */
        when:
        def o1 = new FileOutParam(binding,list).bind('file_out.beta')
        def task1 = new TaskRun()
        task1.setOutput(o1)
        then:
        !task1.hasCacheableValues()

        /*
         * when a 'val' is declared as output ==> true
         */
        when:
        def o2 = new ValueOutParam(binding,list).bind( 'x' )
        def task2 = new TaskRun()
        task2.setOutput(o2)
        then:
        task2.hasCacheableValues()

        /*
         * file with parametric name => true
         */
        when:
        def s3 = new FileOutParam(binding, list).bind( new TokenVar('y') )
        def task3 = new TaskRun()
        task3.setOutput(s3)
        then:
        task3.hasCacheableValues()

        when:
        def task5 = new TaskRun( config: new TaskConfig(alpha: 1, beta: 2) )
        then:
        !task5.hasCacheableValues()

        when:
        def task6 = new TaskRun( config: new TaskConfig(alpha: { 'dynamic val' }) )
        then:
        task6.hasCacheableValues()

    }



    def testDumpStdout() {

        setup:
        def file = Files.createTempFile('dumptest',null)
        def task = new TaskRun()

        when:
        task.stdout = '1\n2'
        then:
        task.dumpStdout(5) == ['1','2']

        when:
        task.stdout = """
            1
            2
            3
            4
            5
            6
            7
            8
            9
            """.stripIndent()
        then:
        task.dumpStdout(5) == ['(more omitted..)', '5','6','7','8','9']


        when:
        task = new TaskRun()
        task.stdout = file
        file.text = """
            a
            b
            c
            d
            e
            f
            g
            h
            i
            """.stripIndent()
        then:
        task.dumpStdout(5) == ['e','f','g','h','i']


        when:
        task = new TaskRun()
        task.stdout = Paths.get('/no/file')
        then:
        task.dumpStdout(5) == []

        cleanup:
        file?.delete()

    }

    def testIsSuccess() {

        when:
        def task = new TaskRun()
        then:
        task.isSuccess(0) == true
        task.isSuccess('0') == true

        task.isSuccess(1) == false
        task.isSuccess(null) == false
        task.isSuccess('1') == false
        task.isSuccess(Integer.MAX_VALUE) == false

    }

    def 'should return the specified container name' () {
        given:
        def task = [:] as TaskRun
        task.processor = Mock(TaskProcessor)

        when:
        task.config = [container:'foo/bar']
        task.processor.getSession() >> sess
        task.processor.getExecutor() >> Mock(Executor) { containerConfigEngine()>>null }
        then:
        task.getContainer() == expected

        where:
        sess                                            | expected
        new Session()                                   | 'foo/bar'
        new Session( docker: [registry:'my.registry'] ) | 'my.registry/foo/bar'

    }

    @Unroll
    def 'should return engine type' () {
        given:
        def task = [:] as TaskRun
        task.processor = Mock(TaskProcessor)
        task.config = new TaskConfig( [container: 'busybox'] )
        task.processor.getSession() >> new Session([(engine): config])
        task.processor.getExecutor() >> Mock(Executor) { containerConfigEngine()>>null }
        task.container == contnr
        task.containerConfig.enabled
        task.containerConfig.engine == engine

        where:
        engine      | contnr                    | config
        'docker'    | 'busybox'                 | [enabled: true, x:'alpha', y: 'beta']
        'docker'    | 'd.reg/busybox'           | [enabled: true, x:'alpha', y: 'beta', registry: 'd.reg']
        'udocker'   | 'busybox:latest'          | [enabled: true, x:'alpha', y: 'beta']
        'sarus'     | 'busybox'                 | [enabled: true, x:'delta', y: 'gamma']
        'shifter'   | 'docker:busybox:latest'   | [enabled: true, x:'delta', y: 'gamma']
    }

    def 'should return container image name' () {
        given:
        def task = Spy(TaskRun)
        task.processor = Mock(TaskProcessor)
        and:
        task.script = 'bwa-mem --this'
        task.config = new TaskConfig([container: CONTAINER])

        when:
        def image = task.getContainer()
        then:
        task.getContainerConfig() >> [docker:[enabled: true]]
        image == EXPECTED

        where:
        CONTAINER         | EXPECTED
        null              | null
        false             | null
        'debian:latest'   | 'debian:latest'

    }

    def 'should return container fingerprint' () {
        given:
        def HASH = '12345'
        def task = Spy(TaskRun)

        when:
        def result = task.getContainerFingerprint()
        then:
        task.containerInfo() >> new ContainerInfo('a','b',HASH)
        and:
        result == '12345'
    }


    def 'should render template and set task attributes'() {

        given:
        // global binding object attached to the script
        def binding = new ScriptBinding([:])
        binding.setParams(query: '/some/file')
        def script = Mock(Script)
        script.getBinding() >> binding

        // local values
        def local = [name: 'Foo']

        // the script template
        def tpl = TestHelper.createInMemTempFile('template.sh')
        tpl.text = 'echo: ${name} ~ query: ${params.query}'

        // the task run
        def task = new TaskRun()
        task.context = new TaskContext(script, local, 'hello')
        task.processor = [:] as TaskProcessor
        task.processor.grengine = new Grengine()

        when:
        def template = task.renderTemplate(tpl)
        then:
        template == 'echo: Foo ~ query: /some/file'
        task.source == 'echo: ${name} ~ query: ${params.query}'
        task.template == tpl

    }

    def 'should resolve the task body script' () {
        given:
        def task = new TaskRun()
        task.processor = [:] as TaskProcessor
        task.processor.grengine = new Grengine()

        /*
         * plain task script
         */
        when:
        task.resolveBody(new BodyDef({-> 'Hello'}, 'Hello', 'script'))
        then:
        task.script == 'Hello'
        task.source == 'Hello'

        /*
         * task script with a groovy variable
         */
        when:
        task.context = new TaskContext(Mock(Script),[x: 'world'],'foo')
        task.resolveBody(new BodyDef({-> "Hello ${x}"}, 'Hello ${x}', 'script'))
        then:
        task.script == 'Hello world'
        task.source == 'Hello ${x}'

    }

    def 'should escape file names with blanks' () {
        given:
        def compilerConfig = new CompilerConfiguration()
        compilerConfig.addCompilationCustomizers(new ASTTransformationCustomizer(TaskCmdXform))
        def shell = new GroovyShell(compilerConfig)
        def body = (Closure)shell.evaluate('{-> "cat ${one}\\nhead ${many}"}')
        and:
        def task = new TaskRun()
        task.processor = [:] as TaskProcessor
        def VARS = [
                one: new TaskPath(Paths.get('a b.txt')),
                many: new BlankSeparatedList([Paths.get('a.txt'), Paths.get('b b.txt')])
        ]

        /*
         * plain task script
         */
        when:
        task.context = new TaskContext(Mock(Script),VARS,'foo')
        task.resolveBody(new BodyDef(body, 'cat ${one}\nhead ${many}', 'script'))
        then:
        task.script == '''
                    cat a\\ b.txt
                    head a.txt b\\ b.txt
                    '''.stripIndent().trim()
        task.source == '''
                    cat ${one}
                    head ${many}
                    '''.stripIndent().trim()
    }

    def 'should parse a `shell` script' () {

        given:
        // global binding object attached to the script
        def binding = new ScriptBinding([:])
        binding.setParams(var_no: 'NO')
        def script = Mock(Script)
        script.getBinding() >> binding

        def local = [nxf_var: 'YES']

        def task = new TaskRun()
        task.processor = [:] as TaskProcessor
        task.processor.grengine = new Grengine()

        /*
         * bash script where $ vars are ignore and !{xxx} variables are interpolated
        */
        when:
        task.context = new TaskContext(script,local,'foo')
        task.config = new TaskConfig().setContext(task.context)
        task.resolveBody(new BodyDef({-> '$BASH_VAR !{nxf_var} - !{params.var_no}'}, '<the source script>', 'shell'))  // <-- note: 'shell' type
        then:
        task.script == '$BASH_VAR YES - NO'
        task.source == '<the source script>'

        /*
         * bash script where $ vars are ignore and #{xxx} variables are interpolated
         */
        when:
        task.context = new TaskContext(Mock(Script),[nxf_var: '>interpolated value<'],'foo')
        task.config = new TaskConfig().setContext(task.context)
        task.config.placeholder = '#' as char
        task.resolveBody(new BodyDef({-> '$BASH_VAR #{nxf_var}'}, '$BASH_VAR #{nxf_var}', 'shell'))  // <-- note: 'shell' type
        then:
        task.script == '$BASH_VAR >interpolated value<'
        task.source == '$BASH_VAR #{nxf_var}'
        task.traceScript == '$BASH_VAR >interpolated value<'
    }

    def 'should resolve a task template file' () {

        given:
        def task = new TaskRun()
        task.processor = [:] as TaskProcessor
        task.processor.grengine = new Grengine()

        // create a file template
        def file = TestHelper.createInMemTempFile('template.sh')
        file.text = 'echo ${say_hello}'
        // create the task context with two variables
        // - my_file
        // - say_hello
        task.context = new TaskContext(Mock(Script),[say_hello: 'Ciao mondo', my_file: file],'foo')
        task.config = new TaskConfig().setContext(task.context)

        when:
        task.resolveBody( new BodyDef({-> template(my_file)}, 'template($file)', 'script'))
        then:
        task.script == 'echo Ciao mondo'
        task.source == 'echo ${say_hello}'
        task.template == file
        task.traceScript == 'template($file)'
    }

    def 'should resolve a shell template file, ignore BASH variables and parse !{xxx} ones' () {

        given:
        def task = new TaskRun()
        task.processor = [:] as TaskProcessor
        task.processor.grengine = new Grengine()

        // create a file template
        def file = TestHelper.createInMemTempFile('template.sh')
        file.text = 'echo $HOME ~ !{user_name}'
        // create the task context with two variables
        // - my_file
        // - say_hello
        task.context = new TaskContext(Mock(Script),[user_name: 'Foo bar', my_file: file],'foo')
        task.config = new TaskConfig().setContext(task.context)

        when:
        task.resolveBody( new BodyDef({-> template(my_file)}, 'template($file)', 'shell'))
        then:
        task.script == 'echo $HOME ~ Foo bar'
        task.source == 'echo $HOME ~ !{user_name}'
        task.template == file
        task.traceScript == 'template($file)'
    }

    def 'should resolve a shell template file, ignore BASH variables and parse #{xxx} ones' () {

        given:
        def task = new TaskRun()
        task.processor = [:] as TaskProcessor
        task.processor.grengine = new Grengine()

        // create a file template
        def file = TestHelper.createInMemTempFile('template.sh')
        file.text = 'echo $HOME ~ #{user_name}'
        // create the task context with two variables
        // - my_file
        // - say_hello
        task.context = new TaskContext(Mock(Script),[user_name: 'Foo bar', my_file: file],'foo')
        task.config = new TaskConfig().setContext(task.context)
        task.config.placeholder = '#' as char

        when:
        task.resolveBody( new BodyDef({-> template(my_file)}, 'template($file)', 'shell'))
        then:
        task.script == 'echo $HOME ~ Foo bar'
        task.source == 'echo $HOME ~ #{user_name}'
        task.template == file
        task.traceScript == 'template($file)'
    }

    def 'should check container native flag' () {

        given:
        def executor = Mock(Executor)
        def task = Spy(TaskRun);
        task.processor = Mock(TaskProcessor)

        when:
        def isNative = task.isContainerNative()
        then:
        1 * task.processor.getExecutor() >> executor
        !isNative

        when:
        isNative = task.isContainerNative()
        then:
        1 * task.processor.getExecutor() >> executor
        1 * executor.isContainerNative() >> true
        isNative
    }

    def 'should check container enabled flag' () {

        given:
        def task = Spy(TaskRun)

        when:
        def enabled = task.isContainerEnabled()
        then:
        1 * task.getContainerConfig() >> new ContainerConfig([enabled: false])
        0 * task.getContainer() >> null
        !enabled

        when:
        enabled = task.isContainerEnabled()
        then:
        // NO container image is specified => NOT enable even if `enabled` flag is set to true
        _ * task.getContainer() >> null
        _ * task.getContainerConfig() >> new ContainerConfig([enabled: true])
        !enabled

        when:
        enabled = task.isContainerEnabled()
        then:
        // container is specified, not enabled
        _ * task.getContainer() >> 'foo/bar'
        _ * task.getContainerConfig() >> new ContainerConfig([:])
        !enabled

        when:
        enabled = task.isContainerEnabled()
        then:
        // container is specified AND enabled => enabled
        _ * task.getContainer() >> 'foo/bar'
        _ * task.getContainerConfig() >> new ContainerConfig([enabled: true])
        enabled

    }

    def 'should get task environment' () {

        given:
        def EXPECT = [FOO: 'hola', BAR: 'mundo', OMEGA: 'ooo',_OPTS:'any']
        def task = Spy(TaskRun);
        def proc = Mock(TaskProcessor)

        when:
        def env = task.getEnvironment()
        then:
        1 * task.getProcessor() >> proc
        1 * proc.getProcessEnvironment() >> [FOO: 'hola', BAR: 'world']
        1 * task.getInputEnvironment() >> [BAR: 'mundo', OMEGA: 'ooo', _OPTS: 'any']
        env ==  EXPECT   // note: `BAR` in the process config should be overridden by `BAR` in the task input
        str(env) == str(EXPECT)
    }

    private String str(Map env) {
        def result = ''
        env.each { k, v ->
            result += "$k=$v\n"
        }
        return result
    }

    def 'should get task env as string' () {

        given:
        def task = Spy(TaskRun);

        when:
        def env = task.getEnvironmentStr()
        then:
        1 * task.getEnvironment() >> [FOO: 1, BAR: 2, BAZ: 'hello world']
        env ==  '''
                FOO=1
                BAR=2
                BAZ=hello world
                '''
                .stripIndent().leftTrim()


        when:
        env = task.getEnvironmentStr()
        then:
        1 * task.getEnvironment() >> [:]
        env == null

    }

    def 'should return output env names' () {
        given:
        def env1 = new EnvOutParam(new Binding(),[]).bind(new TokenVar('FOO'))
        def env2 = new EnvOutParam(new Binding(),[]).bind(new TokenVar('BAR'))
        def task = new TaskRun()
        task.outputs.put(env1, null)
        task.outputs.put(env2, null)

        when:
        def names = task.getOutputEnvNames()
        then:
        names == ['FOO','BAR']
    }


    def 'should capture variables' () {
        given:
        def processor = new TaskProcessor()
        and:
        def ctx = new TaskContext(holder:[params:[foo: 'Hello'], alpha: 1, omega: 2])
        def task = new TaskRun(processor: processor, context: ctx, config: new TaskConfig())

        when:
        def result = task.renderScript('echo !{params.foo} !{alpha} !{omega}')
        then:
        result == 'echo Hello 1 2'

    }


    def 'should return tasks global variables map'() {
        given:
        def processor = new TaskProcessor()
        processor.name = 'Hello'
        and:
        def context = Mock(TaskContext)
        def binding = new Binding(x:1, y:2, params: [alpha: 'one'], 'workDir': Paths.get('/work/dir'), baseDir: Paths.get('/base/dir'), projectDir: Paths.get('/prj/dir'))
        and:
        def task = Spy(TaskRun)
        task.context = context
        task.processor = processor
        task.getVariableNames() >> ['q', 'x', 'y', 'params.alpha', 'params.beta.delta', 'workDir', 'baseDir', 'projectDir']

        when:
        def result = task.getGlobalVars(binding)
        then:
        // note: since 'q' is include in the task local scope, is not returned in the var list
        result == [x:1, y:2, 'params.alpha': 'one', 'params.beta.delta': null , baseDir: '/base/dir', workDir: '/work/dir', projectDir: '/prj/dir']

        when:
        result = task.getGlobalVars(binding)
        then:
        1 * context.isLocalVar('x') >> true
        1 * context.isLocalVar('y') >> true
        and:
        result == ['params.alpha': 'one', 'params.beta.delta': null , baseDir: '/base/dir', workDir: '/work/dir', projectDir: '/prj/dir']
    }

    def 'should fetch script variable names' () {
        given:
        def task = new TaskRun()
        task.processor = new TaskProcessor()
        task.context = GroovyMock(TaskContext)

        when:
        task.resolveBody(new BodyDef({-> "Hello ${x}"}, 'Hello ${x}', 'script'))
        and:
        def vars = task.getVariableNames()
        then:
        1 * task.context.getVariableNames() >> ['foo']
        and: 
        vars == ['foo'] as Set
    }

    def 'should fetch shell variable names' () {
        given:
        def task = new TaskRun()
        task.processor = Spy(TaskProcessor) {
            getDeclaredNames() >> ['input_x']
        }
        task.context = new TaskContext(holder: [foo:'alpha', bar:'beta', input_x:'delta'])
        task.config = new TaskConfig()

        when:
        task.resolveBody(new BodyDef({-> 'Hello !{foo} !{bar} !{input_x}'}, 'Hello..', 'shell'))
        and:
        def vars = task.getVariableNames()
        then:
        vars == ['foo','bar'] as Set
        and:
        task.script == 'Hello alpha beta delta'
    }

    def 'should fetch template variable names' () {
        given:
        def dir = Files.createTempDirectory('test')
        def template = dir.resolve('foo.sh')
        template.text = 'echo ${foo} ${bar} ${input_x}'
        and:

        def task = new TaskRun()
        task.processor = Spy(TaskProcessor) {
            getDeclaredNames() >> ['input_x']
        }
        task.context = new TaskContext(holder: [foo:'foo',bar:'bar',input_x:'xxx'])
        task.config = new TaskConfig()

        when:
        task.resolveBody(new BodyDef({-> template }, 'Hello..', 'script'))
        and:
        def vars = task.getVariableNames()
        then:
        vars == ['foo','bar'] as Set
        and:
        task.script == 'echo foo bar xxx'

        cleanup:
        dir?.deleteDir()
    }


    def 'should resolve dryRun command' () {
        given:
        def task = new TaskRun()
        task.processor = [:] as TaskProcessor
        task.processor.grengine = new Grengine()

        task.context = new TaskContext(holder: [foo:'world'])

        and:
        def code = { String it -> "echo Hello $foo" }
        def dryRun = new TaskClosure(code, 'command source')

        /*
         * plain task script
         */
        when:
        task.resolveStub(dryRun)
        then:
        task.script == 'echo Hello world'
        task.source == 'command source'
    }

    def 'should get container config' () {
        given:
        def session = Mock(Session)
        def executor = Mock(Executor) { getSession()>>session }
        def processor = Mock(TaskProcessor) { getExecutor()>>executor; getSession()>>session }
        def task = Spy(TaskRun) { getProcessor()>>processor }

        when:
        def config = task.getContainerConfig()
        then:
        1 * executor.containerConfigEngine() >> null
        1 * executor.isContainerNative() >> false
        and:
        session.getContainerConfig(null) >> null
        and:
        config == new ContainerConfig(engine:'docker')

        when:
        config = task.getContainerConfig()
        then:
        1 * executor.containerConfigEngine() >> null
        1 * executor.isContainerNative() >> false
        and:
        session.getContainerConfig(null) >> new ContainerConfig(engine:'podman', registry:'xyz')
        and:
        config == new ContainerConfig(engine:'podman', registry:'xyz')


        when:
        config = task.getContainerConfig()
        then:
        // a container native is returned
        1 * executor.containerConfigEngine() >> 'foo'
        1 * executor.isContainerNative() >> true
        and:
        // the engine 'foo' is passed as argument
        session.getContainerConfig('foo') >> new ContainerConfig(engine:'foo')
        and:
        // the engine is enabled by default
        config == new ContainerConfig(engine:'foo', enabled: true)   // <-- 'foo' engine is enabled
    }

    def 'should get container info' () {
        given:
        def session = Mock(Session)
        def executor = Mock(Executor) { getSession()>>session }
        def processor = Mock(TaskProcessor) { getExecutor()>>executor; getSession()>>session }
        and:
        def config = new TaskConfig([container:'ubuntu'])
        def task = new TaskRun(config: config, processor: processor)
        when:
        def info = task.containerInfo()
        then:
        info == new ContainerInfo('ubuntu','ubuntu','ubuntu')
    }

    def 'should not be an array' () {
        given:
        def task = new TaskRun()
        expect:
        !task.isArray()
    }

    def 'should resolve task body' () {
        given:
        def task = Spy(TaskRun)
        task.processor = Mock(TaskProcessor) {
            getSession()>>Mock(Session) { getStubRun() >> false}
        }
        and:
        def body = Mock(BodyDef)

        when:
        task.resolve(body)
        then:
        1 * task.resolveBody(body) >> null
        0 * task.resolveStub(_) >> null
    }

    def 'should resolve task body when no stub' () {
        given:
        def task = Spy(TaskRun)
        task.processor = Mock(TaskProcessor) {
            getSession()>>Mock(Session) { getStubRun() >> true}
        }
        task.config = Mock(TaskConfig) { getStubBlock()>> null }
        and:
        def body = Mock(BodyDef)

        when:
        task.resolve(body)
        then:
        1 * task.resolveBody(body) >> null
        0 * task.resolveStub(_) >> null
    }

    def 'should resolve task stub' () {
        given:
        def body = Mock(BodyDef)
        def stub = Mock(TaskClosure)
        and:
        def task = Spy(TaskRun)
        task.config = Mock(TaskConfig) { getStubBlock()>>stub }
        task.processor = Mock(TaskProcessor) {
            getSession()>>Mock(Session) { getStubRun() >> true}
        }

        when:
        task.resolve(body)
        then:
        1 * task.resolveStub(stub) >> null
        0 * task.resolveBody(_) >> null
    }

<<<<<<< HEAD
    def 'should get container info & meta' () {
        given:
        def image = 'my/container:latest'
        def meta = new ContainerMeta(sourceImage: image, targetImage: image)
        def info = new ContainerInfo(image,image,image)
        def resolver = Mock(ContainerResolver)
        def config = Mock(TaskConfig) { getContainer() >> image }
        def task = Spy(new TaskRun(config:config))
        task.containerResolver() >> resolver

        when:
        def result1 = task.containerInfo()
        then:
        resolver.resolveImage(task,image) >> info
        and:
        result1 == info

        when:
        def result2 = task.containerMeta()
        then:
        resolver.getContainerMeta(image) >> meta
        and:
        result2 == meta
=======
    def 'should resolve task stub from template' () {

        given:
        def task = new TaskRun()
        task.processor = [:] as TaskProcessor
        task.processor.grengine = new Grengine()

        // create a file template
        def file = TestHelper.createInMemTempFile('template.sh')
        file.text = 'echo ${say_hello}'
        // create the task context with two variables
        // - my_file
        // - say_hello
        task.context = new TaskContext(Mock(Script),[say_hello: 'Ciao mondo', my_file: file],'foo')
        task.config = new TaskConfig().setContext(task.context)

        when:
        task.resolveStub(new TaskClosure({-> template(my_file)}, 'template($file)'))
        then:
        task.script == 'echo Ciao mondo'
        task.source == 'echo ${say_hello}'
        task.template == file
        task.traceScript == 'echo Ciao mondo'
>>>>>>> b9d23e22
    }
}<|MERGE_RESOLUTION|>--- conflicted
+++ resolved
@@ -943,7 +943,6 @@
         0 * task.resolveBody(_) >> null
     }
 
-<<<<<<< HEAD
     def 'should get container info & meta' () {
         given:
         def image = 'my/container:latest'
@@ -967,7 +966,8 @@
         resolver.getContainerMeta(image) >> meta
         and:
         result2 == meta
-=======
+    }
+    
     def 'should resolve task stub from template' () {
 
         given:
@@ -991,6 +991,5 @@
         task.source == 'echo ${say_hello}'
         task.template == file
         task.traceScript == 'echo Ciao mondo'
->>>>>>> b9d23e22
     }
 }