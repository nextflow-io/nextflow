--- conflicted
+++ resolved
@@ -136,14 +136,9 @@
         new FusionConfig([:]).retrieveFusionVersion(FUSION_URL) == EXPECTED
         where:
         FUSION_URL                              | EXPECTED
-<<<<<<< HEAD
-        FusionConfig.DEFAULT_FUSION_AMD64_URL   | '2.5'
-        FusionConfig.DEFAULT_FUSION_ARM64_URL   | '2.5'
-        FusionConfig.DEFAULT_SNAPSHOT_AMD64_URL | '2.5'
-=======
         FusionConfig.DEFAULT_FUSION_AMD64_URL   | '2.4'
         FusionConfig.DEFAULT_FUSION_ARM64_URL   | '2.4'
->>>>>>> 49b58d2d
+        FusionConfig.DEFAULT_SNAPSHOT_AMD64_URL | '2.4'
         'https://foo.com/releases/v3.0-amd.json'| '3.0'
     }
 
