--- conflicted
+++ resolved
@@ -749,8 +749,6 @@
     }
 
     @Requires({System.getenv('NXF_GITHUB_ACCESS_TOKEN')})
-<<<<<<< HEAD
-=======
     def 'should identify default branch when downloading repo'() {
 
         given:
@@ -773,7 +771,6 @@
     }
 
     @Requires({System.getenv('NXF_GITHUB_ACCESS_TOKEN')})
->>>>>>> 6c081376
     def 'can filter remote branches'() {
         given:
         def folder = tempDir.getRoot()
