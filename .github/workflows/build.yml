name: Nextflow CI
# read more here
# https://help.github.com/en/articles/workflow-syntax-for-github-actions#on
on:
  push:
    branches:
      - '*'
      - '!refs/tags/.*'
    tags-ignore:
      - '*'
  pull_request:
    branches:
      - '*'
jobs:
  build:
    name: Build Nextflow
<<<<<<< HEAD
    if: "!contains(github.event.head_commit.message, '[ci skip]') && (github.event == 'push' || github.repository != 'nextflow-io/nextflow')"
=======
    if: "!contains(github.event.head_commit.message, '[ci skip]') && (github.event == 'push' || github.repository != github.event.pull_request.head.repo.full_name')"
>>>>>>> 8c4eb30e
    runs-on: ubuntu-latest
    timeout-minutes: 120
    strategy:
      fail-fast: false
      matrix:
        java_version: [8, 11, 16]

    steps:
    - name: Environment
      run: env | sort 

    - name: Checkout
      uses: actions/checkout@v1
      with:
        fetch-depth: 1
        submodules: true

    - name: Setup env
      run: |
           rm -f $HOME/.gitconfig; 
           mkdir -p "$HOME/.nextflow";
           echo "providers.github.auth='$NXF_GITHUB_ACCESS_TOKEN'" > "$HOME/.nextflow/scm"

    - name: Setup Java ${{ matrix.java_version }}
      uses: actions/setup-java@v1
      with:
        java-version: ${{matrix.java_version}}
        architecture: x64

    - name: Compile
      run: make assemble

    - name: Tests
      run: make test
      env:
        GRADLE_OPTS: '-Dorg.gradle.daemon=false'
        AWS_ACCESS_KEY_ID: ${{ secrets.AWS_ACCESS_KEY_ID }}
        AWS_SECRET_ACCESS_KEY: ${{ secrets.AWS_SECRET_ACCESS_KEY }}
        NXF_BITBUCKET_ACCESS_TOKEN: ${{ secrets.NXF_BITBUCKET_ACCESS_TOKEN }}
        NXF_GITHUB_ACCESS_TOKEN: ${{ secrets.NXF_GITHUB_ACCESS_TOKEN }}
        NXF_GITLAB_ACCESS_TOKEN: ${{ secrets.NXF_GITLAB_ACCESS_TOKEN }}
        NXF_AZURE_REPOS_TOKEN: ${{ secrets.NXF_AZURE_REPOS_TOKEN }}
        AZURE_STORAGE_ACCOUNT_NAME: nfbucket 
        AZURE_STORAGE_ACCOUNT_KEY: ${{ secrets.AZURE_STORAGE_ACCOUNT_KEY }}
        AZURE_BATCH_ACCOUNT_KEY: ${{ secrets.AZURE_BATCH_ACCOUNT_KEY }}

    - name: Integration
      if: "!contains(github.event.head_commit.message, '[ci fast]')"
      run: make install && ./integration-tests.sh
      env:
        TEST_JDK: ${{ matrix.java_version }}
        GRADLE_OPTS: '-Dorg.gradle.daemon=false'
        AWS_DEFAULT_REGION: eu-west-1
        AWS_ACCESS_KEY_ID: ${{ secrets.AWS_ACCESS_KEY_ID }}
        AWS_SECRET_ACCESS_KEY: ${{ secrets.AWS_SECRET_ACCESS_KEY }}
        NXF_BITBUCKET_ACCESS_TOKEN: ${{ secrets.NXF_BITBUCKET_ACCESS_TOKEN }}
        NXF_GITHUB_ACCESS_TOKEN: ${{ secrets.NXF_GITHUB_ACCESS_TOKEN }}
        NXF_GITLAB_ACCESS_TOKEN: ${{ secrets.NXF_GITLAB_ACCESS_TOKEN }}
        NXF_AZURE_REPOS_TOKEN: ${{ secrets.NXF_AZURE_REPOS_TOKEN }}
        TOWER_ACCESS_TOKEN: ${{ secrets.TOWER_ACCESS_TOKEN }}
        GOOGLE_SECRET: ${{ secrets.GOOGLE_SECRET }}
        AZURE_STORAGE_ACCOUNT_NAME: nfbucket
        AZURE_STORAGE_ACCOUNT_KEY: ${{ secrets.AZURE_STORAGE_ACCOUNT_KEY }}
        AZURE_BATCH_ACCOUNT_KEY: ${{ secrets.AZURE_BATCH_ACCOUNT_KEY }}

    - name: Setup Java 8
      if: "matrix.java_version != 8 && (github.ref == 'refs/heads/master' || github.ref == 'refs/heads/testing') && !contains(github.event.head_commit.message, '[ci fast]')"
      uses: actions/setup-java@v1
      with:
        java-version: 8
        architecture: x64

    - name: Integration vs Java 8
      if: "matrix.java_version != 8 && (github.ref == 'refs/heads/master' || github.ref == 'refs/heads/testing') && !contains(github.event.head_commit.message, '[ci fast]')"
      run: ./integration-tests.sh
      env:
        TEST_JDK: 8
        TEST_SMOKE: true
        GRADLE_OPTS: '-Dorg.gradle.daemon=false'
        AWS_ACCESS_KEY_ID: ${{ secrets.AWS_ACCESS_KEY_ID }}
        AWS_SECRET_ACCESS_KEY: ${{ secrets.AWS_SECRET_ACCESS_KEY }}
        NXF_BITBUCKET_ACCESS_TOKEN: ${{ secrets.NXF_BITBUCKET_ACCESS_TOKEN }}
        NXF_GITHUB_ACCESS_TOKEN: ${{ secrets.NXF_GITHUB_ACCESS_TOKEN }}
        NXF_GITLAB_ACCESS_TOKEN: ${{ secrets.NXF_GITLAB_ACCESS_TOKEN }}
        NXF_AZURE_REPOS_TOKEN: ${{ secrets.NXF_AZURE_REPOS_TOKEN }}
        AZURE_STORAGE_ACCOUNT_NAME: nfbucket
        AZURE_STORAGE_ACCOUNT_KEY: ${{ secrets.AZURE_STORAGE_ACCOUNT_KEY }}
        AZURE_BATCH_ACCOUNT_KEY: ${{ secrets.AZURE_BATCH_ACCOUNT_KEY }}

    - name: Publish tests report
      if: failure()
      uses: actions/upload-artifact@v2
      with:
        name: test-reports-jdk-${{ matrix.java_version }}
        path: "**/build/reports/tests/test"<|MERGE_RESOLUTION|>--- conflicted
+++ resolved
@@ -14,11 +14,7 @@
 jobs:
   build:
     name: Build Nextflow
-<<<<<<< HEAD
-    if: "!contains(github.event.head_commit.message, '[ci skip]') && (github.event == 'push' || github.repository != 'nextflow-io/nextflow')"
-=======
     if: "!contains(github.event.head_commit.message, '[ci skip]') && (github.event == 'push' || github.repository != github.event.pull_request.head.repo.full_name')"
->>>>>>> 8c4eb30e
     runs-on: ubuntu-latest
     timeout-minutes: 120
     strategy:
