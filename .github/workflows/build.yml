name: Nextflow CI
# read more here: https://help.github.com/en/articles/workflow-syntax-for-github-actions#on

# Note: We don't use the `on: path` option for docs,
# because the Build steps are *required* tests.
# Instead, we trigger + skip the tests if the only changes
# are in the docs folder. GitHub treats this as passing.

on:
  push:
    branches:
      - 'master'
      - 'test*'
      - 'dev*'
      - 'STABLE-*'
  pull_request:
    types: [opened, reopened, synchronize]
  workflow_dispatch:

jobs:
  build:
    name: Build
    runs-on: ubuntu-latest
    timeout-minutes: 90
    strategy:
      fail-fast: false
      matrix:
        java_version: [11, 17, 21]

    steps:
      - name: Environment
        run: env | sort

      - name: Checkout
        uses: actions/checkout@v4
        with:
          fetch-depth: 1
          submodules: true

      - name: Get changed files
        id: changed-files
        uses: tj-actions/changed-files@v43
        with:
          files_ignore: docs/**

      - name: List all changed files
        env:
            ALL_CHANGED_FILES: ${{ steps.changed-files.outputs.all_changed_files }}
        run: |
            for file in ${ALL_CHANGED_FILES}; do
                echo "$file was changed"
            done

      - name: Setup env
        if: steps.changed-files.outputs.any_changed == 'true'
        run: |
             rm -f $HOME/.gitconfig;
             mkdir -p "$HOME/.nextflow";
             echo "providers.github.auth='$NXF_GITHUB_ACCESS_TOKEN'" > "$HOME/.nextflow/scm"
        env:
          NXF_GITHUB_ACCESS_TOKEN: ${{ secrets.NXF_GITHUB_ACCESS_TOKEN }}

      - name: Setup Java ${{ matrix.java_version }}
        if: steps.changed-files.outputs.any_changed == 'true'
        uses: actions/setup-java@v4
        with:
          java-version: ${{matrix.java_version}}
          distribution: 'temurin'
          architecture: x64
          cache: gradle

      - name: Compile
        if: steps.changed-files.outputs.any_changed == 'true'
        run: make assemble

      - name: Test
        if: steps.changed-files.outputs.any_changed == 'true'
        run: |
            # configure test env
<<<<<<< HEAD
            if [ -v GOOGLE_SECRET ]; then
=======
            if [[ "$GOOGLE_SECRET" ]]; then
>>>>>>> 33dc3ce0
            echo $GOOGLE_SECRET | base64 -d > $PWD/google_credentials.json
            export GOOGLE_APPLICATION_CREDENTIALS=$PWD/google_credentials.json
            fi
            # run tests
            make test
        env:
          AWS_ACCESS_KEY_ID: ${{ secrets.AWS_ACCESS_KEY_ID }}
          AWS_SECRET_ACCESS_KEY: ${{ secrets.AWS_SECRET_ACCESS_KEY }}
          NXF_BITBUCKET_ACCESS_TOKEN: ${{ secrets.NXF_BITBUCKET_ACCESS_TOKEN }}
          NXF_GITHUB_ACCESS_TOKEN: ${{ secrets.NXF_GITHUB_ACCESS_TOKEN }}
          NXF_GITLAB_ACCESS_TOKEN: ${{ secrets.NXF_GITLAB_ACCESS_TOKEN }}
          NXF_AZURE_REPOS_TOKEN: ${{ secrets.NXF_AZURE_REPOS_TOKEN }}
          GOOGLE_SECRET: ${{ secrets.GOOGLE_SECRET }}
          AZURE_STORAGE_ACCOUNT_NAME: nfazurestore
          AZURE_STORAGE_ACCOUNT_KEY: ${{ secrets.AZURE_STORAGE_ACCOUNT_KEY }}
          AZURE_BATCH_ACCOUNT_NAME: nfbatchtest
          AZURE_BATCH_ACCOUNT_KEY: ${{ secrets.AZURE_BATCH_ACCOUNT_KEY }}

      - name: Publish tests report
        uses: actions/upload-artifact@v4
        if: steps.changed-files.outputs.any_changed == 'true' && always()
        with:
          name: report-unit-tests-jdk-${{ matrix.java_version }}
          path: |
            **/build/reports/tests/test

    outputs:
      any_changed: ${{ steps.changed-files.outputs.any_changed }}

  test:
    if: ${{ !contains(github.event.head_commit.message, '[ci fast]') && needs.build.outputs.any_changed == 'true' }}
    needs: build
    runs-on: ubuntu-latest
    strategy:
      fail-fast: false
      matrix:
        java_version: [11, 21]
        test_mode: ["test_integration", "test_docs", "test_aws", "test_azure", "test_google", "test_wave"]
    steps:
      - name: Checkout
        uses: actions/checkout@v4
        with:
          fetch-depth: 1
          submodules: true

      - name: Setup env
        run: |
          rm -f $HOME/.gitconfig;
          mkdir -p "$HOME/.nextflow";
          echo "providers.github.auth='$NXF_GITHUB_ACCESS_TOKEN'" > "$HOME/.nextflow/scm"
        env:
          NXF_GITHUB_ACCESS_TOKEN: ${{ secrets.NXF_GITHUB_ACCESS_TOKEN }}

      - name: Setup Java ${{ matrix.java_version }}
        uses: actions/setup-java@v4
        with:
          java-version: ${{matrix.java_version}}
          distribution: 'temurin'
          architecture: x64
          cache: gradle

      - name: Run tests
        run: |
          cat $HOME/.nextflow/scm
          make assemble install
          bash test-ci.sh
        env:
          TEST_JDK: ${{ matrix.java_version }}
          TEST_MODE: ${{ matrix.test_mode }}
          GRADLE_OPTS: '-Dorg.gradle.daemon=false'
          TOWER_ACCESS_TOKEN: ${{ secrets.TOWER_ACCESS_TOKEN }}
          AWS_DEFAULT_REGION: eu-west-1
          AWS_ACCESS_KEY_ID: ${{ secrets.AWS_ACCESS_KEY_ID }}
          AWS_SECRET_ACCESS_KEY: ${{ secrets.AWS_SECRET_ACCESS_KEY }}
          NXF_BITBUCKET_ACCESS_TOKEN: ${{ secrets.NXF_BITBUCKET_ACCESS_TOKEN }}
          NXF_GITHUB_ACCESS_TOKEN: ${{ secrets.NXF_GITHUB_ACCESS_TOKEN }}
          NXF_GITLAB_ACCESS_TOKEN: ${{ secrets.NXF_GITLAB_ACCESS_TOKEN }}
          NXF_AZURE_REPOS_TOKEN: ${{ secrets.NXF_AZURE_REPOS_TOKEN }}
          GOOGLE_SECRET: ${{ secrets.GOOGLE_SECRET }}
          AZURE_STORAGE_ACCOUNT_NAME: nfazurestore
          AZURE_STORAGE_ACCOUNT_KEY: ${{ secrets.AZURE_STORAGE_ACCOUNT_KEY }}
          AZURE_BATCH_ACCOUNT_NAME: nfbatchtest
          AZURE_BATCH_ACCOUNT_KEY: ${{ secrets.AZURE_BATCH_ACCOUNT_KEY }}

      - name: Tar integration tests
        if: always()
        run: tar -cvf integration-tests.tar tests/checks

      - name: Publish tests report
        uses: actions/upload-artifact@v4
        if: always()
        with:
          name: report-${{ matrix.test_mode }}-jdk-${{ matrix.java_version }}
          path: |
            validation/**
            integration-tests.tar<|MERGE_RESOLUTION|>--- conflicted
+++ resolved
@@ -77,11 +77,7 @@
         if: steps.changed-files.outputs.any_changed == 'true'
         run: |
             # configure test env
-<<<<<<< HEAD
-            if [ -v GOOGLE_SECRET ]; then
-=======
             if [[ "$GOOGLE_SECRET" ]]; then
->>>>>>> 33dc3ce0
             echo $GOOGLE_SECRET | base64 -d > $PWD/google_credentials.json
             export GOOGLE_APPLICATION_CREDENTIALS=$PWD/google_credentials.json
             fi
