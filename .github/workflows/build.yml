--- conflicted
+++ resolved
@@ -98,13 +98,8 @@
     strategy:
       fail-fast: false
       matrix:
-<<<<<<< HEAD
-        java_version: [11, 19]
+        java_version: [11, 21]
         test_mode: ["test_integration", "test_docs", "test_aws", "test_azure", "test_google", "test_wave"]
-=======
-        java_version: [11, 21]
-        test_mode: ["test_integration", "test_aws", "test_azure", "test_google", "test_wave"]
->>>>>>> d49f02ae
     steps:
       - name: Checkout
         uses: actions/checkout@v3
